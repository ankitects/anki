// Copyright: Ankitects Pty Ltd and contributors
// License: GNU AGPL, version 3 or later; http://www.gnu.org/licenses/agpl.html

syntax = "proto3";

option java_multiple_files = true;

package anki.scheduler;

import "anki/generic.proto";
import "anki/cards.proto";
import "anki/decks.proto";
import "anki/collection.proto";
import "anki/config.proto";

service SchedulerService {
  rpc GetQueuedCards(GetQueuedCardsRequest) returns (QueuedCards);
  rpc AnswerCard(CardAnswer) returns (collection.OpChanges);
  rpc SchedTimingToday(generic.Empty) returns (SchedTimingTodayResponse);
  rpc StudiedToday(generic.Empty) returns (generic.String);
  rpc StudiedTodayMessage(StudiedTodayMessageRequest) returns (generic.String);
  rpc UpdateStats(UpdateStatsRequest) returns (generic.Empty);
  rpc ExtendLimits(ExtendLimitsRequest) returns (generic.Empty);
  rpc CountsForDeckToday(decks.DeckId) returns (CountsForDeckTodayResponse);
  rpc CongratsInfo(generic.Empty) returns (CongratsInfoResponse);
  rpc RestoreBuriedAndSuspendedCards(cards.CardIds)
      returns (collection.OpChanges);
  rpc UnburyDeck(UnburyDeckRequest) returns (collection.OpChanges);
  rpc BuryOrSuspendCards(BuryOrSuspendCardsRequest)
      returns (collection.OpChangesWithCount);
  rpc EmptyFilteredDeck(decks.DeckId) returns (collection.OpChanges);
  rpc RebuildFilteredDeck(decks.DeckId) returns (collection.OpChangesWithCount);
  rpc ScheduleCardsAsNew(ScheduleCardsAsNewRequest)
      returns (collection.OpChanges);
  rpc ScheduleCardsAsNewDefaults(ScheduleCardsAsNewDefaultsRequest)
      returns (ScheduleCardsAsNewDefaultsResponse);
  rpc SetDueDate(SetDueDateRequest) returns (collection.OpChanges);
  rpc SortCards(SortCardsRequest) returns (collection.OpChangesWithCount);
  rpc SortDeck(SortDeckRequest) returns (collection.OpChangesWithCount);
  rpc GetSchedulingStates(cards.CardId) returns (SchedulingStates);
  rpc DescribeNextStates(SchedulingStates) returns (generic.StringList);
  rpc StateIsLeech(SchedulingState) returns (generic.Bool);
  rpc UpgradeScheduler(generic.Empty) returns (generic.Empty);
  rpc CustomStudy(CustomStudyRequest) returns (collection.OpChanges);
  rpc CustomStudyDefaults(CustomStudyDefaultsRequest)
      returns (CustomStudyDefaultsResponse);
  rpc RepositionDefaults(generic.Empty) returns (RepositionDefaultsResponse);
  rpc ComputeFsrsWeights(ComputeFsrsWeightsRequest)
      returns (ComputeFsrsWeightsResponse);
  rpc GetOptimalRetentionParameters(GetOptimalRetentionParametersRequest)
      returns (GetOptimalRetentionParametersResponse);
  rpc ComputeOptimalRetention(ComputeOptimalRetentionRequest)
      returns (ComputeOptimalRetentionResponse);
  rpc EvaluateWeights(EvaluateWeightsRequest) returns (EvaluateWeightsResponse);
  rpc ComputeMemoryState(cards.CardId) returns (ComputeMemoryStateResponse);
  // The number of days the calculated interval was fuzzed by on the previous
  // review (if any). Utilized by the FSRS add-on.
  rpc FuzzDelta(FuzzDeltaRequest) returns (FuzzDeltaResponse);
}

// Implicitly includes any of the above methods that are not listed in the
// backend service.
service BackendSchedulerService {
  rpc ComputeFsrsWeightsFromItems(ComputeFsrsWeightsFromItemsRequest)
      returns (ComputeFsrsWeightsResponse);
}

message SchedulingState {
  message New {
    uint32 position = 1;
  }
  message Learning {
    uint32 remaining_steps = 1;
    uint32 scheduled_secs = 2;
    uint32 elapsed_secs = 3;
    optional cards.FsrsMemoryState memory_state = 6;
  }
  message Review {
    uint32 scheduled_days = 1;
    uint32 elapsed_days = 2;
    float ease_factor = 3;
    uint32 lapses = 4;
    bool leeched = 5;
    optional cards.FsrsMemoryState memory_state = 6;
  }
  message Relearning {
    Review review = 1;
    Learning learning = 2;
  }
  message Normal {
    oneof kind {
      New new = 1;
      Learning learning = 2;
      Review review = 3;
      Relearning relearning = 4;
    }
  }
  message Preview {
    uint32 scheduled_secs = 1;
    bool finished = 2;
  }
  message ReschedulingFilter {
    Normal original_state = 1;
  }
  message Filtered {
    oneof kind {
      Preview preview = 1;
      ReschedulingFilter rescheduling = 2;
    }
  }

  oneof kind {
    Normal normal = 1;
    Filtered filtered = 2;
  }
  // The backend does not populate this field in GetQueuedCards; the front-end
  // is expected to populate it based on the provided Card. If it's not set when
  // answering a card, the existing custom data will not be updated.
  optional string custom_data = 3;
}

message QueuedCards {
  enum Queue {
    NEW = 0;
    LEARNING = 1;
    REVIEW = 2;
  }
  message QueuedCard {
    cards.Card card = 1;
    Queue queue = 2;
    SchedulingStates states = 3;
    SchedulingContext context = 4;
  }

  repeated QueuedCard cards = 1;
  uint32 new_count = 2;
  uint32 learning_count = 3;
  uint32 review_count = 4;
}

message GetQueuedCardsRequest {
  uint32 fetch_limit = 1;
  bool intraday_learning_only = 2;
}

message SchedTimingTodayResponse {
  uint32 days_elapsed = 1;
  int64 next_day_at = 2;
}

message StudiedTodayMessageRequest {
  uint32 cards = 1;
  double seconds = 2;
}

message UpdateStatsRequest {
  int64 deck_id = 1;
  int32 new_delta = 2;
  int32 review_delta = 4;
  int32 millisecond_delta = 5;
}

message ExtendLimitsRequest {
  int64 deck_id = 1;
  int32 new_delta = 2;
  int32 review_delta = 3;
}

message CountsForDeckTodayResponse {
  int32 new = 1;
  int32 review = 2;
}

message CongratsInfoResponse {
  uint32 learn_remaining = 1;
  uint32 secs_until_next_learn = 2;
  bool review_remaining = 3;
  bool new_remaining = 4;
  bool have_sched_buried = 5;
  bool have_user_buried = 6;
  bool is_filtered_deck = 7;
  bool bridge_commands_supported = 8;
  string deck_description = 9;
}

message UnburyDeckRequest {
  enum Mode {
    ALL = 0;
    SCHED_ONLY = 1;
    USER_ONLY = 2;
  }
  int64 deck_id = 1;
  Mode mode = 2;
}

message BuryOrSuspendCardsRequest {
  enum Mode {
    SUSPEND = 0;
    BURY_SCHED = 1;
    BURY_USER = 2;
  }
  repeated int64 card_ids = 1;
  repeated int64 note_ids = 2;
  Mode mode = 3;
}

message ScheduleCardsAsNewRequest {
  enum Context {
    BROWSER = 0;
    REVIEWER = 1;
  }
  repeated int64 card_ids = 1;
  bool log = 2;
  bool restore_position = 3;
  bool reset_counts = 4;
  optional Context context = 5;
}

message ScheduleCardsAsNewDefaultsRequest {
  ScheduleCardsAsNewRequest.Context context = 1;
}

message ScheduleCardsAsNewDefaultsResponse {
  bool restore_position = 1;
  bool reset_counts = 2;
}

message SetDueDateRequest {
  repeated int64 card_ids = 1;
  string days = 2;
  config.OptionalStringConfigKey config_key = 3;
}

message SortCardsRequest {
  repeated int64 card_ids = 1;
  uint32 starting_from = 2;
  uint32 step_size = 3;
  bool randomize = 4;
  bool shift_existing = 5;
}

message SortDeckRequest {
  int64 deck_id = 1;
  bool randomize = 2;
}

message SchedulingStates {
  SchedulingState current = 1;
  SchedulingState again = 2;
  SchedulingState hard = 3;
  SchedulingState good = 4;
  SchedulingState easy = 5;
}

message CardAnswer {
  enum Rating {
    AGAIN = 0;
    HARD = 1;
    GOOD = 2;
    EASY = 3;
  }

  int64 card_id = 1;
  SchedulingState current_state = 2;
  SchedulingState new_state = 3;
  Rating rating = 4;
  int64 answered_at_millis = 5;
  uint32 milliseconds_taken = 6;
}

message CustomStudyRequest {
  message Cram {
    enum CramKind {
      // due cards in due order
      CRAM_KIND_DUE = 0;
      // new cards in added order
      CRAM_KIND_NEW = 1;
      // review cards in random order
      CRAM_KIND_REVIEW = 2;
      // all cards in random order; no rescheduling
      CRAM_KIND_ALL = 3;
    }
    CramKind kind = 1;
    // the maximum number of cards
    uint32 card_limit = 2;
    // cards must match one of these, if unempty
    repeated string tags_to_include = 3;
    // cards must not match any of these
    repeated string tags_to_exclude = 4;
  }
  int64 deck_id = 1;
  oneof value {
    // increase new limit by x
    int32 new_limit_delta = 2;
    // increase review limit by x
    int32 review_limit_delta = 3;
    // repeat cards forgotten in the last x days
    uint32 forgot_days = 4;
    // review cards due in the next x days
    uint32 review_ahead_days = 5;
    // preview new cards added in the last x days
    uint32 preview_days = 6;
    Cram cram = 7;
  }
}

message SchedulingContext {
  string deck_name = 1;
  uint64 seed = 2;
}

message CustomStudyDefaultsRequest {
  int64 deck_id = 1;
}

message CustomStudyDefaultsResponse {
  message Tag {
    string name = 1;
    bool include = 2;
    bool exclude = 3;
  }

  repeated Tag tags = 1;
  uint32 extend_new = 2;
  uint32 extend_review = 3;
  uint32 available_new = 4;
  uint32 available_review = 5;
  // in v3, counts for children are provided separately
  uint32 available_new_in_children = 6;
  uint32 available_review_in_children = 7;
}

message RepositionDefaultsResponse {
  bool random = 1;
  bool shift = 2;
}

message ComputeFsrsWeightsRequest {
  /// The search used to gather cards for training
  string search = 1;
<<<<<<< HEAD
  int64 ignore_revlogs_before_ms = 2;
=======
  repeated float current_weights = 2;
>>>>>>> 9642a69b
}

message ComputeFsrsWeightsResponse {
  repeated float weights = 1;
  // if less than 1000, should warn user
  uint32 fsrs_items = 2;
}

message ComputeFsrsWeightsFromItemsRequest {
  repeated FsrsItem items = 1;
}

message FsrsItem {
  repeated FsrsReview reviews = 1;
}

message FsrsReview {
  uint32 rating = 1;
  uint32 delta_t = 2;
}

message ComputeOptimalRetentionRequest {
  repeated float weights = 1;
  uint32 deck_size = 2;
  uint32 days_to_simulate = 3;
  uint32 max_minutes_of_study_per_day = 4;
  uint32 max_interval = 5;
  string search = 6;
  double loss_aversion = 7;
}

message ComputeOptimalRetentionResponse {
  float optimal_retention = 1;
}

message OptimalRetentionParameters {
  double recall_secs_hard = 1;
  double recall_secs_good = 2;
  double recall_secs_easy = 3;
  double forget_secs = 4;
  double learn_secs = 5;
  double first_rating_probability_again = 6;
  double first_rating_probability_hard = 7;
  double first_rating_probability_good = 8;
  double first_rating_probability_easy = 9;
  double review_rating_probability_hard = 10;
  double review_rating_probability_good = 11;
  double review_rating_probability_easy = 12;
}

message GetOptimalRetentionParametersRequest {
  string search = 1;
}

message GetOptimalRetentionParametersResponse {
  OptimalRetentionParameters params = 1;
}

message EvaluateWeightsRequest {
  repeated float weights = 1;
  string search = 2;
  int64 ignore_revlogs_before_ms = 3;
}

message EvaluateWeightsResponse {
  float log_loss = 1;
  float rmse_bins = 2;
}

message ComputeMemoryStateResponse {
  optional cards.FsrsMemoryState state = 1;
  float desired_retention = 2;
}

message FuzzDeltaRequest {
  int64 card_id = 1;
  uint32 interval = 2;
}

message FuzzDeltaResponse {
  sint32 delta_days = 1;
}<|MERGE_RESOLUTION|>--- conflicted
+++ resolved
@@ -338,11 +338,8 @@
 message ComputeFsrsWeightsRequest {
   /// The search used to gather cards for training
   string search = 1;
-<<<<<<< HEAD
-  int64 ignore_revlogs_before_ms = 2;
-=======
   repeated float current_weights = 2;
->>>>>>> 9642a69b
+  int64 ignore_revlogs_before_ms = 3;
 }
 
 message ComputeFsrsWeightsResponse {
