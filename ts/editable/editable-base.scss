--- conflicted
+++ resolved
@@ -26,14 +26,11 @@
 
 :host(.night-mode) {
     @include scrollbar.night-mode;
-<<<<<<< HEAD
     span[style*="color"] {
         filter: brightness(1.2);
     }
-=======
 }
 
 pre {
     white-space: pre-wrap;
->>>>>>> 8cf829d4
 }