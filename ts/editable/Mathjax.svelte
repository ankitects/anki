--- conflicted
+++ resolved
@@ -18,13 +18,8 @@
 </script>
 
 <script lang="ts">
-<<<<<<< HEAD
-    import { onMount, onDestroy, tick } from "svelte";
+    import { onDestroy } from "svelte";
     import { pageTheme } from "../sveltelib/theme";
-=======
-    import { onDestroy, getContext } from "svelte";
-    import { nightModeKey } from "../components/context-keys";
->>>>>>> 7143e8f3
     import { convertMathjax } from "./mathjax";
     import { randomUUID } from "../lib/uuid";
     import { writable } from "svelte/store";
@@ -35,12 +30,7 @@
     export let autofocus = false;
     export let fontSize = 20;
 
-<<<<<<< HEAD
     $: [converted, title] = convertMathjax(mathjax, $pageTheme.isDark, fontSize);
-=======
-    const nightMode = getContext<boolean>(nightModeKey);
-    $: [converted, title] = convertMathjax(mathjax, nightMode, fontSize);
->>>>>>> 7143e8f3
     $: empty = title === "MathJax";
     $: encoded = encodeURIComponent(converted);
 
