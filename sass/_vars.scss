/* Copyright: Ankitects Pty Ltd and contributors
 * License: GNU AGPL, version 3 or later, http://www.gnu.org/licenses/agpl.html */

@use "sass:map";
@use "sass:color";
@use "functions" as *;
@use "color-palette" as *;

@function palette($key, $shade) {
    $color: map.get($color-palette, $key);
    @return map.get($color, $shade);
}

$vars: (
    props: (
        border-radius: (
            default: (
                "Used to round corners of various UI elements",
                (
                    default: 5px,
                ),
            ),
            large: (
                "Used for big centered buttons",
                (
                    default: 15px,
                ),
            ),
        ),
    ),
    colors: (
        fg: (
            default: (
                "Default text/icon color",
                (
                    light: palette(darkgray, 9),
                    dark: palette(lightgray, 0),
                ),
            ),
            subtle: (
                "Placeholder text, icons in idle state",
                (
                    light: palette(darkgray, 6),
                    dark: palette(lightgray, 3),
                ),
            ),
            disabled: (
                "Foreground color of disabled UI elements",
                (
                    light: palette(lightgray, 9),
                    dark: palette(darkgray, 0),
                ),
            ),
            faint: (
                "Foreground color that barely stands out against canvas",
                (
                    light: palette(lightgray, 7),
                    dark: palette(darkgray, 2),
                ),
            ),
            link: (
                "Hyperlink foreground color",
                (
                    light: palette(blue, 7),
                    dark: palette(blue, 2),
                ),
            ),
        ),
        canvas: (
            default: (
                "Window background",
                (
                    light: palette(lightgray, 3),
                    dark: palette(darkgray, 5),
                ),
            ),
            elevated: (
                "Slightly brighter than window background",
                (
                    light: white,
                    dark: palette(darkgray, 4),
                ),
            ),
            inset: (
                "Slightly darker than window background",
                (
                    light: palette(lightgray, 4),
                    dark: palette(darkgray, 6),
                ),
            ),
            overlay: (
<<<<<<< HEAD
                "Background of floating elements (menus, tooltips)",
                (
                    light: white,
                    dark: black,
                ),
=======
                light: palette(lightgray, 0),
                dark: palette(darkgray, 5),
>>>>>>> b8c294bf
            ),
            code: (
                "Background of code editors",
                (
                    light: white,
                    dark: palette(darkgray, 6),
                ),
            ),
        ),
        border: (
            default: (
<<<<<<< HEAD
                "Border color with medium contrast against window background",
                (
                    light: palette(lightgray, 6),
                    dark: palette(darkgray, 7),
                ),
            ),
            subtle: (
                "Border color with low contrast against window background",
                (
                    light: palette(lightgray, 5),
                    dark: palette(darkgray, 6),
                ),
=======
                light: palette(lightgray, 6),
                dark: palette(darkgray, 4),
>>>>>>> b8c294bf
            ),
            strong: (
                "Border color with high contrast against window background",
                (
                    light: palette(lightgray, 9),
                    dark: palette(darkgray, 1),
                ),
            ),
            subtle: (
                light: palette(lightgray, 5),
                dark: palette(darkgray, 7),
            ),
            faint: (
                light: palette(lightgray, 4),
                dark: palette(darkgray, 6),
            ),
            focus: (
                "Border color of focused input elements",
                (
                    light: palette(blue, 5),
                    dark: palette(blue, 5),
                ),
            ),
        ),
        button: (
            disabled: (
                "Background color of disabled buttons",
                (
                    light: color.scale(palette(lightgray, 5), $alpha: -50%),
                    dark: color.scale(palette(darkgray, 3), $alpha: -50%),
                ),
            ),
            gradient: (
                start: (
                    "Start value of default button gradient",
                    (
                        light: white,
                        dark: palette(darkgray, 3),
                    ),
                ),
                end: (
                    "End value of default button gradient",
                    (
                        light: palette(lightgray, 1),
                        dark: palette(darkgray, 4),
                    ),
                ),
            ),
            hover: (
                gradient: (
                    start: (
                        "Start value of default button gradient in hover state",
                        (
                            light: palette(lightgray, 1),
                            dark: palette(darkgray, 2),
                        ),
                    ),
                    end: (
                        "End value of default button gradient in hover state",
                        (
                            light: palette(lightgray, 4),
                            dark: palette(darkgray, 3),
                        ),
                    ),
                ),
                border: (
                    "Border color of default button in hover state",
                    (
                        light: palette(lightgray, 8),
                        dark: palette(darkgray, 8),
                    ),
                ),
            ),
            primary: (
                gradient: (
                    start: (
                        "Start value of primary button gradient",
                        (
                            light: palette(blue, 4),
                            dark: color.scale(palette(blue, 6), $saturation: -10%),
                        ),
                    ),
                    end: (
                        "End value of primary button gradient",
                        (
                            light: palette(blue, 6),
                            dark: color.scale(palette(blue, 8), $saturation: -10%),
                        ),
                    ),
                ),
                hover: (
                    gradient: (
                        start: (
                            "Start value of primary button gradient in hover state",
                            (
                                light: palette(blue, 3),
                                dark: color.scale(palette(blue, 5), $saturation: -10%),
                            ),
                        ),
                        end: (
                            "End value of primary button gradient in hover state",
                            (
                                light: palette(blue, 5),
                                dark: color.scale(palette(blue, 7), $saturation: -10%),
                            ),
                        ),
                    ),
                ),
                disabled: (
                    "Background of primary button in disabled state",
                    (
                        light: palette(blue, 3),
                        dark: color.scale(palette(blue, 5), $saturation: -10%),
                    ),
                ),
            ),
        ),
        scrollbar: (
            bg: (
                default: (
                    "Background of scrollbar in idle state (Win/Lin only)",
                    (
                        light: palette(lightgray, 5),
                        dark: palette(darkgray, 4),
                    ),
                ),
                hover: (
                    "Background of scrollbar in hover state (Win/Lin only)",
                    (
                        light: palette(lightgray, 6),
                        dark: palette(darkgray, 3),
                    ),
                ),
                active: (
                    "Background of scrollbar in pressed state (Win/Lin only)",
                    (
                        light: palette(lightgray, 7),
                        dark: palette(darkgray, 1),
                    ),
                ),
            ),
        ),
        shadow: (
            default: (
                "Default box-shadow color",
                (
                    light: palette(lightgray, 8),
                    dark: palette(darkgray, 7),
                ),
            ),
            inset: (
                "Inset box-shadow color",
                (
                    light: palette(lightgray, 9),
                    dark: palette(darkgray, 7),
                ),
            ),
            subtle: (
                "Box-shadow color with lower contrast against window background",
                (
                    light: palette(lightgray, 5),
                    dark: palette(darkgray, 6),
                ),
            ),
            focus: (
                "Box-shadow color for elements in focused state",
                (
                    default: palette(indigo, 5),
                ),
            ),
        ),
        accent: (
            card: (
                "Accent color for cards",
                (
                    light: palette(blue, 4),
                    dark: palette(blue, 3),
                ),
            ),
            note: (
                "Accent color for notes",
                (
                    light: palette(green, 5),
                    dark: palette(green, 4),
                ),
            ),
            danger: (
                "Saturated accent color to grab attention",
                (
                    light: palette(red, 5),
                    dark: palette(red, 4),
                ),
            ),
        ),
        flag: (
            1: (
                "Flag 1 (red)",
                (
                    light: palette(red, 5),
                    dark: palette(red, 4),
                ),
            ),
            2: (
                "Flag 2 (orange)",
                (
                    light: palette(orange, 4),
                    dark: palette(orange, 3),
                ),
            ),
            3: (
                "Flag 3 (green)",
                (
                    light: palette(green, 4),
                    dark: palette(green, 3),
                ),
            ),
            4: (
                "Flag 4 (blue)",
                (
                    light: palette(blue, 5),
                    dark: palette(blue, 4),
                ),
            ),
            5: (
                "Flag 5 (pink)",
                (
                    light: palette(fuchsia, 4),
                    dark: palette(fuchsia, 3),
                ),
            ),
            6: (
                "Flag 6 (turquoise)",
                (
                    light: palette(teal, 4),
                    dark: palette(teal, 3),
                ),
            ),
            7: (
                "Flag 7 (purple)",
                (
                    light: palette(purple, 5),
                    dark: palette(purple, 4),
                ),
            ),
        ),
        state: (
            new: (
                "Accent color for new cards",
                (
                    light: palette(blue, 5),
                    dark: palette(blue, 3),
                ),
            ),
            learn: (
                "Accent color for cards in learning state",
                (
                    light: palette(red, 6),
                    dark: palette(red, 4),
                ),
            ),
            review: (
                "Accent color for cards in review state",
                (
                    light: palette(green, 6),
                    dark: palette(green, 5),
                ),
            ),
            buried: (
                "Accent color for buried cards",
                (
                    light: palette(amber, 5),
                    dark: palette(amber, 8),
                ),
            ),
            suspended: (
                "Accent color for suspended cards",
                (
                    light: palette(yellow, 4),
                    dark: palette(yellow, 1),
                ),
            ),
            marked: (
                "Accent color for marked cards",
                (
                    light: palette(indigo, 2),
                    dark: palette(purple, 5),
                ),
            ),
        ),
        highlight: (
            bg: (
<<<<<<< HEAD
                "Background color of highlighted items",
                (
                    light: palette(blue, 3),
                    dark: palette(blue, 4),
                ),
=======
                light: color.scale(palette(blue, 3), $alpha: -33%),
                dark: color.scale(palette(blue, 4), $alpha: -33%),
>>>>>>> b8c294bf
            ),
            fg: (
                "Foreground color of highlighted items",
                (
                    light: black,
                    dark: white,
                ),
            ),
        ),
        selected: (
            bg: (
                "Background color of selected text",
                (
                    light: color.scale(palette(lightgray, 5), $alpha: -50%),
                    dark: color.scale(palette(blue, 3), $alpha: -50%),
                ),
            ),
            fg: (
                "Foreground color of selected text",
                (
                    light: black,
                    dark: white,
                ),
            ),
        ),
    ),
);

@function prop($keyword) {
    @return var(--#{$keyword});
}

@function color($keyword) {
    @return var(--#{$keyword});
}

@function palette-of($keyword, $theme: default) {
    $colors: map.get($vars, colors);
    @return get-value-from-map($colors, $keyword, $theme);
}<|MERGE_RESOLUTION|>--- conflicted
+++ resolved
@@ -89,16 +89,14 @@
                 ),
             ),
             overlay: (
-<<<<<<< HEAD
-                "Background of floating elements (menus, tooltips)",
+                <<<<<<< HEAD "Background of floating elements (menus, tooltips)",
                 (
                     light: white,
                     dark: black,
                 ),
-=======
-                light: palette(lightgray, 0),
+                ======= light: palette(lightgray, 0),
                 dark: palette(darkgray, 5),
->>>>>>> b8c294bf
+                >>>>>>> main,
             ),
             code: (
                 "Background of code editors",
@@ -110,8 +108,8 @@
         ),
         border: (
             default: (
-<<<<<<< HEAD
-                "Border color with medium contrast against window background",
+                <<<<<<< HEAD
+                    "Border color with medium contrast against window background",
                 (
                     light: palette(lightgray, 6),
                     dark: palette(darkgray, 7),
@@ -123,10 +121,9 @@
                     light: palette(lightgray, 5),
                     dark: palette(darkgray, 6),
                 ),
-=======
-                light: palette(lightgray, 6),
+                ======= light: palette(lightgray, 6),
                 dark: palette(darkgray, 4),
->>>>>>> b8c294bf
+                >>>>>>> main,
             ),
             strong: (
                 "Border color with high contrast against window background",
@@ -418,16 +415,11 @@
         ),
         highlight: (
             bg: (
-<<<<<<< HEAD
                 "Background color of highlighted items",
                 (
-                    light: palette(blue, 3),
-                    dark: palette(blue, 4),
-                ),
-=======
-                light: color.scale(palette(blue, 3), $alpha: -33%),
-                dark: color.scale(palette(blue, 4), $alpha: -33%),
->>>>>>> b8c294bf
+                    light: color.scale(palette(blue, 3), $alpha: -33%),
+                    dark: color.scale(palette(blue, 4), $alpha: -33%),
+                ),
             ),
             fg: (
                 "Foreground color of highlighted items",
