# Copyright: Ankitects Pty Ltd and contributors
# License: GNU AGPL, version 3 or later; http://www.gnu.org/licenses/agpl.html
from aqt import colors, props
from aqt.theme import ThemeManager


def button_gradient(start: str, end: str) -> str:
    return f"""
qlineargradient(
    spread:pad, x1:0.5, y1:0, x2:0.5, y2:1.25,
    stop:0 {start},
    stop:1 {end}
);
    """


def button_pressed_gradient(start: str, end: str, shadow: str) -> str:
    return f"""
qlineargradient(
    spread:pad, x1:0.5, y1:0, x2:0.5, y2:1,
    stop:0 {shadow},
    stop:0.1 {start},
    stop:0.9 {end},
    stop:1 {shadow}
);
    """


def general_styles(tm: ThemeManager) -> str:
    return f"""
QFrame {{
    background: none;
}}
QPushButton,
QComboBox,
QSpinBox,
QLineEdit,
QListWidget,
QTreeWidget,
QListView {{
    border: 1px solid {tm.var(colors.BORDER)};
    border-radius: {tm.var(props.BORDER_RADIUS)};
}}
QLineEdit {{
    padding: 2px;
}}
QLineEdit:focus {{
    border-color: {tm.var(colors.BORDER_FOCUS)};
}}
QPushButton {{
    margin-top: 1px;
}}
QPushButton,
QComboBox,
QSpinBox {{
    padding: 2px 6px;
}}
QToolTip {{
    background: {tm.var(colors.CANVAS_OVERLAY)};
}}
    """


def button_styles(tm: ThemeManager) -> str:
    return f"""
QPushButton,
QTabBar::tab:!selected,
QComboBox:!editable {{
    background: {
        button_gradient(
            tm.var(colors.BUTTON_GRADIENT_START),
            tm.var(colors.BUTTON_GRADIENT_END)
        )
    };
}}
QPushButton:hover,
QTabBar::tab:hover,
QComboBox:!editable:hover {{
    background: {
        button_gradient(
            tm.var(colors.BUTTON_HOVER_GRADIENT_START),
            tm.var(colors.BUTTON_HOVER_GRADIENT_END)
        )
    };
}}
QPushButton:pressed,
QComboBox:!editable:pressed {{
    border: 1px solid {tm.var(colors.BUTTON_PRESSED_BORDER)};
    background: {
        button_pressed_gradient(
            tm.var(colors.BUTTON_GRADIENT_START),
            tm.var(colors.BUTTON_GRADIENT_END),
            tm.var(colors.BUTTON_PRESSED_SHADOW)
        )
    };
}}
    """


def splitter_styles(tm: ThemeManager) -> str:
    return f"""
QSplitter::handle,
QMainWindow::separator {{
    height: 16px;
}}
QSplitter::handle:vertical,
QMainWindow::separator:horizontal {{
    image: url({tm.themed_icon("mdi:drag-horizontal-FG_SUBTLE")});
}}
QSplitter::handle:horizontal,
QMainWindow::separator:vertical {{
    image: url({tm.themed_icon("mdi:drag-vertical-FG_SUBTLE")});
}}
"""


def combobox_styles(tm: ThemeManager) -> str:
    return f"""
QComboBox {{
    padding: 1px 4px 2px 6px;
}}
QComboBox:editable:on,
QComboBox:editable:focus,
QComboBox::drop-down:focus:editable,
QComboBox::drop-down:pressed {{
    border-color: {tm.var(colors.BORDER_FOCUS)};
}}
QComboBox:on {{
    border-bottom: none;
    border-bottom-right-radius: 0;
    border-bottom-left-radius: 0;
}}
QComboBox::item {{
    color: {tm.var(colors.FG)};
    background: {tm.var(colors.CANVAS_ELEVATED)};
}}

QComboBox::item:selected {{
    background: {tm.var(colors.HIGHLIGHT_BG)};
    color: {tm.var(colors.HIGHLIGHT_FG)};
}}
QComboBox::item::icon:selected {{
    position: absolute;
}}
QComboBox::drop-down {{
    margin: -1px;
    subcontrol-origin: padding;
    padding: 2px;
    width: 16px;
    subcontrol-position: top right;
    border: 1px solid {tm.var(colors.BUTTON_BORDER)};
    border-top-right-radius: {tm.var(props.BORDER_RADIUS)};
    border-bottom-right-radius: {tm.var(props.BORDER_RADIUS)};
}}
QComboBox::down-arrow {{
    image: url({tm.themed_icon("mdi:chevron-down")});
}}
QComboBox::drop-down {{
    background: {
        button_gradient(
            tm.var(colors.BUTTON_GRADIENT_START),
            tm.var(colors.BUTTON_GRADIENT_END)
        )
    };
}}
QComboBox::drop-down:hover {{
    background: {
        button_gradient(
            tm.var(colors.BUTTON_HOVER_GRADIENT_START),
            tm.var(colors.BUTTON_HOVER_GRADIENT_END)
        )
    };
}}
    """


def tabwidget_styles(tm: ThemeManager) -> str:
    return f"""
QTabWidget {{
  border-radius: {tm.var(props.BORDER_RADIUS)};
  background: none;
}}
QTabWidget::pane {{
  top: -15px;
  padding-top: 1em;
  background: {tm.var(colors.CANVAS_ELEVATED)};
  border: 1px solid {tm.var(colors.BORDER)};
  border-radius: {tm.var(props.BORDER_RADIUS)};
}}
QTabWidget::tab-bar {{
    alignment: center;
}}
QTabBar::tab {{
  background: none;
  padding: 4px 8px;
  min-width: 8ex;
}}
QTabBar::tab {{
  border: 1px solid {tm.var(colors.BORDER)};
}}
QTabBar::tab:first {{
  border-top-left-radius: {tm.var(props.BORDER_RADIUS)};
  border-bottom-left-radius: {tm.var(props.BORDER_RADIUS)};
}}
QTabBar::tab:!first {{
  margin-left: -1px;
}}
QTabBar::tab:last {{
  border-top-right-radius: {tm.var(props.BORDER_RADIUS)};
  border-bottom-right-radius: {tm.var(props.BORDER_RADIUS)};
}}
QTabBar::tab:selected {{
    color: white;
    background: {
        button_gradient(
            tm.var(colors.BUTTON_PRIMARY_GRADIENT_START),
            tm.var(colors.BUTTON_PRIMARY_GRADIENT_END)
        )
    };
}}
    """


def table_styles(tm: ThemeManager) -> str:
    return f"""
QTableView {{
    border-radius: {tm.var(props.BORDER_RADIUS)};
    gridline-color: {tm.var(colors.BORDER)};
    selection-background-color: {tm.var(colors.SELECTION_BG)};
    selection-color: {tm.var(colors.SELECTION_FG)};
}}
QHeaderView {{
    background: {tm.var(colors.CANVAS)};
}}
QHeaderView::section {{
    border: 1px solid {tm.var(colors.BORDER)};
    background: {
        button_gradient(
            tm.var(colors.BUTTON_GRADIENT_START),
            tm.var(colors.BUTTON_GRADIENT_END)
        )
    };
}}
QHeaderView::section:pressed,
QHeaderView::section:pressed:!first {{
    border: 1px solid {tm.var(colors.BUTTON_PRESSED_BORDER)};
    background: {
        button_pressed_gradient(
            tm.var(colors.BUTTON_GRADIENT_START),
            tm.var(colors.BUTTON_GRADIENT_END),
            tm.var(colors.BUTTON_PRESSED_SHADOW)
        )
    }
}}
QHeaderView::section:hover {{
    background: {
        button_gradient(
            tm.var(colors.BUTTON_HOVER_GRADIENT_START),
            tm.var(colors.BUTTON_HOVER_GRADIENT_END)
        )
    };
}}
QHeaderView::section:first {{
    border-left: 1px solid {tm.var(colors.BORDER)}; 
    border-top-left-radius: {tm.var(props.BORDER_RADIUS)};
}}
QHeaderView::section:!first {{
    border-left: none;
}}
QHeaderView::section:last {{
    border-right: 1px solid {tm.var(colors.BORDER)}; 
    border-top-right-radius: {tm.var(props.BORDER_RADIUS)};
}}
QHeaderView::section:only-one {{
    border-left: 1px solid {tm.var(colors.BORDER)}; 
    border-right: 1px solid {tm.var(colors.BORDER)};
    border-top-left-radius: {tm.var(props.BORDER_RADIUS)};
    border-top-right-radius: {tm.var(props.BORDER_RADIUS)};
}}
QHeaderView::up-arrow,
QHeaderView::down-arrow {{
    width: 20px;
    height: 20px;
}}
QHeaderView::up-arrow {{
    image: url({tm.themed_icon("mdi:menu-up")});
}}
QHeaderView::down-arrow {{
    image: url({tm.themed_icon("mdi:menu-down")});
}}
    """


def spinbox_styles(tm: ThemeManager) -> str:
    return f"""
QSpinBox::up-button,
QSpinBox::down-button {{
    subcontrol-origin: border;
    width: 16px;
    border: 1px solid {tm.var(colors.BUTTON_BORDER)};
    background: {
        button_gradient(
            tm.var(colors.BUTTON_GRADIENT_START),
            tm.var(colors.BUTTON_GRADIENT_END)
        )
    };
}}
QSpinBox::up-button:pressed,
QSpinBox::down-button:pressed {{
    border: 1px solid {tm.var(colors.BUTTON_PRESSED_BORDER)};
    background: {
        button_pressed_gradient(
            tm.var(colors.BUTTON_GRADIENT_START),
            tm.var(colors.BUTTON_GRADIENT_END),
            tm.var(colors.BUTTON_PRESSED_SHADOW)
        )
    }
}}
QSpinBox::up-button:hover,
QSpinBox::down-button:hover {{
    background: {
        button_gradient(
            tm.var(colors.BUTTON_HOVER_GRADIENT_START),
            tm.var(colors.BUTTON_HOVER_GRADIENT_END)
        )
    };
}}
QSpinBox::up-button {{
    margin-bottom: -1px;
    subcontrol-position: top right;
    border-top-right-radius: {tm.var(props.BORDER_RADIUS)};
}}
QSpinBox::down-button {{
    margin-top: -1px;
    subcontrol-position: bottom right;
    border-bottom-right-radius: {tm.var(props.BORDER_RADIUS)};
}}
QSpinBox::up-arrow {{
    image: url({tm.themed_icon("mdi:chevron-up")});
}}
QSpinBox::down-arrow {{
    image: url({tm.themed_icon("mdi:chevron-down")});
}}
QSpinBox::up-arrow,
QSpinBox::down-arrow,
QSpinBox::up-arrow:pressed,
QSpinBox::down-arrow:pressed,
QSpinBox::up-arrow:disabled:hover, QSpinBox::up-arrow:off:hover,
QSpinBox::down-arrow:disabled:hover, QSpinBox::down-arrow:off:hover {{
    width: 16px;
    height: 16px;
}}
QSpinBox::up-arrow:hover,
QSpinBox::down-arrow:hover {{
    width: 20px;
    height: 20px;
}}
QSpinBox::up-button:disabled, QSpinBox::up-button:off,
QSpinBox::down-button:disabled, QSpinBox::down-button:off {{
   background: {tm.var(colors.BUTTON_DISABLED)};
}}
QSpinBox::up-arrow:off,
QSpinBox::down-arrow:off {{
    image: url({tm.themed_icon("mdi:chevron-down-FG_DISABLED")});
}}
     """


<<<<<<< HEAD
def checkbox_styles(tm: ThemeManager, buf: str) -> str:
    buf += f"""
QCheckBox,
QRadioButton {{
=======
def checkbox_styles(tm: ThemeManager) -> str:
    return f"""
QCheckBox {{
>>>>>>> 6a7f2d8a
    spacing: 8px;
    margin: 2px 0;
}}
QCheckBox::indicator,
QRadioButton::indicator {{
    border: 1px solid {tm.var(colors.BUTTON_BORDER)};
    background: {tm.var(colors.CANVAS_INSET)};
    width: 16px;
    height: 16px;
}}
QCheckBox::indicator {{
    border-radius: {tm.var(props.BORDER_RADIUS)};
}}
QRadioButton::indicator {{
    border-radius: 8px;
}}
QCheckBox::indicator:hover,
QCheckBox::indicator:checked:hover,
QRadioButton::indicator:hover,
QRadioButton::indicator:checked:hover {{
    border: 2px solid {tm.var(colors.BORDER_STRONG)};
    width: 14px;
    height: 14px;
}}
QCheckBox::indicator:checked,
QRadioButton::indicator:checked {{
    image: url({tm.themed_icon("mdi:check")});
}}
QCheckBox::indicator:indeterminate {{
    image: url({tm.themed_icon("mdi:minus-thick")});
}}
    """


def scrollbar_styles(tm: ThemeManager) -> str:
    return f"""
QAbstractScrollArea::corner {{
    background: none;
    border: none;
}}
QScrollBar {{
    subcontrol-origin: content;
    background-color: transparent;
}}
QScrollBar::handle {{
    border-radius: {tm.var(props.BORDER_RADIUS)};
    background-color: {tm.var(colors.SCROLLBAR_BG)};
}}
QScrollBar::handle:hover {{
    background-color: {tm.var(colors.SCROLLBAR_BG_HOVER)};
}}
QScrollBar::handle:pressed {{
    background-color: {tm.var(colors.SCROLLBAR_BG_ACTIVE)};
}} 
QScrollBar:horizontal {{
    height: 12px;
}}
QScrollBar::handle:horizontal {{
    min-width: 60px;
}} 
QScrollBar:vertical {{
    width: 12px;
}}
QScrollBar::handle:vertical {{
    min-height: 60px;
}} 
QScrollBar::add-line {{
      border: none;
      background: none;
}}
QScrollBar::sub-line {{
      border: none;
      background: none;
}}
    """


def win10_styles(tm: ThemeManager) -> str:
    styles = f"""
/* day mode is missing a bottom border; background must be
   also set for border to apply */
QMenuBar {{
  border-bottom: 1px solid {tm.var(colors.BORDER)};
  background: {tm.var(colors.CANVAS) if tm.night_mode else "white"};
}}

/* qt bug? setting the above changes the browser sidebar
   to white as well, so set it back */
QTreeWidget {{
  background: {tm.var(colors.CANVAS)};
}}
    """

    if tm.night_mode:
        styles += """
QToolTip {
  border: 0;
}
        """
    return styles<|MERGE_RESOLUTION|>--- conflicted
+++ resolved
@@ -366,16 +366,10 @@
      """
 
 
-<<<<<<< HEAD
-def checkbox_styles(tm: ThemeManager, buf: str) -> str:
-    buf += f"""
+def checkbox_styles(tm: ThemeManager) -> str:
+    return f"""
 QCheckBox,
 QRadioButton {{
-=======
-def checkbox_styles(tm: ThemeManager) -> str:
-    return f"""
-QCheckBox {{
->>>>>>> 6a7f2d8a
     spacing: 8px;
     margin: 2px 0;
 }}
