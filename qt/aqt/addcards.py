# Copyright: Ankitects Pty Ltd and contributors
# -*- coding: utf-8 -*-
# License: GNU AGPL, version 3 or later; http://www.gnu.org/licenses/agpl.html
from typing import Callable, List, Optional

import aqt.deckchooser
import aqt.editor
import aqt.forms
import aqt.modelchooser
from anki.collection import SearchTerm
from anki.consts import MODEL_CLOZE
from anki.notes import Note
from anki.utils import htmlToTextLine, isMac
from aqt import AnkiQt, gui_hooks
from aqt.main import ResetReason
from aqt.qt import *
from aqt.sound import av_player
from aqt.utils import (
    TR,
    HelpPage,
    addCloseShortcut,
    askUser,
    disable_help_button,
    downArrow,
    openHelp,
    restoreGeom,
    saveGeom,
    shortcut,
    showWarning,
    tooltip,
    tr,
)


class AddCards(QDialog):
    def __init__(self, mw: AnkiQt) -> None:
        QDialog.__init__(self, None, Qt.Window)
        mw.setupDialogGC(self)
        self.mw = mw
        self.form = aqt.forms.addcards.Ui_Dialog()
        self.form.setupUi(self)
        self.setWindowTitle(tr(TR.ACTIONS_ADD))
        disable_help_button(self)
        self.setMinimumHeight(300)
        self.setMinimumWidth(400)
        self.setupChoosers()
        self.setupEditor()
        self.setupButtons()
        self.onReset()
        self.history: List[int] = []
        self.previousNote = None
        restoreGeom(self, "add")
        gui_hooks.state_did_reset.append(self.onReset)
        gui_hooks.current_note_type_did_change.append(self.onModelChange)
        addCloseShortcut(self)
        gui_hooks.add_cards_did_init(self)
        self.show()

    def setupEditor(self) -> None:
        self.editor = aqt.editor.Editor(self.mw, self.form.fieldsArea, self, True)

    def setupChoosers(self) -> None:
        self.modelChooser = aqt.modelchooser.ModelChooser(
            self.mw, self.form.modelArea, on_activated=self.show_notetype_selector
        )
        self.deckChooser = aqt.deckchooser.DeckChooser(self.mw, self.form.deckArea)

    def helpRequested(self) -> None:
        openHelp(HelpPage.ADDING_CARD_AND_NOTE)

    def setupButtons(self) -> None:
        bb = self.form.buttonBox
        ar = QDialogButtonBox.ActionRole
        # add
        self.addButton = bb.addButton(tr(TR.ACTIONS_ADD), ar)
        qconnect(self.addButton.clicked, self.addCards)
        self.addButton.setShortcut(QKeySequence("Ctrl+Return"))
        self.addButton.setToolTip(shortcut(tr(TR.ADDING_ADD_SHORTCUT_CTRLANDENTER)))
        # close
        self.closeButton = QPushButton(tr(TR.ACTIONS_CLOSE))
        self.closeButton.setAutoDefault(False)
        bb.addButton(self.closeButton, QDialogButtonBox.RejectRole)
        # help
        self.helpButton = QPushButton(tr(TR.ACTIONS_HELP), clicked=self.helpRequested)  # type: ignore
        self.helpButton.setAutoDefault(False)
        bb.addButton(self.helpButton, QDialogButtonBox.HelpRole)
        # history
        b = bb.addButton(tr(TR.ADDING_HISTORY) + " " + downArrow(), ar)
        if isMac:
            sc = "Ctrl+Shift+H"
        else:
            sc = "Ctrl+H"
        b.setShortcut(QKeySequence(sc))
        b.setToolTip(tr(TR.ADDING_SHORTCUT, val=shortcut(sc)))
        qconnect(b.clicked, self.onHistory)
        b.setEnabled(False)
        self.historyButton = b

    def setAndFocusNote(self, note: Note) -> None:
        self.editor.setNote(note, focusTo=0)

    def show_notetype_selector(self) -> None:
        self.editor.saveNow(self.modelChooser.onModelChange)

    def onModelChange(self, unused=None) -> None:
        oldNote = self.editor.note
        note = self.mw.col.newNote()
        self.previousNote = None
        if oldNote:
            oldFields = list(oldNote.keys())
            newFields = list(note.keys())
            for n, f in enumerate(note.model()["flds"]):
                fieldName = f["name"]
                # copy identical fields
                if fieldName in oldFields:
                    note[fieldName] = oldNote[fieldName]
                elif n < len(oldNote.model()["flds"]):
                    # set non-identical fields by field index
                    oldFieldName = oldNote.model()["flds"][n]["name"]
                    if oldFieldName not in newFields:
                        note.fields[n] = oldNote.fields[n]
        self.editor.note = note
        # When on model change is called, reset is necessarily called.
        # Reset load note, so it is not required to load it here.

    def onReset(self, model: None = None, keep: bool = False) -> None:
        oldNote = self.editor.note
        note = self.mw.col.newNote()
        flds = note.model()["flds"]
        # copy fields from old note
        if oldNote:
            for n in range(min(len(note.fields), len(oldNote.fields))):
                if not keep or flds[n]["sticky"]:
                    note.fields[n] = oldNote.fields[n]
        self.setAndFocusNote(note)

    def removeTempNote(self, note: Note) -> None:
        print("removeTempNote() will go away")

    def addHistory(self, note: Note) -> None:
        self.history.insert(0, note.id)
        self.history = self.history[:15]
        self.historyButton.setEnabled(True)

    def onHistory(self) -> None:
        m = QMenu(self)
        for nid in self.history:
            if self.mw.col.findNotes(SearchTerm(nid=nid)):
                note = self.mw.col.getNote(nid)
                fields = note.fields
                txt = htmlToTextLine(", ".join(fields))
                if len(txt) > 30:
                    txt = txt[:30] + "..."
                line = tr(TR.ADDING_EDIT, val=txt)
                line = gui_hooks.addcards_will_add_history_entry(line, note)
                a = m.addAction(line)
                qconnect(a.triggered, lambda b, nid=nid: self.editHistory(nid))
            else:
                a = m.addAction(tr(TR.ADDING_NOTE_DELETED))
                a.setEnabled(False)
        gui_hooks.add_cards_will_show_history_menu(self, m)
        m.exec_(self.historyButton.mapToGlobal(QPoint(0, 0)))

<<<<<<< HEAD
    def editHistory(self, nid):
        aqt.dialogs.open("Browser", self.mw, search=(SearchTerm(nid=nid),))
=======
    def editHistory(self, nid) -> None:
        self.mw.browser_search(SearchTerm(nid=nid))
>>>>>>> 748aeb9d

    def addNote(self, note) -> Optional[Note]:
        note.model()["did"] = self.deckChooser.selectedId()
        ret = note.dupeOrEmpty()
        problem = None
        if ret == 1:
            problem = tr(TR.ADDING_THE_FIRST_FIELD_IS_EMPTY)
        problem = gui_hooks.add_cards_will_add_note(problem, note)
        if problem is not None:
            showWarning(problem, help=HelpPage.ADDING_CARD_AND_NOTE)
            return None
        if note.model()["type"] == MODEL_CLOZE:
            if not note.cloze_numbers_in_fields():
                if not askUser(tr(TR.ADDING_YOU_HAVE_A_CLOZE_DELETION_NOTE)):
                    return None
        self.mw.col.add_note(note, self.deckChooser.selectedId())
        self.mw.col.clearUndo()
        self.addHistory(note)
        self.previousNote = note
        self.mw.requireReset(reason=ResetReason.AddCardsAddNote, context=self)
        gui_hooks.add_cards_did_add_note(note)
        return note

    def addCards(self) -> None:
        self.editor.saveNow(self._addCards)

    def _addCards(self) -> None:
        self.editor.saveAddModeVars()
        if not self.addNote(self.editor.note):
            return

        # workaround for PyQt focus bug
        self.editor.hideCompleters()

        tooltip(tr(TR.ADDING_ADDED), period=500)
        av_player.stop_and_clear_queue()
        self.onReset(keep=True)
        self.mw.col.autosave()

    def keyPressEvent(self, evt: QKeyEvent) -> None:
        "Show answer on RET or register answer."
        if evt.key() in (Qt.Key_Enter, Qt.Key_Return) and self.editor.tags.hasFocus():
            evt.accept()
            return
        return QDialog.keyPressEvent(self, evt)

    def reject(self) -> None:
        self.ifCanClose(self._reject)

    def _reject(self) -> None:
        gui_hooks.state_did_reset.remove(self.onReset)
        gui_hooks.current_note_type_did_change.remove(self.onModelChange)
        av_player.stop_and_clear_queue()
        self.editor.cleanup()
        self.modelChooser.cleanup()
        self.deckChooser.cleanup()
        self.mw.maybeReset()
        saveGeom(self, "add")
        aqt.dialogs.markClosed("AddCards")
        QDialog.reject(self)

    def ifCanClose(self, onOk: Callable) -> None:
        def afterSave() -> None:
            ok = self.editor.fieldsAreBlank(self.previousNote) or askUser(
                tr(TR.ADDING_CLOSE_AND_LOSE_CURRENT_INPUT), defaultno=True
            )
            if ok:
                onOk()

        self.editor.saveNow(afterSave)

    def closeWithCallback(self, cb) -> None:
        def doClose() -> None:
            self._reject()
            cb()

        self.ifCanClose(doClose)<|MERGE_RESOLUTION|>--- conflicted
+++ resolved
@@ -161,13 +161,8 @@
         gui_hooks.add_cards_will_show_history_menu(self, m)
         m.exec_(self.historyButton.mapToGlobal(QPoint(0, 0)))
 
-<<<<<<< HEAD
-    def editHistory(self, nid):
+    def editHistory(self, nid) -> None:
         aqt.dialogs.open("Browser", self.mw, search=(SearchTerm(nid=nid),))
-=======
-    def editHistory(self, nid) -> None:
-        self.mw.browser_search(SearchTerm(nid=nid))
->>>>>>> 748aeb9d
 
     def addNote(self, note) -> Optional[Note]:
         note.model()["did"] = self.deckChooser.selectedId()
