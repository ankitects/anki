--- conflicted
+++ resolved
@@ -8,10 +8,6 @@
 import { get } from "svelte/store";
 
 import { optimumCssSizeForCanvas } from "./canvas-scale";
-<<<<<<< HEAD
-import { hideAllGuessOne, notesDataStore, saveNeededStore, tagsWritable, textEditingState } from "./store";
-import { showToast } from "./toast-utils.svelte";
-=======
 import {
     hideAllGuessOne,
     notesDataStore,
@@ -20,8 +16,7 @@
     tagsWritable,
     textEditingState,
 } from "./store";
-import Toast from "./Toast.svelte";
->>>>>>> 321e23ac
+import { showToast } from "./toast-utils.svelte";
 import { addShapesToCanvasFromCloze } from "./tools/add-from-cloze";
 import {
     enableSelectable,
