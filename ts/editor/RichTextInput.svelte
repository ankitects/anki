--- conflicted
+++ resolved
@@ -6,11 +6,8 @@
     import type CustomStyles from "./CustomStyles.svelte";
     import type { EditingInputAPI } from "./EditingArea.svelte";
     import contextProperty from "../sveltelib/context-property";
-<<<<<<< HEAD
+    import type { OnInsertCallback } from "../sveltelib/input-manager";
     import { currentTheme } from "../sveltelib/theme";
-=======
-    import type { OnInsertCallback } from "../sveltelib/input-manager";
->>>>>>> 11042a16
 
     export interface RichTextInputAPI extends EditingInputAPI {
         name: "rich-text";
