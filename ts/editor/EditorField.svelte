<!--
Copyright: Ankitects Pty Ltd and contributors
License: GNU AGPL, version 3 or later; http://www.gnu.org/licenses/agpl.html
-->
<script context="module" lang="ts">
    import type { Readable } from "svelte/store";

    import type { EditingAreaAPI } from "./EditingArea.svelte";

    export interface FieldData {
        name: string;
        fontFamily: string;
        fontSize: number;
        direction: "ltr" | "rtl";
        description: string;
    }

    export interface EditorFieldAPI {
        element: Promise<HTMLElement>;
        direction: Readable<"ltr" | "rtl">;
        editingArea: EditingAreaAPI;
    }

    import { registerPackage } from "../lib/runtime-require";
    import contextProperty from "../sveltelib/context-property";
    import lifecycleHooks from "../sveltelib/lifecycle-hooks";

    const key = Symbol("editorField");
    const [context, setContextProperty] = contextProperty<EditorFieldAPI>(key);
    const [lifecycle, instances, setupLifecycleHooks] =
        lifecycleHooks<EditorFieldAPI>();

    export { context };

    registerPackage("anki/EditorField", {
        context,
        lifecycle,
        instances,
    });
</script>

<script lang="ts">
    import { onDestroy, setContext } from "svelte";
    import type { Writable } from "svelte/store";
    import { writable } from "svelte/store";

<<<<<<< HEAD
    import Collapsible from "../components/Collapsible.svelte";
    import { collapsedKey, descriptionKey, directionKey } from "../lib/context-keys";
=======
    import { directionKey } from "../lib/context-keys";
>>>>>>> 4b3332bd
    import { promiseWithResolver } from "../lib/promise";
    import type { Destroyable } from "./destroyable";
    import EditingArea from "./EditingArea.svelte";

    export let content: Writable<string>;
    export let field: FieldData;
    export let collapsed = false;

    const directionStore = writable<"ltr" | "rtl">();
    setContext(directionKey, directionStore);

    $: $directionStore = field.direction;

<<<<<<< HEAD
    const descriptionStore = writable<string>();
    setContext(descriptionKey, descriptionStore);

    $: $descriptionStore = field.description;

    const collapsedStore = writable<boolean>();
    setContext(collapsedKey, collapsedStore);

    $: $collapsedStore = collapsed;

=======
>>>>>>> 4b3332bd
    const editingArea: Partial<EditingAreaAPI> = {};
    const [element, elementResolve] = promiseWithResolver<HTMLElement>();

    let apiPartial: Partial<EditorFieldAPI> & Destroyable;
    export { apiPartial as api };

    const api: EditorFieldAPI & Destroyable = Object.assign(apiPartial, {
        element,
        direction: directionStore,
        editingArea: editingArea as EditingAreaAPI,
    });

    setContextProperty(api);
    setupLifecycleHooks(api);

    onDestroy(() => api?.destroy());
</script>

<div
    use:elementResolve
    class="editor-field"
    on:focusin
    on:focusout
    on:click={() => editingArea.focus?.()}
    on:mouseenter
    on:mouseleave
>
    <slot name="field-label" />

    <Collapsible {collapsed}>
        <EditingArea
            {content}
            fontFamily={field.fontFamily}
            fontSize={field.fontSize}
            api={editingArea}
        >
            <slot name="editing-inputs" />
        </EditingArea>
    </Collapsible>
</div>

<style lang="scss">
    .editor-field {
        position: relative;
        --border-color: var(--border);
    }
</style><|MERGE_RESOLUTION|>--- conflicted
+++ resolved
@@ -44,12 +44,8 @@
     import type { Writable } from "svelte/store";
     import { writable } from "svelte/store";
 
-<<<<<<< HEAD
     import Collapsible from "../components/Collapsible.svelte";
-    import { collapsedKey, descriptionKey, directionKey } from "../lib/context-keys";
-=======
-    import { directionKey } from "../lib/context-keys";
->>>>>>> 4b3332bd
+    import { collapsedKey, directionKey } from "../lib/context-keys";
     import { promiseWithResolver } from "../lib/promise";
     import type { Destroyable } from "./destroyable";
     import EditingArea from "./EditingArea.svelte";
@@ -63,19 +59,11 @@
 
     $: $directionStore = field.direction;
 
-<<<<<<< HEAD
-    const descriptionStore = writable<string>();
-    setContext(descriptionKey, descriptionStore);
-
-    $: $descriptionStore = field.description;
-
     const collapsedStore = writable<boolean>();
     setContext(collapsedKey, collapsedStore);
 
     $: $collapsedStore = collapsed;
 
-=======
->>>>>>> 4b3332bd
     const editingArea: Partial<EditingAreaAPI> = {};
     const [element, elementResolve] = promiseWithResolver<HTMLElement>();
 
