# -*- coding: utf-8 -*-
# Copyright: Ankitects Pty Ltd and contributors
# License: GNU AGPL, version 3 or later; http://www.gnu.org/licenses/agpl.html

import anki.lang
import aqt
from anki.lang import _
from aqt import AnkiQt
from aqt.qt import *
from aqt.utils import TR, askUser, openHelp, showInfo, showWarning, tr


class Preferences(QDialog):
    def __init__(self, mw: AnkiQt):
        QDialog.__init__(self, mw, Qt.Window)
        self.mw = mw
        self.prof = self.mw.pm.profile
        self.form = aqt.forms.preferences.Ui_Preferences()
        self.form.setupUi(self)
        self.form.buttonBox.button(QDialogButtonBox.Help).setAutoDefault(False)
        self.form.buttonBox.button(QDialogButtonBox.Close).setAutoDefault(False)
        qconnect(self.form.buttonBox.helpRequested, lambda: openHelp("profileprefs"))
        self.silentlyClose = True
        self.prefs = self.mw.col.backend.get_preferences()
        self.setupLang()
        self.setupCollection()
        self.setupNetwork()
        self.setupBackup()
        self.setupOptions()
        self.show()

    def accept(self):
        # avoid exception if main window is already closed
        if not self.mw.col:
            return
        self.updateCollection()
        self.updateNetwork()
        self.updateBackup()
        self.updateOptions()
        self.mw.pm.save()
        self.mw.reset()
        self.done(0)
        aqt.dialogs.markClosed("Preferences")

    def reject(self):
        self.accept()

    # Language
    ######################################################################

    def setupLang(self):
        f = self.form
        f.lang.addItems([x[0] for x in anki.lang.langs])
        f.lang.setCurrentIndex(self.langIdx())
        qconnect(f.lang.currentIndexChanged, self.onLangIdxChanged)

    def langIdx(self):
        codes = [x[1] for x in anki.lang.langs]
        lang = anki.lang.currentLang
        if lang in anki.lang.compatMap:
            lang = anki.lang.compatMap[lang]
        else:
            lang = lang.replace("-", "_")
        try:
            return codes.index(lang)
        except:
            return codes.index("en_US")

    def onLangIdxChanged(self, idx):
        code = anki.lang.langs[idx][1]
        self.mw.pm.setLang(code)
        showInfo(_("Please restart Anki to complete language change."), parent=self)

    # Collection options
    ######################################################################

    def setupCollection(self):
        import anki.consts as c

        f = self.form
        qc = self.mw.col.conf

        if isMac:
            f.hwAccel.setVisible(False)
        else:
            f.hwAccel.setChecked(self.mw.pm.glMode() != "software")

        f.newSpread.addItems(list(c.newCardSchedulingLabels().values()))

        f.useCurrent.setCurrentIndex(int(not qc.get("addToCur", True)))

        s = self.prefs
        f.lrnCutoff.setValue(s.learn_ahead_secs / 60.0)
        f.timeLimit.setValue(s.time_limit_secs / 60.0)
        f.showEstimates.setChecked(s.show_intervals_on_buttons)
        f.showProgress.setChecked(s.show_remaining_due_counts)
        f.newSpread.setCurrentIndex(s.new_review_mix)
        f.dayLearnFirst.setChecked(s.day_learn_first)
        f.dayOffset.setValue(s.rollover)

        if s.scheduler_version < 2:
            f.dayLearnFirst.setVisible(False)
            f.new_timezone.setVisible(False)
        else:
            f.newSched.setChecked(True)
            f.new_timezone.setChecked(s.new_timezone)

    def updateCollection(self):
        f = self.form
        d = self.mw.col

        if not isMac:
            wasAccel = self.mw.pm.glMode() != "software"
            wantAccel = f.hwAccel.isChecked()
            if wasAccel != wantAccel:
                if wantAccel:
                    self.mw.pm.setGlMode("auto")
                else:
                    self.mw.pm.setGlMode("software")
                showInfo(_("Changes will take effect when you restart Anki."))

        qc = d.conf
        qc["addToCur"] = not f.useCurrent.currentIndex()

        s = self.prefs
        s.show_remaining_due_counts = f.showProgress.isChecked()
        s.show_intervals_on_buttons = f.showEstimates.isChecked()
        s.new_review_mix = f.newSpread.currentIndex()
        s.time_limit_secs = f.timeLimit.value() * 60
        s.learn_ahead_secs = f.lrnCutoff.value() * 60
        s.day_learn_first = f.dayLearnFirst.isChecked()
        s.rollover = f.dayOffset.value()
        s.new_timezone = f.new_timezone.isChecked()

        # if moving this, make sure scheduler change is moved to Rust or
        # happens afterwards
        self.mw.col.backend.set_preferences(self.prefs)

        self._updateSchedVer(f.newSched.isChecked())
        d.setMod()

    # Scheduler version
    ######################################################################

    def _updateSchedVer(self, wantNew):
        haveNew = self.mw.col.schedVer() == 2

        # nothing to do?
        if haveNew == wantNew:
            return

        if not askUser(
            _(
                "This will reset any cards in learning, clear filtered decks, and change the scheduler version. Proceed?"
            )
        ):
            return

        if wantNew:
            self.mw.col.changeSchedulerVer(2)
        else:
            self.mw.col.changeSchedulerVer(1)

    # Network
    ######################################################################

    def setupNetwork(self):
        self.form.media_log.setText(tr(TR.SYNC_MEDIA_LOG_BUTTON))
        qconnect(self.form.media_log.clicked, self.on_media_log)
        self.form.syncOnProgramOpen.setChecked(self.prof["autoSync"])
        self.form.syncMedia.setChecked(self.prof["syncMedia"])
        self.form.autoSyncMedia.setChecked(self.mw.pm.auto_sync_media_minutes() != 0)
        if not self.prof["syncKey"]:
            self._hideAuth()
        else:
            self.form.syncUser.setText(self.prof.get("syncUser", ""))
            qconnect(self.form.syncDeauth.clicked, self.onSyncDeauth)

    def on_media_log(self):
        self.mw.media_syncer.show_sync_log()

    def _hideAuth(self):
        self.form.syncDeauth.setVisible(False)
        self.form.syncUser.setText("")
        self.form.syncLabel.setText(
            _(
                """\
<b>Synchronization</b><br>
Not currently enabled; click the sync button in the main window to enable."""
            )
        )

    def onSyncDeauth(self) -> None:
        if self.mw.media_syncer.is_syncing():
            showWarning("Can't log out while sync in progress.")
            return
        self.prof["syncKey"] = None
        self.mw.col.media.force_resync()
        self._hideAuth()

    def updateNetwork(self):
        self.prof["autoSync"] = self.form.syncOnProgramOpen.isChecked()
        self.prof["syncMedia"] = self.form.syncMedia.isChecked()
        self.mw.pm.set_auto_sync_media_minutes(
            self.form.autoSyncMedia.isChecked() and 15 or 0
        )
        if self.form.fullSync.isChecked():
            self.mw.col.modSchema(check=False)
            self.mw.col.setMod()

    # Backup
    ######################################################################

    def setupBackup(self):
        self.form.numBackups.setValue(self.prof["numBackups"])

    def updateBackup(self):
        self.prof["numBackups"] = self.form.numBackups.value()

    # Basic & Advanced Options
    ######################################################################

    def setupOptions(self):
        self.form.pastePNG.setChecked(self.prof.get("pastePNG", False))
        self.form.uiScale.setValue(self.mw.pm.uiScale() * 100)
        self.form.pasteInvert.setChecked(self.prof.get("pasteInvert", False))
        self.form.showPlayButtons.setChecked(self.prof.get("showPlayButtons", True))
        self.form.nightMode.setChecked(self.mw.pm.night_mode())
<<<<<<< HEAD
        self.form.nightMode.setChecked(self.mw.pm.night_mode())
        self.form.enableSyntaxHighlight.setChecked(self.mw.pm.syntax_highlight())
=======
>>>>>>> 1353590a
        self.form.interrupt_audio.setChecked(self.mw.pm.interrupt_audio())

    def updateOptions(self):
        restart_required = False

        self.prof["pastePNG"] = self.form.pastePNG.isChecked()
        self.prof["pasteInvert"] = self.form.pasteInvert.isChecked()
        newScale = self.form.uiScale.value() / 100
        if newScale != self.mw.pm.uiScale():
            self.mw.pm.setUiScale(newScale)
            restart_required = True
        self.prof["showPlayButtons"] = self.form.showPlayButtons.isChecked()

        if self.mw.pm.night_mode() != self.form.nightMode.isChecked():
            self.mw.pm.set_night_mode(not self.mw.pm.night_mode())
            restart_required = True

        self.mw.pm.set_interrupt_audio(self.form.interrupt_audio.isChecked())
        self.mw.pm.set_syntax_highlight(self.form.enableSyntaxHighlight.isChecked())

        if restart_required:
            showInfo(_("Changes will take effect when you restart Anki."))<|MERGE_RESOLUTION|>--- conflicted
+++ resolved
@@ -226,11 +226,7 @@
         self.form.pasteInvert.setChecked(self.prof.get("pasteInvert", False))
         self.form.showPlayButtons.setChecked(self.prof.get("showPlayButtons", True))
         self.form.nightMode.setChecked(self.mw.pm.night_mode())
-<<<<<<< HEAD
-        self.form.nightMode.setChecked(self.mw.pm.night_mode())
         self.form.enableSyntaxHighlight.setChecked(self.mw.pm.syntax_highlight())
-=======
->>>>>>> 1353590a
         self.form.interrupt_audio.setChecked(self.mw.pm.interrupt_audio())
 
     def updateOptions(self):
