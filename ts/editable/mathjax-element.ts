--- conflicted
+++ resolved
@@ -9,12 +9,8 @@
 
 import type { DecoratedElement, DecoratedElementConstructor } from "./decorated";
 import { nodeIsElement } from "../lib/dom";
-<<<<<<< HEAD
-=======
 import { noop } from "../lib/functional";
 import { placeCaretAfter } from "../domlib/place-caret";
-import { nightModeKey } from "../components/context-keys";
->>>>>>> 7143e8f3
 
 import Mathjax_svelte from "./Mathjax.svelte";
 
