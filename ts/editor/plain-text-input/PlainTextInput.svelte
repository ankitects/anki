--- conflicted
+++ resolved
@@ -162,32 +162,8 @@
         height: 100%;
 
         :global(.CodeMirror) {
-<<<<<<< HEAD
             height: 100%;
-            background: var(--code-bg);
-=======
             background: var(--canvas-code);
-            border-radius: 0 0 5px 5px;
-        }
-
-        &.is-default {
-            border-top: none;
-            border-bottom: 1px solid var(--border);
-            border-radius: 5px 5px 0 0;
-
-            :global(.CodeMirror) {
-                border-radius: 5px 5px 0 0;
-            }
-        }
-
-        &.alone {
-            border: none;
-            border-radius: 5px;
-
-            :global(.CodeMirror) {
-                border-radius: 5px;
-            }
->>>>>>> 264561cd
         }
 
         :global(.CodeMirror-lines) {
