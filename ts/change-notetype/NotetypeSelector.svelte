--- conflicted
+++ resolved
@@ -36,21 +36,11 @@
             {@html arrowRightIcon}
         {/if}
     </Badge>
-<<<<<<< HEAD
-    <ButtonGroup class="flex-grow-1">
-        <Select class="flex-grow-1" bind:value {label} on:change={blur}>
-            {#each options as option, idx}
-                <SelectOption value={idx}>{option}</SelectOption>
-            {/each}
-        </Select>
-    </ButtonGroup>
-=======
     <Select class="flex-grow-1" bind:value {label} on:change={blur}>
         {#each options as option, idx}
             <SelectOption value={idx}>{option}</SelectOption>
         {/each}
     </Select>
->>>>>>> 9c45a2f7
 
     <SaveButton {state} />
 </ButtonToolbar>