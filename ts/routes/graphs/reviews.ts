--- conflicted
+++ resolved
@@ -109,13 +109,7 @@
     }
     const desiredBars = Math.min(70, Math.abs(xMin!));
     const shouldCapRange = range !== GraphRange.AllTime;
-<<<<<<< HEAD
-    // Store original xMin before any adjustments (needed for periodDays calculation)
-    const originalXMinBeforeAdjustment = xMin!;
-    const originalXMin = shouldCapRange ? xMin! : undefined;
-=======
     const originalXMin = xMin!;
->>>>>>> 7a883600
 
     // Create initial scale to determine tick spacing
     let x = scaleLinear().domain([xMin!, xMax]);
@@ -239,7 +233,7 @@
         // For the first (oldest) bin, use the original xMin to ensure labels match the intended range
         const isFirstBin = bins.length > 0 && d.x0 === bins[0].x0;
         const startDay = isFirstBin
-            ? originalXMinBeforeAdjustment
+            ? originalXMin
             : Math.floor(d.x0!);
         const endDay = d.x1! === 0 ? 1 : d.x1!;
         const day = dayLabel(startDay, endDay);
@@ -360,8 +354,7 @@
     // Calculate periodDays from the actual data range, not the adjusted xMin
     // For AllTime, xMin might be extended for bin alignment, so use the original xMin (actual oldest data)
     // For fixed ranges, use the original xMin before adjustment (which matches the displayed range)
-    const actualXMin = originalXMinBeforeAdjustment;
-    const periodDays = -actualXMin + 1;
+    const periodDays = -originalXMin + 1;
     const studiedDays = sum(bins, (bin) => bin.length);
     const studiedPercent = (studiedDays / periodDays) * 100;
     const total = yCumMax;
