--- conflicted
+++ resolved
@@ -41,10 +41,6 @@
 def install_pylib_legacy() -> None:
     anki.utils.bodyClass = bodyClass  # type: ignore
     anki.utils.fmtTimeSpan = fmtTimeSpan  # type: ignore
-<<<<<<< HEAD
-    anki.sound._soundReg = r"\[sound:(.*?)(?:\|(.*?))?\]"  # type: ignore
-=======
-    anki.sound._soundReg = r"\[sound:(.+?)\]"  # type: ignore
->>>>>>> 31ceb5d7
+    anki.sound._soundReg = r"\[sound:(.+?)(?:\|(.*?))?\]"  # type: ignore
     anki.sound.allSounds = allSounds  # type: ignore
     anki.sound.stripSounds = stripSounds  # type: ignore