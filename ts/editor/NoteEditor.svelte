<!--
Copyright: Ankitects Pty Ltd and contributors
License: GNU AGPL, version 3 or later; http://www.gnu.org/licenses/agpl.html
-->
<script context="module" lang="ts">
    import type { Writable } from "svelte/store";

    import type { EditingInputAPI } from "./EditingArea.svelte";
    import type { EditorToolbarAPI } from "./editor-toolbar";
    import type { EditorFieldAPI } from "./EditorField.svelte";

    export interface NoteEditorAPI {
        fields: EditorFieldAPI[];
        focusedField: Writable<EditorFieldAPI | null>;
        focusedInput: Writable<EditingInputAPI | null>;
        toolbar: EditorToolbarAPI;
    }

    import { registerPackage } from "../lib/runtime-require";
    import contextProperty from "../sveltelib/context-property";
    import lifecycleHooks from "../sveltelib/lifecycle-hooks";

    const key = Symbol("noteEditor");
    const [context, setContextProperty] = contextProperty<NoteEditorAPI>(key);
    const [lifecycle, instances, setupLifecycleHooks] = lifecycleHooks<NoteEditorAPI>();

    export { context };

    registerPackage("anki/NoteEditor", {
        context,
        lifecycle,
        instances,
    });
</script>

<script lang="ts">
    import { onMount, tick } from "svelte";
    import { get, writable } from "svelte/store";

    import Absolute from "../components/Absolute.svelte";
    import Badge from "../components/Badge.svelte";
    import StickyContainer from "../components/StickyContainer.svelte";
    import { bridgeCommand } from "../lib/bridgecommand";
    import { TagEditor } from "../tag-editor";
    import { ChangeTimer } from "./change-timer";
    import DecoratedElements from "./DecoratedElements.svelte";
    import { clearableArray } from "./destroyable";
    import DuplicateLink from "./DuplicateLink.svelte";
    import EditorToolbar from "./editor-toolbar";
    import type { FieldData } from "./EditorField.svelte";
    import EditorField from "./EditorField.svelte";
    import FieldDescription from "./FieldDescription.svelte";
    import Fields from "./Fields.svelte";
    import FieldsEditor from "./FieldsEditor.svelte";
    import FrameElement from "./FrameElement.svelte";
    import { alertIcon } from "./icons";
    import ImageHandle from "./image-overlay";
    import MathjaxHandle from "./mathjax-overlay";
    import MathjaxElement from "./MathjaxElement.svelte";
    import Notification from "./Notification.svelte";
    import PlainTextInput from "./plain-text-input";
    import PlainTextBadge from "./PlainTextBadge.svelte";
    import RichTextInput, { editingInputIsRichText } from "./rich-text-input";
    import RichTextBadge from "./RichTextBadge.svelte";

    function quoteFontFamily(fontFamily: string): string {
        // generic families (e.g. sans-serif) must not be quoted
        if (!/^[-a-z]+$/.test(fontFamily)) {
            fontFamily = `"${fontFamily}"`;
        }
        return fontFamily;
    }

    const size = 1.6;
    const wrap = true;

    const fieldStores: Writable<string>[] = [];
    let fieldNames: string[] = [];
    export function setFields(fs: [string, string][]): void {
        // this is a bit of a mess -- when moving to Rust calls, we should make
        // sure to have two backend endpoints for:
        // * the note, which can be set through this view
        // * the fieldname, font, etc., which cannot be set

        const newFieldNames: string[] = [];

        for (const [index, [fieldName]] of fs.entries()) {
            newFieldNames[index] = fieldName;
        }

        for (let i = fieldStores.length; i < newFieldNames.length; i++) {
            const newStore = writable("");
            fieldStores[i] = newStore;
            newStore.subscribe((value) => updateField(i, value));
        }

        for (
            let i = fieldStores.length;
            i > newFieldNames.length;
            i = fieldStores.length
        ) {
            fieldStores.pop();
        }

        for (const [index, [, fieldContent]] of fs.entries()) {
            fieldStores[index].set(fieldContent);
        }

        fieldNames = newFieldNames;
    }

<<<<<<< HEAD
    let plainTexts: boolean[] = [];
    let richTextsHidden: boolean[] = [];
    let plainTextsHidden: boolean[] = [];

    export function setPlainTexts(fs: boolean[]): void {
        richTextsHidden = plainTexts = fs;
        plainTextsHidden = Array.from(fs, (v) => !v);
=======
    function setMathjaxEnabled(enabled: boolean): void {
        mathjaxConfig.enabled = enabled;
>>>>>>> 75723d7c
    }

    let fieldDescriptions: string[] = [];
    export function setDescriptions(fs: string[]): void {
        fieldDescriptions = fs;
    }

    let fonts: [string, number, boolean][] = [];
    const fields = clearableArray<EditorFieldAPI>();

    export function setFonts(fs: [string, number, boolean][]): void {
        fonts = fs;
    }

    export function focusField(index: number | null): void {
        tick().then(() => {
            if (typeof index === "number") {
                if (!(index in fields)) {
                    return;
                }

                fields[index].editingArea?.refocus();
            } else {
                $focusedInput?.refocus();
            }
        });
    }

    const tags = writable<string[]>([]);
    export function setTags(ts: string[]): void {
        $tags = ts;
    }

    let noteId: number | null = null;
    export function setNoteId(ntid: number): void {
        // TODO this is a hack, because it requires the NoteEditor to know implementation details of the PlainTextInput.
        // It should be refactored once we work on our own Undo stack
        for (const pi of plainTextInputs) {
            pi.api.codeMirror.editor.then((editor) => editor.clearHistory());
        }
        noteId = ntid;
    }

    function getNoteId(): number | null {
        return noteId;
    }

    let cols: ("dupe" | "")[] = [];
    export function setBackgrounds(cls: ("dupe" | "")[]): void {
        cols = cls;
    }

    let hint: string = "";
    export function setClozeHint(hnt: string): void {
        hint = hnt;
    }

    $: fieldsData = fieldNames.map((name, index) => ({
        name,
        plainText: plainTexts[index],
        description: fieldDescriptions[index],
        fontFamily: quoteFontFamily(fonts[index][0]),
        fontSize: fonts[index][1],
        direction: fonts[index][2] ? "rtl" : "ltr",
    })) as FieldData[];

    function saveTags({ detail }: CustomEvent): void {
        bridgeCommand(`saveTags:${JSON.stringify(detail.tags)}`);
    }

    const fieldSave = new ChangeTimer();

    function updateField(index: number, content: string): void {
        fieldSave.schedule(
            () => bridgeCommand(`key:${index}:${getNoteId()}:${content}`),
            600,
        );
    }

    export function saveFieldNow(): void {
        /* this will always be a key save */
        fieldSave.fireImmediately();
    }

    export function saveOnPageHide() {
        if (document.visibilityState === "hidden") {
            // will fire on session close and minimize
            saveFieldNow();
        }
    }

    export function focusIfField(x: number, y: number): boolean {
        const elements = document.elementsFromPoint(x, y);
        const first = elements[0];

        if (first.shadowRoot) {
            const richTextInput = first.shadowRoot.lastElementChild! as HTMLElement;
            richTextInput.focus();
            return true;
        }

        return false;
    }

    let richTextInputs: RichTextInput[] = [];
    $: richTextInputs = richTextInputs.filter(Boolean);

    let plainTextInputs: PlainTextInput[] = [];
    $: plainTextInputs = plainTextInputs.filter(Boolean);

    const toolbar: Partial<EditorToolbarAPI> = {};

    import { mathjaxConfig } from "../editable/mathjax-element";
    import { wrapInternal } from "../lib/wrap";
    import * as oldEditorAdapter from "./old-editor-adapter";

    onMount(() => {
        function wrap(before: string, after: string): void {
            if (!$focusedInput || !editingInputIsRichText($focusedInput)) {
                return;
            }

            $focusedInput.element.then((element) => {
                wrapInternal(element, before, after, false);
            });
        }

        Object.assign(globalThis, {
            setFields,
            setPlainTexts,
            setDescriptions,
            setFonts,
            focusField,
            setTags,
            setBackgrounds,
            setClozeHint,
            saveNow: saveFieldNow,
            focusIfField,
            getNoteId,
            setNoteId,
            wrap,
            setMathjaxEnabled,
            ...oldEditorAdapter,
        });

        document.addEventListener("visibilitychange", saveOnPageHide);
        return () => document.removeEventListener("visibilitychange", saveOnPageHide);
    });

    let apiPartial: Partial<NoteEditorAPI> = {};
    export { apiPartial as api };

    const focusedField: NoteEditorAPI["focusedField"] = writable(null);
    const focusedInput: NoteEditorAPI["focusedInput"] = writable(null);

    const api: NoteEditorAPI = {
        ...apiPartial,
        focusedField,
        focusedInput,
        toolbar: toolbar as EditorToolbarAPI,
        fields,
    };

    setContextProperty(api);
    setupLifecycleHooks(api);
</script>

<!--
@component
Serves as a pre-slotted convenience component which combines all the common
components and functionality for general note editing.

Functionality exclusive to specifc note-editing views (e.g. in the browser or
the AddCards dialog) should be implemented in the user of this component.
-->
<div class="note-editor">
    <FieldsEditor>
        <EditorToolbar {size} {wrap} api={toolbar}>
            <slot slot="notetypeButtons" name="notetypeButtons" />
        </EditorToolbar>

        {#if hint}
            <Absolute bottom right --margin="10px">
                <Notification>
                    <Badge --badge-color="tomato" --icon-align="top"
                        >{@html alertIcon}</Badge
                    >
                    <span>{@html hint}</span>
                </Notification>
            </Absolute>
        {/if}

        <Fields>
            <DecoratedElements>
                {#each fieldsData as field, index}
                    {@const content = fieldStores[index]}

                    <EditorField
                        {field}
                        {content}
                        api={fields[index]}
                        on:focusin={() => {
                            $focusedField = fields[index];
                            bridgeCommand(`focus:${index}`);
                        }}
                        on:focusout={() => {
                            $focusedField = null;
                            bridgeCommand(
                                `blur:${index}:${getNoteId()}:${get(content)}`,
                            );
                        }}
                        --label-color={cols[index] === "dupe"
                            ? "var(--flag1-bg)"
                            : "transparent"}
                    >
                        <svelte:fragment slot="field-state">
                            {#if cols[index] === "dupe"}
                                <DuplicateLink />
                            {/if}
                            <RichTextBadge
                                bind:off={richTextsHidden[index]}
                                on:toggle={() => {
                                    richTextsHidden[index] = !richTextsHidden[index];

                                    if (!richTextsHidden[index]) {
                                        richTextInputs[index].api.refocus();
                                    }
                                }}
                            />
                            <PlainTextBadge
                                bind:off={plainTextsHidden[index]}
                                on:toggle={() => {
                                    plainTextsHidden[index] = !plainTextsHidden[index];

                                    if (!plainTextsHidden[index]) {
                                        plainTextInputs[index].api.refocus();
                                    }
                                }}
                            />

                            <slot name="field-state" {field} {index} />
                        </svelte:fragment>

                        <svelte:fragment slot="editing-inputs">
                            <RichTextInput
                                hidden={richTextsHidden[index]}
                                on:focusout={() => {
                                    saveFieldNow();
                                    $focusedInput = null;
                                }}
                                bind:this={richTextInputs[index]}
                            >
                                <ImageHandle maxWidth={250} maxHeight={125} />
                                <MathjaxHandle />
                                <FieldDescription>
                                    {field.description}
                                </FieldDescription>
                            </RichTextInput>

                            <PlainTextInput
                                hidden={plainTextsHidden[index]}
                                on:focusout={() => {
                                    saveFieldNow();
                                    $focusedInput = null;
                                }}
                                bind:this={plainTextInputs[index]}
                            />
                        </svelte:fragment>
                    </EditorField>
                {/each}

                <MathjaxElement />
                <FrameElement />
            </DecoratedElements>
        </Fields>
    </FieldsEditor>

    <StickyContainer --gutter-block="0.1rem" --sticky-borders="1px 0 0" class="d-flex">
        <TagEditor {tags} on:tagsupdate={saveTags} />
    </StickyContainer>
</div>

<style lang="scss">
    .note-editor {
        height: 100%;
        display: flex;
        flex-direction: column;
    }
</style><|MERGE_RESOLUTION|>--- conflicted
+++ resolved
@@ -109,7 +109,6 @@
         fieldNames = newFieldNames;
     }
 
-<<<<<<< HEAD
     let plainTexts: boolean[] = [];
     let richTextsHidden: boolean[] = [];
     let plainTextsHidden: boolean[] = [];
@@ -117,10 +116,10 @@
     export function setPlainTexts(fs: boolean[]): void {
         richTextsHidden = plainTexts = fs;
         plainTextsHidden = Array.from(fs, (v) => !v);
-=======
+    }
+
     function setMathjaxEnabled(enabled: boolean): void {
         mathjaxConfig.enabled = enabled;
->>>>>>> 75723d7c
     }
 
     let fieldDescriptions: string[] = [];
