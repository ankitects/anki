--- conflicted
+++ resolved
@@ -20,17 +20,14 @@
 from anki.lang import without_unicode_isolation
 from anki.models import NoteType
 from anki.notes import Note
-<<<<<<< HEAD
-from anki.rsbackend import ConcatSeparator, DeckTreeNode, InvalidInput, TagTreeNode
-=======
 from anki.rsbackend import (
     ConcatSeparator,
     DeckTreeNode,
     FilterToSearchIn,
     InvalidInput,
     NamedFilter,
+    TagTreeNode,
 )
->>>>>>> 5f02be49
 from anki.stats import CardStats
 from anki.utils import htmlToTextLine, ids2str, isMac, isWin
 from aqt import AnkiQt, gui_hooks
@@ -1162,7 +1159,6 @@
             root.addChild(item)
 
     def _userTagTree(self, root) -> None:
-<<<<<<< HEAD
         tree = self.col.backend.tag_tree()
 
         def fillGroups(root, nodes: Sequence[TagTreeNode], head=""):
@@ -1181,7 +1177,7 @@
                 item = SidebarItem(
                     node.name,
                     ":/icons/tag.svg",
-                    set_filter(),
+                    self._tag_filter(head + node.name),
                     toggle_expand(),
                     not node.collapsed,
                     item_type=SidebarItemType.TAG,
@@ -1192,17 +1188,6 @@
                 fillGroups(item, node.children, newhead)
 
         fillGroups(root, tree.children)
-=======
-        assert self.col
-        for t in self.col.tags.all():
-            item = SidebarItem(
-                t,
-                ":/icons/tag.svg",
-                self._tag_filter(t),
-                item_type=SidebarItemType.TAG,
-            )
-            root.addChild(item)
->>>>>>> 5f02be49
 
     def _decksTree(self, root) -> None:
         tree = self.col.decks.deck_tree()
