--- conflicted
+++ resolved
@@ -46,13 +46,8 @@
         }
         @include button.border-radius;
 
-<<<<<<< HEAD
-        padding: 0;
+        padding: 0 var(--padding-inline, 0);
         font-size: var(--font-size);
-=======
-        padding: 0 var(--padding-inline, 0);
-        font-size: var(--base-font-size);
->>>>>>> fdfdd67c
         height: var(--buttons-size);
         min-width: calc(var(--buttons-size) * 0.75);
     }
