--- conflicted
+++ resolved
@@ -257,8 +257,6 @@
 <style lang="scss">
     .rich-text-input {
         position: relative;
-<<<<<<< HEAD
-        margin: 6px;
     }
 
     .rich-text-placeholder {
@@ -272,11 +270,9 @@
         white-space: nowrap;
         overflow-x: hidden;
         text-overflow: ellipsis;
-=======
     }
 
     .hidden {
         display: none;
->>>>>>> d91f4d44
     }
 </style>