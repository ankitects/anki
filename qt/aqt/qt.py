# Copyright: Ankitects Pty Ltd and contributors
# License: GNU AGPL, version 3 or later; http://www.gnu.org/licenses/agpl.html

# make sure not to optimize imports on this file
# pylint: disable=unused-import

import os
import sys
import traceback
from typing import Callable, Union

from PyQt5.Qt import *  # type: ignore
from PyQt5.QtCore import *
from PyQt5.QtCore import pyqtRemoveInputHook  # pylint: disable=no-name-in-module
from PyQt5.QtGui import *  # type: ignore
from PyQt5.QtNetwork import QLocalServer, QLocalSocket, QNetworkProxy
from PyQt5.QtWebChannel import QWebChannel
from PyQt5.QtWebEngineWidgets import *
from PyQt5.QtWidgets import *

from anki.utils import isMac, isWin

# fix buggy ubuntu12.04 display of language selector
os.environ["LIBOVERLAY_SCROLLBAR"] = "0"


try:
    from PyQt5 import sip
except ImportError:
    import sip  # type: ignore


<<<<<<< HEAD
def debug() -> None:
=======
try:
    # pylint: disable=no-name-in-module
    from PyQt5 import Qsci
except Exception as error:
    from anki.utils import devMode

    Qsci = None
    if devMode:
        sys.stderr.write(
            f"Could not create the syntax highlighter: {error}\n{traceback.format_exc()}\n"
        )


def debug():
>>>>>>> a6474a0d
    from pdb import set_trace

    pyqtRemoveInputHook()
    set_trace()


if os.environ.get("DEBUG"):

    def info(type, value, tb) -> None:  # type: ignore
        for line in traceback.format_exception(type, value, tb):
            sys.stdout.write(line)
        pyqtRemoveInputHook()
        from pdb import pm

        pm()

    sys.excepthook = info

qtmajor = (QT_VERSION & 0xFF0000) >> 16
qtminor = (QT_VERSION & 0x00FF00) >> 8
qtpoint = QT_VERSION & 0xFF

if qtmajor != 5 or qtminor < 9 or qtminor == 10:
    raise Exception("Anki does not support your Qt version.")


def qconnect(signal: Union[Callable, pyqtSignal], func: Callable) -> None:
    "Helper to work around type checking not working with signal.connect(func)."
    signal.connect(func)  # type: ignore<|MERGE_RESOLUTION|>--- conflicted
+++ resolved
@@ -30,9 +30,6 @@
     import sip  # type: ignore
 
 
-<<<<<<< HEAD
-def debug() -> None:
-=======
 try:
     # pylint: disable=no-name-in-module
     from PyQt5 import Qsci
@@ -46,8 +43,7 @@
         )
 
 
-def debug():
->>>>>>> a6474a0d
+def debug() -> None:
     from pdb import set_trace
 
     pyqtRemoveInputHook()
