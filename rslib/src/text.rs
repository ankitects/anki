// Copyright: Ankitects Pty Ltd and contributors
// License: GNU AGPL, version 3 or later; http://www.gnu.org/licenses/agpl.html

use std::{borrow::Cow, ptr};

use lazy_static::lazy_static;
use pct_str::{IriReserved, PctStr, PctString};
use regex::{Captures, Regex};
use unicase::eq as uni_eq;
use unicode_normalization::{
    char::is_combining_mark, is_nfc, is_nfkd_quick, IsNormalized, UnicodeNormalization,
};

pub trait Trimming {
    fn trim(self) -> Self;
}

impl Trimming for Cow<'_, str> {
    fn trim(self) -> Self {
        match self {
            Cow::Borrowed(text) => text.trim().into(),
            Cow::Owned(text) => {
                let trimmed = text.as_str().trim();
                if trimmed.len() == text.len() {
                    text.into()
                } else {
                    trimmed.to_string().into()
                }
            }
        }
    }
}

#[derive(Debug, PartialEq)]
pub enum AvTag {
    SoundOrVideo(String),
    TextToSpeech {
        field_text: String,
        lang: String,
        voices: Vec<String>,
        speed: f32,
        other_args: Vec<String>,
    },
}

lazy_static! {
    static ref HTML: Regex = Regex::new(concat!(
        "(?si)",
        // wrapped text
        r"(<!--.*?-->)|(<style.*?>.*?</style>)|(<script.*?>.*?</script>)",
        // html tags
        r"|(<.*?>)",
    ))
    .unwrap();

    static ref HTML_LINEBREAK_TAGS: Regex = Regex::new(
        r#"(?xsi)
            </?
            (?:
                br|address|article|aside|blockquote|canvas|dd|div
                |dl|dt|fieldset|figcaption|figure|footer|form
                |h[1-6]|header|hr|li|main|nav|noscript|ol
                |output|p|pre|section|table|tfoot|ul|video
            )
            >
        "#
    ).unwrap();

    static ref HTML_MEDIA_TAGS: Regex = Regex::new(
        r#"(?xsi)
            # the start of the image, audio, or object tag
            <\b(?:img|audio|object)\b[^>]+\b(?:src|data)\b=
            (?:
                    # 1: double-quoted filename
                    "
                    ([^"]+?)
                    "
                    [^>]*>                    
                |
                    # 2: single-quoted filename
                    '
                    ([^']+?)
                    '
                    [^>]*>
                |
                    # 3: unquoted filename
                    ([^ >]+?)
                    (?:
                        # then either a space and the rest
                        \x20[^>]*>
                        |
                        # or the tag immediately ends
                        >
                    )
            )
            "#
    ).unwrap();

    // videos are also in sound tags
    static ref AV_TAGS: Regex = Regex::new(
        r#"(?xs)
            \[sound:(?P<soundname>[^\]|]+)
                (?:\|(?P<soundargs>[^\]]*))?
            \]
            |
            \[anki:tts\]
                \[(?P<ttsargs>.*?)\]
                (?P<ttstext>.*?)
            \[/anki:tts\]
            "#).unwrap();

    static ref PERSISTENT_HTML_SPACERS: Regex = Regex::new(r#"(?i)<br\s*/?>|<div>|\n"#).unwrap();

    static ref UNPRINTABLE_TAGS: Regex = Regex::new(
        r"(?xs)
        \[sound:[^]]+\]
        |
        \[\[type:[^]]+\]\]
    ").unwrap();
}

pub fn html_to_text_line(html: &str) -> Cow<str> {
    let mut out: Cow<str> = html.into();
    if let Cow::Owned(o) = PERSISTENT_HTML_SPACERS.replace_all(&out, " ") {
        out = o.into();
    }
    if let Cow::Owned(o) = UNPRINTABLE_TAGS.replace_all(&out, "") {
        out = o.into();
    }
    if let Cow::Owned(o) = strip_html_preserving_media_filenames(&out) {
        out = o.into();
    }
    out.trim()
}

pub fn strip_html(html: &str) -> Cow<str> {
    let mut out: Cow<str> = html.into();

    if let Cow::Owned(o) = strip_html_preserving_entities(html) {
        out = o.into();
    }

    if let Cow::Owned(o) = decode_entities(out.as_ref()) {
        out = o.into();
    }

    out
}

pub fn strip_html_preserving_entities(html: &str) -> Cow<str> {
    HTML.replace_all(html, "")
}

pub fn decode_entities(html: &str) -> Cow<str> {
    if html.contains('&') {
        match htmlescape::decode_html(html) {
            Ok(text) => text.replace('\u{a0}', " ").into(),
            Err(_) => html.into(),
        }
    } else {
        // nothing to do
        html.into()
    }
}

pub fn strip_html_for_tts(html: &str) -> Cow<str> {
    let mut out: Cow<str> = html.into();

    if let Cow::Owned(o) = HTML_LINEBREAK_TAGS.replace_all(html, " ") {
        out = o.into();
    }

    if let Cow::Owned(o) = strip_html(out.as_ref()) {
        out = o.into();
    }

    out
}

pub fn strip_av_tags(text: &str) -> Cow<str> {
    AV_TAGS.replace_all(text, "")
}

/// Extract audio tags from string, replacing them with [anki:play] refs
pub fn extract_av_tags(text: &str, question_side: bool) -> (Cow<str>, Vec<AvTag>) {
    let mut tags = vec![];
    let context = if question_side { 'q' } else { 'a' };
    let replaced_text = AV_TAGS.replace_all(text, |caps: &Captures| {
        // extract
<<<<<<< HEAD
        let tag = if let Some(av_file) = caps.get(1) {
            AvTag::SoundOrVideo(decode_entities(av_file.as_str()).into())
=======
        let tag = if let Some(av_file) = caps.name("soundname") {
            AVTag::SoundOrVideo(decode_entities(av_file.as_str()).into())
>>>>>>> a6474a0d
        } else {
            let args = caps.name("ttsargs").unwrap();
            let field_text = caps.name("ttstext").unwrap();
            tts_tag_from_string(field_text.as_str(), args.as_str())
        };

        // and replace with reference
        if caps.name("soundargs").is_some()
            && caps
                .name("soundargs")
                .unwrap()
                .as_str()
                .contains("fileonly")
        {
            caps.name("soundname").unwrap().as_str().to_string()
        } else {
            tags.push(tag);
            format!("[anki:play:{}:{}]", context, tags.len() - 1)
        }
    });

    (replaced_text, tags)
}

#[derive(Debug)]
pub(crate) struct MediaRef<'a> {
    pub full_ref: &'a str,
    pub fname: &'a str,
    /// audio files may have things like &amp; that need decoding
    pub fname_decoded: Cow<'a, str>,
}

pub(crate) fn extract_media_refs(text: &str) -> Vec<MediaRef> {
    let mut out = vec![];

    for caps in HTML_MEDIA_TAGS.captures_iter(text) {
        let fname = caps
            .get(1)
            .or_else(|| caps.get(2))
            .or_else(|| caps.get(3))
            .unwrap()
            .as_str();
        let fname_decoded = decode_entities(fname);
        out.push(MediaRef {
            full_ref: caps.get(0).unwrap().as_str(),
            fname,
            fname_decoded,
        });
    }

    for caps in AV_TAGS.captures_iter(text) {
        if let Some(m) = caps.name("soundname") {
            let fname = m.as_str();
            let fname_decoded = decode_entities(fname);
            out.push(MediaRef {
                full_ref: caps.get(0).unwrap().as_str(),
                fname,
                fname_decoded,
            });
        }
    }

    out
}

fn tts_tag_from_string<'a>(field_text: &'a str, args: &'a str) -> AvTag {
    let mut other_args = vec![];
    let mut split_args = args.split_ascii_whitespace();
    let lang = split_args.next().unwrap_or("");
    let mut voices = None;
    let mut speed = 1.0;

    for remaining_arg in split_args {
        if remaining_arg.starts_with("voices=") {
            voices = remaining_arg
                .split('=')
                .nth(1)
                .map(|voices| voices.split(',').map(ToOwned::to_owned).collect());
        } else if remaining_arg.starts_with("speed=") {
            speed = remaining_arg
                .split('=')
                .nth(1)
                .unwrap()
                .parse()
                .unwrap_or(1.0);
        } else {
            other_args.push(remaining_arg.to_owned());
        }
    }

    AvTag::TextToSpeech {
        field_text: strip_html_for_tts(field_text).into(),
        lang: lang.into(),
        voices: voices.unwrap_or_else(Vec::new),
        speed,
        other_args,
    }
}

pub fn strip_html_preserving_media_filenames(html: &str) -> Cow<str> {
    let without_fnames = HTML_MEDIA_TAGS.replace_all(html, r" ${1}${2}${3} ");
    let without_html = strip_html(&without_fnames);
    // no changes?
    if let Cow::Borrowed(b) = without_html {
        if ptr::eq(b, html) {
            return Cow::Borrowed(html);
        }
    }
    // make borrow checker happy
    without_html.into_owned().into()
}

#[allow(dead_code)]
pub(crate) fn sanitize_html(html: &str) -> String {
    ammonia::clean(html)
}

pub(crate) fn sanitize_html_no_images(html: &str) -> String {
    ammonia::Builder::default()
        .rm_tags(&["img"])
        .clean(html)
        .to_string()
}

pub(crate) fn normalize_to_nfc(s: &str) -> Cow<str> {
    if !is_nfc(s) {
        s.chars().nfc().collect::<String>().into()
    } else {
        s.into()
    }
}

pub(crate) fn ensure_string_in_nfc(s: &mut String) {
    if !is_nfc(s) {
        *s = s.chars().nfc().collect()
    }
}

/// Convert provided string to NFKD form and strip combining characters.
pub(crate) fn without_combining(s: &str) -> Cow<str> {
    // if the string is already normalized
    if matches!(is_nfkd_quick(s.chars()), IsNormalized::Yes) {
        // and no combining characters found, return unchanged
        if !s.chars().any(is_combining_mark) {
            return s.into();
        }
    }

    // we need to create a new string without the combining marks
    s.chars()
        .nfkd()
        .filter(|c| !is_combining_mark(*c))
        .collect::<String>()
        .into()
}

/// Check if string contains an unescaped wildcard.
pub(crate) fn is_glob(txt: &str) -> bool {
    // even number of \s followed by a wildcard
    lazy_static! {
        static ref RE: Regex = Regex::new(
            r#"(?x)
            (?:^|[^\\])     # not a backslash
            (?:\\\\)*       # even number of backslashes
            [*_]            # wildcard
            "#
        )
        .unwrap();
    }

    RE.is_match(txt)
}

/// Convert to a RegEx respecting Anki wildcards.
pub(crate) fn to_re(txt: &str) -> Cow<str> {
    to_custom_re(txt, ".")
}

/// Convert Anki style to RegEx using the provided wildcard.
pub(crate) fn to_custom_re<'a>(txt: &'a str, wildcard: &str) -> Cow<'a, str> {
    lazy_static! {
        static ref RE: Regex = Regex::new(r"\\?.").unwrap();
    }
    RE.replace_all(txt, |caps: &Captures| {
        let s = &caps[0];
        match s {
            r"\\" | r"\*" => s.to_string(),
            r"\_" => "_".to_string(),
            "*" => format!("{}*", wildcard),
            "_" => wildcard.to_string(),
            s => regex::escape(s),
        }
    })
}

/// Convert to SQL respecting Anki wildcards.
pub(crate) fn to_sql(txt: &str) -> Cow<str> {
    // escape sequences and unescaped special characters which need conversion
    lazy_static! {
        static ref RE: Regex = Regex::new(r"\\[\\*]|[*%]").unwrap();
    }
    RE.replace_all(txt, |caps: &Captures| {
        let s = &caps[0];
        match s {
            r"\\" => r"\\",
            r"\*" => "*",
            "*" => "%",
            "%" => r"\%",
            _ => unreachable!(),
        }
    })
}

/// Unescape everything.
pub(crate) fn to_text(txt: &str) -> Cow<str> {
    lazy_static! {
        static ref RE: Regex = Regex::new(r"\\(.)").unwrap();
    }
    RE.replace_all(txt, "$1")
}

/// Escape Anki wildcards and the backslash for escaping them: \*_
pub(crate) fn escape_anki_wildcards(txt: &str) -> String {
    lazy_static! {
        static ref RE: Regex = Regex::new(r"[\\*_]").unwrap();
    }
    RE.replace_all(txt, r"\$0").into()
}

/// Escape Anki wildcards unless it's _*
pub(crate) fn escape_anki_wildcards_for_search_node(txt: &str) -> String {
    if txt == "_*" {
        txt.to_string()
    } else {
        escape_anki_wildcards(txt)
    }
}

/// Compare text with a possible glob, folding case.
pub(crate) fn matches_glob(text: &str, search: &str) -> bool {
    if is_glob(search) {
        let search = format!("^(?i){}$", to_re(search));
        Regex::new(&search).unwrap().is_match(text)
    } else {
        uni_eq(text, &to_text(search))
    }
}

lazy_static! {
    pub(crate) static ref REMOTE_FILENAME: Regex = Regex::new("(?i)^https?://").unwrap();
}

/// IRI-encode unescaped local paths in HTML fragment.
pub(crate) fn encode_iri_paths(unescaped_html: &str) -> Cow<str> {
    transform_html_paths(unescaped_html, |fname| {
        PctString::encode(fname.chars(), IriReserved::Segment)
            .into_string()
            .into()
    })
}

/// URI-decode escaped local paths in HTML fragment.
pub(crate) fn decode_iri_paths(escaped_html: &str) -> Cow<str> {
    transform_html_paths(escaped_html, |fname| {
        match PctStr::new(fname) {
            Ok(s) => s.decode().into(),
            Err(_e) => {
                // invalid percent encoding; return unchanged
                fname.into()
            }
        }
    })
}

/// Apply a transform to local filename references in tags like IMG.
/// Required at display time, as Anki unfortunately stores the references
/// in unencoded form in the database.
fn transform_html_paths<F>(html: &str, transform: F) -> Cow<str>
where
    F: Fn(&str) -> Cow<str>,
{
    HTML_MEDIA_TAGS.replace_all(html, |caps: &Captures| {
        let fname = caps
            .get(1)
            .or_else(|| caps.get(2))
            .or_else(|| caps.get(3))
            .unwrap()
            .as_str()
            .trim();
        let full = caps.get(0).unwrap().as_str();
        if REMOTE_FILENAME.is_match(fname) {
            full.into()
        } else {
            full.replace(fname, &transform(fname))
        }
    })
}

#[cfg(test)]
mod test {
    use std::borrow::Cow;

    use super::*;

    #[test]
    fn stripping() {
        assert_eq!(strip_html("test"), "test");
        assert_eq!(strip_html("t<b>e</b>st"), "test");
        assert_eq!(strip_html("so<SCRIPT>t<b>e</b>st</script>me"), "some");

        assert_eq!(
            strip_html_preserving_media_filenames("<img src=foo.jpg>"),
            " foo.jpg "
        );
        assert_eq!(
            strip_html_preserving_media_filenames("<img src='foo.jpg'><html>"),
            " foo.jpg "
        );
        assert_eq!(strip_html_preserving_media_filenames("<html>"), "");
    }

    #[test]
    fn audio() {
        let s = concat!(
            "abc[sound:fo&amp;obar.mp3]def[anki:tts][en_US voices=Bob,Jane speed=1.2]",
            "foo b<i><b>a</b>r</i><br>1&gt;2[/anki:tts]gh",
        );
        assert_eq!(strip_av_tags(s), "abcdefgh");

        let (text, tags) = extract_av_tags(s, true);
        assert_eq!(text, "abc[anki:play:q:0]def[anki:play:q:1]gh");

        assert_eq!(
            tags,
            vec![
                AvTag::SoundOrVideo("fo&obar.mp3".into()),
                AvTag::TextToSpeech {
                    field_text: "foo bar 1>2".into(),
                    lang: "en_US".into(),
                    voices: vec!["Bob".into(), "Jane".into()],
                    other_args: vec![],
                    speed: 1.2
                },
            ]
        );
    }

    #[test]
    fn combining() {
        assert!(matches!(without_combining("test"), Cow::Borrowed(_)));
        assert!(matches!(without_combining("Über"), Cow::Owned(_)));
    }

    #[test]
    fn conversion() {
        assert_eq!(&to_re(r"[te\*st]"), r"\[te\*st\]");
        assert_eq!(&to_custom_re("f_o*", r"\d"), r"f\do\d*");
        assert_eq!(&to_sql("%f_o*"), r"\%f_o%");
        assert_eq!(&to_text(r"\*\_*_"), "*_*_");
        assert!(is_glob(r"\\\\_"));
        assert!(!is_glob(r"\\\_"));
        assert!(matches_glob("foo*bar123", r"foo\*bar*"));
    }
}<|MERGE_RESOLUTION|>--- conflicted
+++ resolved
@@ -187,13 +187,8 @@
     let context = if question_side { 'q' } else { 'a' };
     let replaced_text = AV_TAGS.replace_all(text, |caps: &Captures| {
         // extract
-<<<<<<< HEAD
-        let tag = if let Some(av_file) = caps.get(1) {
+        let tag = if let Some(av_file) = caps.name("soundname") {
             AvTag::SoundOrVideo(decode_entities(av_file.as_str()).into())
-=======
-        let tag = if let Some(av_file) = caps.name("soundname") {
-            AVTag::SoundOrVideo(decode_entities(av_file.as_str()).into())
->>>>>>> a6474a0d
         } else {
             let args = caps.name("ttsargs").unwrap();
             let field_text = caps.name("ttstext").unwrap();
