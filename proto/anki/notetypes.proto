// Copyright: Ankitects Pty Ltd and contributors
// License: GNU AGPL, version 3 or later; http://www.gnu.org/licenses/agpl.html

syntax = "proto3";

option java_multiple_files = true;

package anki.notetypes;

import "anki/generic.proto";
import "anki/collection.proto";

service NotetypesService {
  rpc AddNotetype(Notetype) returns (collection.OpChangesWithId);
  rpc UpdateNotetype(Notetype) returns (collection.OpChanges);
  rpc AddNotetypeLegacy(generic.Json) returns (collection.OpChangesWithId);
  rpc UpdateNotetypeLegacy(generic.Json) returns (collection.OpChanges);
  rpc AddOrUpdateNotetype(AddOrUpdateNotetypeRequest) returns (NotetypeId);
  rpc GetStockNotetypeLegacy(StockNotetype) returns (generic.Json);
  rpc GetNotetype(NotetypeId) returns (Notetype);
  rpc GetNotetypeLegacy(NotetypeId) returns (generic.Json);
  rpc GetNotetypeNames(generic.Empty) returns (NotetypeNames);
  rpc GetNotetypeNamesAndCounts(generic.Empty) returns (NotetypeUseCounts);
  rpc GetNotetypeIdByName(generic.String) returns (NotetypeId);
  rpc RemoveNotetype(NotetypeId) returns (collection.OpChanges);
  rpc GetAuxNotetypeConfigKey(GetAuxConfigKeyRequest) returns (generic.String);
  rpc GetAuxTemplateConfigKey(GetAuxTemplateConfigKeyRequest)
      returns (generic.String);
  rpc GetChangeNotetypeInfo(GetChangeNotetypeInfoRequest)
      returns (ChangeNotetypeInfo);
  rpc ChangeNotetype(ChangeNotetypeRequest) returns (collection.OpChanges);
  rpc GetFieldNames(NotetypeId) returns (generic.StringList);
}

message NotetypeId {
  int64 ntid = 1;
}

message Notetype {
  message Config {
    enum Kind {
      KIND_NORMAL = 0;
      KIND_CLOZE = 1;
    }
    message CardRequirement {
      enum Kind {
        KIND_NONE = 0;
        KIND_ANY = 1;
        KIND_ALL = 2;
      }
      uint32 card_ord = 1;
      Kind kind = 2;
      repeated uint32 field_ords = 3;
    }

    Kind kind = 1;
    uint32 sort_field_idx = 2;
    string css = 3;
    /// This is now stored separately; retrieve with DefaultsForAdding()
    int64 target_deck_id_unused = 4;
    string latex_pre = 5;
    string latex_post = 6;
    bool latex_svg = 7;
    repeated CardRequirement reqs = 8;

    bytes other = 255;
  }
  message Field {
    message Config {
      bool sticky = 1;
      bool rtl = 2;
      string font_name = 3;
      uint32 font_size = 4;
      string description = 5;
<<<<<<< HEAD
      bool collapsed = 6;
=======
      bool plain_text = 6;
>>>>>>> fc93ea3e

      bytes other = 255;
    }
    generic.UInt32 ord = 1;
    string name = 2;
    Config config = 5;
  }
  message Template {
    message Config {
      string q_format = 1;
      string a_format = 2;
      string q_format_browser = 3;
      string a_format_browser = 4;
      int64 target_deck_id = 5;
      string browser_font_name = 6;
      uint32 browser_font_size = 7;

      bytes other = 255;
    }

    generic.UInt32 ord = 1;
    string name = 2;
    int64 mtime_secs = 3;
    sint32 usn = 4;
    Config config = 5;
  }

  int64 id = 1;
  string name = 2;
  int64 mtime_secs = 3;
  sint32 usn = 4;
  Config config = 7;
  repeated Field fields = 8;
  repeated Template templates = 9;
}

message AddOrUpdateNotetypeRequest {
  bytes json = 1;
  bool preserve_usn_and_mtime = 2;
  bool skip_checks = 3;
}

message StockNotetype {
  enum Kind {
    BASIC = 0;
    BASIC_AND_REVERSED = 1;
    BASIC_OPTIONAL_REVERSED = 2;
    BASIC_TYPING = 3;
    CLOZE = 4;
  }

  Kind kind = 1;
}

message NotetypeNames {
  repeated NotetypeNameId entries = 1;
}

message NotetypeUseCounts {
  repeated NotetypeNameIdUseCount entries = 1;
}

message NotetypeNameId {
  int64 id = 1;
  string name = 2;
}

message NotetypeNameIdUseCount {
  int64 id = 1;
  string name = 2;
  uint32 use_count = 3;
}

message GetAuxConfigKeyRequest {
  int64 id = 1;
  string key = 2;
}

message GetAuxTemplateConfigKeyRequest {
  int64 notetype_id = 1;
  uint32 card_ordinal = 2;
  string key = 3;
}

message GetChangeNotetypeInfoRequest {
  int64 old_notetype_id = 1;
  int64 new_notetype_id = 2;
}

message ChangeNotetypeRequest {
  repeated int64 note_ids = 1;
  // -1 is used to represent null, as nullable repeated fields
  // are unwieldy in protobuf
  repeated int32 new_fields = 2;
  repeated int32 new_templates = 3;
  int64 old_notetype_id = 4;
  int64 new_notetype_id = 5;
  int64 current_schema = 6;
  string old_notetype_name = 7;
}

message ChangeNotetypeInfo {
  repeated string old_field_names = 1;
  repeated string old_template_names = 2;
  repeated string new_field_names = 3;
  repeated string new_template_names = 4;
  ChangeNotetypeRequest input = 5;
  string old_notetype_name = 6;
}<|MERGE_RESOLUTION|>--- conflicted
+++ resolved
@@ -72,11 +72,8 @@
       string font_name = 3;
       uint32 font_size = 4;
       string description = 5;
-<<<<<<< HEAD
-      bool collapsed = 6;
-=======
       bool plain_text = 6;
->>>>>>> fc93ea3e
+      bool collapsed = 7;
 
       bytes other = 255;
     }
