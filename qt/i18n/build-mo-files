--- conflicted
+++ resolved
@@ -14,9 +14,5 @@
         perl -pe "s%po/desktop/(.*)/anki.po%$targetDir/\1/LC_MESSAGES%")
     outfile="$outdir/anki.mo"
     mkdir -p $outdir
-<<<<<<< HEAD
-    msgmerge --for-msgfmt "$file" po/desktop/anki.pot | msgfmt - --output-file="$outfile"
-=======
     msgmerge -q "$file" po/desktop/anki.pot | msgfmt - --output-file="$outfile"
->>>>>>> 22e8b7cd
 done