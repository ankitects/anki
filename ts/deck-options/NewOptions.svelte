--- conflicted
+++ resolved
@@ -5,13 +5,8 @@
 <script lang="ts">
     import DynamicallySlottable from "../components/DynamicallySlottable.svelte";
     import Item from "../components/Item.svelte";
-<<<<<<< HEAD
+    import * as tr from "../lib/ftl";
     import { DeckConfig } from "../lib/proto";
-
-    import type { DeckOptionsState } from "./lib";
-=======
->>>>>>> 4653873d
-    import * as tr from "../lib/ftl";
     import EnumSelectorRow from "./EnumSelectorRow.svelte";
     import type { DeckOptionsState } from "./lib";
     import SpinBoxRow from "./SpinBoxRow.svelte";
