--- conflicted
+++ resolved
@@ -6,12 +6,6 @@
 license = "AGPL-3.0-or-later"
 description = "Anki's Rust library code"
 readme = "README.md"
-<<<<<<< HEAD
-
-[features]
-unstable = []
-=======
->>>>>>> 3b619c4c
 
 [dependencies]
 nom = "5.0.1"
