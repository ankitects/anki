@use "sass/scrollbar";

* {
    max-width: 100%;
}

p {
    margin-top: 0;
    margin-bottom: 1rem;

    &:empty::after {
        content: "\a";
        white-space: pre;
    }
}

[hidden] {
    display: none;
}

<<<<<<< HEAD
:host(body) {
    @include scrollbar.custom;
=======
/* Nudge users towards using brighter colors,
   so they are more readable in dark themes */
span[style*="color"] {
    filter: brightness(0.8);
}

:host(.night-mode) {
    @include scrollbar.night-mode;
    span[style*="color"] {
        filter: brightness(1.2);
    }
>>>>>>> bbab4853
}

pre {
    white-space: pre-wrap;
}<|MERGE_RESOLUTION|>--- conflicted
+++ resolved
@@ -18,10 +18,8 @@
     display: none;
 }
 
-<<<<<<< HEAD
 :host(body) {
     @include scrollbar.custom;
-=======
 /* Nudge users towards using brighter colors,
    so they are more readable in dark themes */
 span[style*="color"] {
@@ -29,11 +27,9 @@
 }
 
 :host(.night-mode) {
-    @include scrollbar.night-mode;
     span[style*="color"] {
         filter: brightness(1.2);
     }
->>>>>>> bbab4853
 }
 
 pre {
