--- conflicted
+++ resolved
@@ -176,13 +176,9 @@
         }
 
         :global(.CodeMirror) {
-<<<<<<< HEAD
             border-radius: 0 0 5px 5px;
             border-top: 1px solid var(--border-default);
             background: var(--canvas-inset);
-=======
-            background: var(--code-bg);
->>>>>>> d110c491
         }
         :global(.CodeMirror-lines) {
             padding: 8px 0;
