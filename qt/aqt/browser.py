# Copyright: Ankitects Pty Ltd and contributors
# License: GNU AGPL, version 3 or later; http://www.gnu.org/licenses/agpl.html

from __future__ import annotations

import html
from dataclasses import dataclass
from typing import Any, Callable, Dict, List, Optional, Sequence, Tuple, Union

import aqt
import aqt.forms
<<<<<<< HEAD
from anki.cards import Card
from anki.collection import Collection, Config, OpChanges, SearchNode
=======
from anki.cards import Card, CardId
from anki.collection import BrowserRow, Collection, Config, OpChanges, SearchNode
>>>>>>> 5160d0c4
from anki.consts import *
from anki.errors import NotFoundError
from anki.lang import without_unicode_isolation
from anki.models import NotetypeDict
from anki.notes import NoteId
from anki.stats import CardStats
from anki.tags import MARKED_TAG
from anki.utils import ids2str, isMac
from aqt import AnkiQt, gui_hooks
from aqt.card_ops import set_card_deck, set_card_flag
from aqt.editor import Editor
from aqt.exporting import ExportDialog
from aqt.find_and_replace import FindAndReplaceDialog
from aqt.main import ResetReason
from aqt.note_ops import remove_notes
from aqt.previewer import BrowserPreviewer as PreviewDialog
from aqt.previewer import Previewer
from aqt.qt import *
from aqt.scheduling_ops import (
    forget_cards,
    reposition_new_cards_dialog,
    set_due_date_dialog,
    suspend_cards,
    unsuspend_cards,
)
from aqt.sidebar import SidebarTreeView
from aqt.table import Table
from aqt.tag_ops import add_tags, clear_unused_tags, remove_tags_for_notes
from aqt.utils import (
    HelpPage,
    KeyboardModifiersPressed,
    askUser,
    current_top_level_widget,
    disable_help_button,
    ensure_editor_saved,
    ensure_editor_saved_on_trigger,
    getTag,
    openHelp,
    qtMenuShortcutWorkaround,
    restore_combo_history,
    restore_combo_index_for_session,
    restoreGeom,
    restoreSplitter,
    restoreState,
    save_combo_history,
    save_combo_index_for_session,
    saveGeom,
    saveHeader,
    saveSplitter,
    saveState,
    shortcut,
    showInfo,
    showWarning,
    tooltip,
    tr,
)
from aqt.webview import AnkiWebView


@dataclass
class FindDupesDialog:
    dialog: QDialog
    browser: Browser


@dataclass
class SearchContext:
    search: str
    browser: Browser
    order: Union[bool, str] = True
    # if set, provided card ids will be used instead of the regular search
<<<<<<< HEAD
    # fixme: legacy support for card_ids?
    ids: Optional[Sequence[int]] = None
=======
    card_ids: Optional[Sequence[CardId]] = None


# Data model
##########################################################################


@dataclass
class Cell:
    text: str
    is_rtl: bool


class CellRow:
    def __init__(
        self,
        cells: Generator[Tuple[str, bool], None, None],
        color: BrowserRow.Color.V,
        font_name: str,
        font_size: int,
    ) -> None:
        self.refreshed_at: float = time.time()
        self.cells: Tuple[Cell, ...] = tuple(Cell(*cell) for cell in cells)
        self.color: Optional[Tuple[str, str]] = backend_color_to_aqt_color(color)
        self.font_name: str = font_name or "arial"
        self.font_size: int = font_size if font_size > 0 else 12

    def is_stale(self, threshold: float) -> bool:
        return self.refreshed_at < threshold

    @staticmethod
    def generic(length: int, cell_text: str) -> CellRow:
        return CellRow(
            ((cell_text, False) for cell in range(length)),
            BrowserRow.COLOR_DEFAULT,
            "arial",
            12,
        )

    @staticmethod
    def placeholder(length: int) -> CellRow:
        return CellRow.generic(length, "...")

    @staticmethod
    def deleted(length: int) -> CellRow:
        return CellRow.generic(length, tr.browsing_row_deleted())


def backend_color_to_aqt_color(color: BrowserRow.Color.V) -> Optional[Tuple[str, str]]:
    if color == BrowserRow.COLOR_MARKED:
        return colors.MARKED_BG
    if color == BrowserRow.COLOR_SUSPENDED:
        return colors.SUSPENDED_BG
    if color == BrowserRow.COLOR_FLAG_RED:
        return colors.FLAG1_BG
    if color == BrowserRow.COLOR_FLAG_ORANGE:
        return colors.FLAG2_BG
    if color == BrowserRow.COLOR_FLAG_GREEN:
        return colors.FLAG3_BG
    if color == BrowserRow.COLOR_FLAG_BLUE:
        return colors.FLAG4_BG
    return None


class DataModel(QAbstractTableModel):
    def __init__(self, browser: Browser) -> None:
        QAbstractTableModel.__init__(self)
        self.browser = browser
        self.col = browser.col
        self.sortKey = None
        self.activeCols: List[str] = self.col.get_config(
            "activeCols", ["noteFld", "template", "cardDue", "deck"]
        )
        self.cards: Sequence[CardId] = []
        self._rows: Dict[int, CellRow] = {}
        self._last_refresh = 0.0
        # serve stale content to avoid hitting the DB?
        self.block_updates = False

    def get_id(self, index: QModelIndex) -> CardId:
        return self.cards[index.row()]

    def get_cell(self, index: QModelIndex) -> Cell:
        return self.get_row(index).cells[index.column()]

    def get_row(self, index: QModelIndex) -> CellRow:
        cid = self.get_id(index)
        if row := self._rows.get(cid):
            if not self.block_updates and row.is_stale(self._last_refresh):
                # need to refresh
                self._rows[cid] = self._fetch_row_from_backend(cid)
                return self._rows[cid]
            # return row, even if it's stale
            return row
        if self.block_updates:
            # blank row until we unblock
            return CellRow.placeholder(len(self.activeCols))
        # missing row, need to build
        self._rows[cid] = self._fetch_row_from_backend(cid)
        return self._rows[cid]

    def _fetch_row_from_backend(self, cid: CardId) -> CellRow:
        try:
            row = CellRow(*self.col.browser_row_for_card(cid))
        except NotFoundError:
            return CellRow.deleted(len(self.activeCols))
        except Exception as e:
            return CellRow.generic(len(self.activeCols), str(e))

        gui_hooks.browser_did_fetch_row(cid, row, self.activeCols)
        return row

    def getCard(self, index: QModelIndex) -> Optional[Card]:
        """Try to return the indicated, possibly deleted card."""
        try:
            return self.col.getCard(self.get_id(index))
        except:
            return None

    # Model interface
    ######################################################################

    def rowCount(self, parent: QModelIndex = QModelIndex()) -> int:
        if parent and parent.isValid():
            return 0
        return len(self.cards)

    def columnCount(self, parent: QModelIndex = QModelIndex()) -> int:
        if parent and parent.isValid():
            return 0
        return len(self.activeCols)

    def data(self, index: QModelIndex = QModelIndex(), role: int = 0) -> Any:
        if not index.isValid():
            return QVariant()
        if role == Qt.FontRole:
            if self.activeCols[index.column()] not in ("question", "answer", "noteFld"):
                return QVariant()
            qfont = QFont()
            row = self.get_row(index)
            qfont.setFamily(row.font_name)
            qfont.setPixelSize(row.font_size)
            return qfont
        if role == Qt.TextAlignmentRole:
            align: Union[Qt.AlignmentFlag, int] = Qt.AlignVCenter
            if self.activeCols[index.column()] not in (
                "question",
                "answer",
                "template",
                "deck",
                "noteFld",
                "note",
                "noteTags",
            ):
                align |= Qt.AlignHCenter
            return align
        if role in (Qt.DisplayRole, Qt.ToolTipRole):
            return self.get_cell(index).text
        return QVariant()

    def headerData(
        self, section: int, orientation: Qt.Orientation, role: int = 0
    ) -> Optional[str]:
        if orientation == Qt.Vertical:
            return None
        elif role == Qt.DisplayRole and section < len(self.activeCols):
            type = self.activeCols[section]
            txt = None
            for stype, name in self.browser.columns:
                if type == stype:
                    txt = name
                    break
            # give the user a hint an invalid column was added by an add-on
            if not txt:
                txt = tr.browsing_addon()
            return txt
        else:
            return None

    def flags(self, index: QModelIndex) -> Qt.ItemFlags:
        return cast(Qt.ItemFlags, Qt.ItemIsEnabled | Qt.ItemIsSelectable)

    # Filtering
    ######################################################################

    def search(self, txt: str) -> None:
        self.beginReset()
        self.cards = []
        try:
            ctx = SearchContext(search=txt, browser=self.browser)
            gui_hooks.browser_will_search(ctx)
            if ctx.card_ids is None:
                ctx.card_ids = self.col.find_cards(ctx.search, order=ctx.order)
            gui_hooks.browser_did_search(ctx)
            self.cards = ctx.card_ids
        except Exception as err:
            raise err
        finally:
            self.endReset()

    def redraw_cells(self) -> None:
        "Update cell contents, without changing search count/columns/sorting."
        if not self.cards:
            return
        top_left = self.index(0, 0)
        bottom_right = self.index(len(self.cards) - 1, len(self.activeCols) - 1)
        self._last_refresh = time.time()
        self.dataChanged.emit(top_left, bottom_right)  # type: ignore

    def reset(self) -> None:
        self.beginReset()
        self.endReset()

    # caller must have called editor.saveNow() before calling this or .reset()
    def beginReset(self) -> None:
        self.browser.editor.set_note(None, hide=False)
        self.browser.mw.progress.start()
        self.saveSelection()
        self.beginResetModel()
        self._rows = {}

    def endReset(self) -> None:
        self.endResetModel()
        self.restoreSelection()
        self.browser.mw.progress.finish()

    def reverse(self) -> None:
        self.browser.editor.call_after_note_saved(self._reverse)

    def _reverse(self) -> None:
        self.beginReset()
        self.cards = list(reversed(self.cards))
        self.endReset()

    def saveSelection(self) -> None:
        cards = self.browser.selected_cards()
        self.selectedCards = {id: True for id in cards}
        if getattr(self.browser, "card", None):
            self.focusedCard = self.browser.card.id
        else:
            self.focusedCard = None

    def restoreSelection(self) -> None:
        if not self.cards:
            return
        sm = self.browser.form.tableView.selectionModel()
        sm.clear()
        # restore selection
        items = QItemSelection()
        count = 0
        firstIdx = None
        focusedIdx = None
        for row, id in enumerate(self.cards):
            # if the id matches the focused card, note the index
            if self.focusedCard == id:
                focusedIdx = self.index(row, 0)
                items.select(focusedIdx, focusedIdx)
                self.focusedCard = None
            # if the card was previously selected, select again
            if id in self.selectedCards:
                count += 1
                idx = self.index(row, 0)
                items.select(idx, idx)
                # note down the first card of the selection, in case we don't
                # have a focused card
                if not firstIdx:
                    firstIdx = idx
        # focus previously focused or first in selection
        idx = focusedIdx or firstIdx
        tv = self.browser.form.tableView
        if idx:
            row = idx.row()
            pos = tv.rowViewportPosition(row)
            visible = pos >= 0 and pos < tv.viewport().height()
            tv.selectRow(row)

            # we save and then restore the horizontal scroll position because
            # scrollTo() also scrolls horizontally which is confusing
            if not visible:
                h = tv.horizontalScrollBar().value()
                tv.scrollTo(idx, tv.PositionAtCenter)
                tv.horizontalScrollBar().setValue(h)
            if count < 500:
                # discard large selections; they're too slow
                sm.select(
                    items,
                    cast(
                        QItemSelectionModel.SelectionFlags,
                        QItemSelectionModel.SelectCurrent | QItemSelectionModel.Rows,
                    ),
                )
        else:
            tv.selectRow(0)

    def op_executed(self, op: OpChanges, focused: bool) -> None:
        print("op executed")
        if op.card or op.note or op.deck or op.notetype:
            self._rows = {}
        if focused:
            self.redraw_cells()

    def begin_blocking(self) -> None:
        self.block_updates = True

    def end_blocking(self) -> None:
        self.block_updates = False
        self.redraw_cells()


# Line painter
######################################################################


class StatusDelegate(QItemDelegate):
    def __init__(self, browser: Browser, model: DataModel) -> None:
        QItemDelegate.__init__(self, browser)
        self.browser = browser
        self.model = model

    def paint(
        self, painter: QPainter, option: QStyleOptionViewItem, index: QModelIndex
    ) -> None:
        if self.model.get_cell(index).is_rtl:
            option.direction = Qt.RightToLeft
        if row_color := self.model.get_row(index).color:
            brush = QBrush(theme_manager.qcolor(row_color))
            painter.save()
            painter.fillRect(option.rect, brush)
            painter.restore()
        return QItemDelegate.paint(self, painter, option, index)
>>>>>>> 5160d0c4


# Browser window
######################################################################


class Browser(QMainWindow):
    mw: AnkiQt
    col: Collection
    editor: Optional[Editor]
    table: Table

    def __init__(
        self,
        mw: AnkiQt,
        card: Optional[Card] = None,
        search: Optional[Tuple[Union[str, SearchNode]]] = None,
    ) -> None:
        """
        card  : try to search for its note and select it
        search: set and perform search; caller must ensure validity
        """

        QMainWindow.__init__(self, None, Qt.Window)
        self.mw = mw
        self.col = self.mw.col
        self.lastFilter = ""
        self.focusTo: Optional[int] = None
        self._previewer: Optional[Previewer] = None
        self._closeEventHasCleanedUp = False
        self.form = aqt.forms.browser.Ui_Dialog()
        self.form.setupUi(self)
        self.setupSidebar()
        restoreGeom(self, "editor", 0)
        restoreState(self, "editor")
        restoreSplitter(self.form.splitter, "editor3")
        self.form.splitter.setChildrenCollapsible(False)
        self.card: Optional[Card] = None
        self.setup_table()
        self.setupMenus()
        self.setupHooks()
        self.setupEditor()
        self.onUndoState(self.mw.form.actionUndo.isEnabled())
        self.setupSearch(card, search)
        gui_hooks.browser_will_show(self)
        self.show()

    def on_operation_did_execute(self, changes: OpChanges) -> None:
        focused = current_top_level_widget() == self
        self.table.op_executed(changes, focused)
        self.sidebar.op_executed(changes, focused)
        if changes.note or changes.notetype:
            if not self.editor.is_updating_note():
                # fixme: this will leave the splitter shown, but with no current
                # note being edited
                note = self.editor.note
                if note:
                    try:
                        note.load()
                    except NotFoundError:
                        self.editor.set_note(None)
                        return
                    self.editor.set_note(note)

            self._renderPreview()

    def on_focus_change(self, new: Optional[QWidget], old: Optional[QWidget]) -> None:
        if current_top_level_widget() == self:
            self.setUpdatesEnabled(True)
            self.table.redraw_cells()
            self.sidebar.refresh_if_needed()

    def setupMenus(self) -> None:
        # pylint: disable=unnecessary-lambda
        # actions
        f = self.form
        # edit
        qconnect(f.actionUndo.triggered, self.undo)
        qconnect(f.actionInvertSelection.triggered, self.table.invert_selection)
        qconnect(f.actionSelectNotes.triggered, self.selectNotes)
        if not isMac:
            f.actionClose.setVisible(False)
        qconnect(f.actionCreateFilteredDeck.triggered, self.createFilteredDeck)
        f.actionCreateFilteredDeck.setShortcuts(["Ctrl+G", "Ctrl+Alt+G"])
        # notes
        qconnect(f.actionAdd.triggered, self.mw.onAddCard)
        qconnect(f.actionAdd_Tags.triggered, lambda: self.add_tags_to_selected_notes())
        qconnect(
            f.actionRemove_Tags.triggered,
            lambda: self.remove_tags_from_selected_notes(),
        )
        qconnect(f.actionClear_Unused_Tags.triggered, self.clear_unused_tags)
        qconnect(
            f.actionToggle_Mark.triggered, lambda: self.toggle_mark_of_selected_notes()
        )
        qconnect(f.actionChangeModel.triggered, self.onChangeModel)
        qconnect(f.actionFindDuplicates.triggered, self.onFindDupes)
        qconnect(f.actionFindReplace.triggered, self.onFindReplace)
        qconnect(f.actionManage_Note_Types.triggered, self.mw.onNoteTypes)
        qconnect(f.actionDelete.triggered, self.delete_selected_notes)
        # cards
        qconnect(f.actionChange_Deck.triggered, self.set_deck_of_selected_cards)
        qconnect(f.action_Info.triggered, self.showCardInfo)
        qconnect(f.actionReposition.triggered, self.reposition)
        qconnect(f.action_set_due_date.triggered, self.set_due_date)
        qconnect(f.action_forget.triggered, self.forget_cards)
        qconnect(f.actionToggle_Suspend.triggered, self.suspend_selected_cards)
        qconnect(f.actionRed_Flag.triggered, lambda: self.set_flag_of_selected_cards(1))
        qconnect(
            f.actionOrange_Flag.triggered, lambda: self.set_flag_of_selected_cards(2)
        )
        qconnect(
            f.actionGreen_Flag.triggered, lambda: self.set_flag_of_selected_cards(3)
        )
        qconnect(
            f.actionBlue_Flag.triggered, lambda: self.set_flag_of_selected_cards(4)
        )
        qconnect(f.actionExport.triggered, lambda: self._on_export_notes())
        # jumps
        qconnect(f.actionPreviousCard.triggered, self.onPreviousCard)
        qconnect(f.actionNextCard.triggered, self.onNextCard)
        qconnect(f.actionFirstCard.triggered, self.onFirstCard)
        qconnect(f.actionLastCard.triggered, self.onLastCard)
        qconnect(f.actionFind.triggered, self.onFind)
        qconnect(f.actionNote.triggered, self.onNote)
        qconnect(f.actionSidebar.triggered, self.focusSidebar)
        qconnect(f.actionCardList.triggered, self.onCardList)
        # help
        qconnect(f.actionGuide.triggered, self.onHelp)
        # keyboard shortcut for shift+home/end
        self.pgUpCut = QShortcut(QKeySequence("Shift+Home"), self)
        qconnect(self.pgUpCut.activated, self.onFirstCard)
        self.pgDownCut = QShortcut(QKeySequence("Shift+End"), self)
        qconnect(self.pgDownCut.activated, self.onLastCard)
        # add-on hook
        gui_hooks.browser_menus_did_init(self)
        self.mw.maybeHideAccelerators(self)

    def closeEvent(self, evt: QCloseEvent) -> None:
        if self._closeEventHasCleanedUp:
            evt.accept()
            return
        self.editor.call_after_note_saved(self._closeWindow)
        evt.ignore()

    def _closeWindow(self) -> None:
        self._cleanup_preview()
        self.editor.cleanup()
        saveSplitter(self.form.splitter, "editor3")
        saveGeom(self, "editor")
        saveState(self, "editor")
        saveHeader(self.form.tableView.horizontalHeader(), "editor")
        self.teardownHooks()
        self.mw.maybeReset()
        aqt.dialogs.markClosed("Browser")
        self._closeEventHasCleanedUp = True
        self.mw.deferred_delete_and_garbage_collect(self)
        self.close()

    @ensure_editor_saved
    def closeWithCallback(self, onsuccess: Callable) -> None:
        self._closeWindow()
        onsuccess()

    def keyPressEvent(self, evt: QKeyEvent) -> None:
        if evt.key() == Qt.Key_Escape:
            self.close()
        else:
            super().keyPressEvent(evt)

<<<<<<< HEAD
=======
    def setupColumns(self) -> None:
        self.columns = [
            ("question", tr.browsing_question()),
            ("answer", tr.browsing_answer()),
            ("template", tr.browsing_card()),
            ("deck", tr.decks_deck()),
            ("noteFld", tr.browsing_sort_field()),
            ("noteCrt", tr.browsing_created()),
            ("noteMod", tr.search_note_modified()),
            ("cardMod", tr.search_card_modified()),
            ("cardDue", tr.statistics_due_date()),
            ("cardIvl", tr.browsing_interval()),
            ("cardEase", tr.browsing_ease()),
            ("cardReps", tr.scheduling_reviews()),
            ("cardLapses", tr.scheduling_lapses()),
            ("noteTags", tr.editing_tags()),
            ("note", tr.browsing_note()),
        ]
        self.columns.sort(key=itemgetter(1))

>>>>>>> 5160d0c4
    def reopen(
        self,
        _mw: AnkiQt,
        card: Optional[Card] = None,
        search: Optional[Tuple[Union[str, SearchNode]]] = None,
    ) -> None:
        if search is not None:
            self.search_for_terms(*search)
            self.form.searchEdit.setFocus()
        elif card:
            self.show_single_card(card)
            self.form.searchEdit.setFocus()

    # Searching
    ######################################################################

    def setupSearch(
        self,
        card: Optional[Card] = None,
        search: Optional[Tuple[Union[str, SearchNode]]] = None,
    ) -> None:
        qconnect(self.form.searchEdit.lineEdit().returnPressed, self.onSearchActivated)
        self.form.searchEdit.setCompleter(None)
        self.form.searchEdit.lineEdit().setPlaceholderText(
            tr.browsing_search_bar_hint()
        )
        self.form.searchEdit.addItems(self.mw.pm.profile["searchHistory"])
        if search is not None:
            self.search_for_terms(*search)
        elif card:
            self.show_single_card(card)
        else:
            self.search_for(
                self.col.build_search_string(SearchNode(deck="current")), ""
            )
        self.form.searchEdit.setFocus()

    # search triggered by user
    @ensure_editor_saved
    def onSearchActivated(self) -> None:
        text = self.form.searchEdit.lineEdit().text()
        try:
            normed = self.col.build_search_string(text)
        except Exception as err:
            showWarning(str(err))
        else:
            self.search_for(normed)
            self.update_history()

    def search_for(self, search: str, prompt: Optional[str] = None) -> None:
        """Keep track of search string so that we reuse identical search when
        refreshing, rather than whatever is currently in the search field.
        Optionally set the search bar to a different text than the actual search.
        """

        self._lastSearchTxt = search
        prompt = search if prompt == None else prompt
        self.form.searchEdit.lineEdit().setText(prompt)
        self.search()

    def current_search(self) -> str:
        return self.form.searchEdit.lineEdit().text()

    def search(self) -> None:
        """Search triggered programmatically. Caller must have saved note first."""

        try:
            self.table.search(self._lastSearchTxt)
        except Exception as err:
<<<<<<< HEAD
            show_invalid_search_error(err)
=======
            showWarning(str(err))
        if not self.model.cards:
            # no row change will fire
            self.onRowChanged(None, None)
>>>>>>> 5160d0c4

    def update_history(self) -> None:
        sh = self.mw.pm.profile["searchHistory"]
        if self._lastSearchTxt in sh:
            sh.remove(self._lastSearchTxt)
        sh.insert(0, self._lastSearchTxt)
        sh = sh[:30]
        self.form.searchEdit.clear()
        self.form.searchEdit.addItems(sh)
        self.mw.pm.profile["searchHistory"] = sh

    def updateTitle(self) -> None:
        selected = self.table.len_selection()
        cur = self.table.len()
        title = (
            TR.BROWSING_WINDOW_TITLE
            if self.table.is_card_state()
            else TR.BROWSING_WINDOW_TITLE_NOTES
        )
        self.setWindowTitle(
<<<<<<< HEAD
            without_unicode_isolation(tr(title, total=cur, selected=selected))
=======
            without_unicode_isolation(
                tr.browsing_window_title(total=cur, selected=selected)
            )
>>>>>>> 5160d0c4
        )

    def search_for_terms(self, *search_terms: Union[str, SearchNode]) -> None:
        search = self.col.build_search_string(*search_terms)
        self.form.searchEdit.setEditText(search)
        self.onSearchActivated()

    def show_single_card(self, card: Card) -> None:
        if card.nid:

            def on_show_single_card() -> None:
                self.card = card
                search = self.col.build_search_string(SearchNode(nid=card.nid))
                search = gui_hooks.default_search(search, card)
                self.search_for(search, "")
                self.table.select_single_card(card.id)

            self.editor.call_after_note_saved(on_show_single_card)

    def onReset(self) -> None:
        self.sidebar.refresh()
        self.begin_reset()
        self.end_reset()

    # caller must have called editor.saveNow() before calling this or .reset()
    def begin_reset(self) -> None:
        self.editor.set_note(None, hide=False)
        self.mw.progress.start()
        self.table.begin_reset()

    def end_reset(self) -> None:
        self.table.end_reset()
        self.mw.progress.finish()

    # Table & Editor
    ######################################################################

    def setup_table(self) -> None:
        self.table = Table(self)
        self.form.radio_cards.setChecked(self.table.is_card_state())
        self.form.radio_notes.setChecked(not self.table.is_card_state())
        self.table.set_view(self.form.tableView)
        qconnect(self.form.radio_cards.toggled, self.on_table_state_changed)

    def setupEditor(self) -> None:
        def add_preview_button(leftbuttons: List[str], editor: Editor) -> None:
            preview_shortcut = "Ctrl+Shift+P"
            leftbuttons.insert(
                0,
                editor.addButton(
                    None,
                    "preview",
                    lambda _editor: self.onTogglePreview(),
                    tr.browsing_preview_selected_card(
                        val=shortcut(preview_shortcut),
                    ),
                    tr.actions_preview(),
                    id="previewButton",
                    keys=preview_shortcut,
                    disables=False,
                    rightside=False,
                    toggleable=True,
                ),
            )

        gui_hooks.editor_did_init_left_buttons.append(add_preview_button)
        self.editor = aqt.editor.Editor(self.mw, self.form.fieldsArea, self)
        gui_hooks.editor_did_init_left_buttons.remove(add_preview_button)

    @ensure_editor_saved
    def onRowChanged(
        self, current: Optional[QItemSelection], previous: Optional[QItemSelection]
    ) -> None:
        """Update current note and hide/show editor. """
        if self._closeEventHasCleanedUp:
            return

        self.updateTitle()
        # the current card is used for context actions
        self.card = self.table.get_current_card()
        # if there is only one selected card, use it in the editor
        # it might differ from the current card
        card = self.table.get_single_selected_card()
        self.singleCard = bool(card)
        self.form.splitter.widget(1).setVisible(self.singleCard)
        if self.singleCard:
            self.editor.set_note(card.note(), focusTo=self.focusTo)
            self.focusTo = None
            self.editor.card = card
        else:
            self.editor.set_note(None)
            self._renderPreview()
        self._update_flags_menu()
        gui_hooks.browser_did_change_row(self)

<<<<<<< HEAD
    @ensure_editor_saved_on_trigger
    def on_table_state_changed(self) -> None:
        self.mw.progress.start()
        self.table.toggle_state(self.form.radio_cards.isChecked(), self._lastSearchTxt)
        self.mw.progress.finish()
=======
    def currentRow(self) -> int:
        idx = self.form.tableView.selectionModel().currentIndex()
        return idx.row()

    # Headers & sorting
    ######################################################################

    def setupHeaders(self) -> None:
        vh = self.form.tableView.verticalHeader()
        hh = self.form.tableView.horizontalHeader()
        if not isWin:
            vh.hide()
            hh.show()
        restoreHeader(hh, "editor")
        hh.setHighlightSections(False)
        hh.setMinimumSectionSize(50)
        hh.setSectionsMovable(True)
        self.setColumnSizes()
        hh.setContextMenuPolicy(Qt.CustomContextMenu)
        qconnect(hh.customContextMenuRequested, self.onHeaderContext)
        self.setSortIndicator()
        qconnect(hh.sortIndicatorChanged, self.onSortChanged)
        qconnect(hh.sectionMoved, self.onColumnMoved)

    @ensure_editor_saved
    def onSortChanged(self, idx: int, ord: int) -> None:
        ord = bool(ord)
        type = self.model.activeCols[idx]
        noSort = ("question", "answer")
        if type in noSort:
            showInfo(tr.browsing_sorting_on_this_column_is_not())
            type = self.col.conf["sortType"]
        if self.col.conf["sortType"] != type:
            self.col.conf["sortType"] = type
            # default to descending for non-text fields
            if type == "noteFld":
                ord = not ord
            self.col.set_config_bool(Config.Bool.BROWSER_SORT_BACKWARDS, ord)
            self.col.save()
            self.search()
        else:
            if self.col.get_config_bool(Config.Bool.BROWSER_SORT_BACKWARDS) != ord:
                self.col.set_config_bool(Config.Bool.BROWSER_SORT_BACKWARDS, ord)
                self.col.save()
                self.model.reverse()
        self.setSortIndicator()

    def setSortIndicator(self) -> None:
        hh = self.form.tableView.horizontalHeader()
        type = self.col.conf["sortType"]
        if type not in self.model.activeCols:
            hh.setSortIndicatorShown(False)
            return
        idx = self.model.activeCols.index(type)
        if self.col.get_config_bool(Config.Bool.BROWSER_SORT_BACKWARDS):
            ord = Qt.DescendingOrder
        else:
            ord = Qt.AscendingOrder
        hh.blockSignals(True)
        hh.setSortIndicator(idx, ord)
        hh.blockSignals(False)
        hh.setSortIndicatorShown(True)

    def onHeaderContext(self, pos: QPoint) -> None:
        gpos = self.form.tableView.mapToGlobal(pos)
        m = QMenu()
        for type, name in self.columns:
            a = m.addAction(name)
            a.setCheckable(True)
            a.setChecked(type in self.model.activeCols)
            qconnect(a.toggled, lambda b, t=type: self.toggleField(t))
        gui_hooks.browser_header_will_show_context_menu(self, m)
        m.exec_(gpos)

    @ensure_editor_saved_on_trigger
    def toggleField(self, type: str) -> None:
        self.model.beginReset()
        if type in self.model.activeCols:
            if len(self.model.activeCols) < 2:
                self.model.endReset()
                showInfo(tr.browsing_you_must_have_at_least_one())
                return
            self.model.activeCols.remove(type)
            adding = False
        else:
            self.model.activeCols.append(type)
            adding = True
        self.col.conf["activeCols"] = self.model.activeCols
        # sorted field may have been hidden
        self.setSortIndicator()
        self.setColumnSizes()
        self.model.endReset()
        # if we added a column, scroll to it
        if adding:
            row = self.currentRow()
            idx = self.model.index(row, len(self.model.activeCols) - 1)
            self.form.tableView.scrollTo(idx)

    def setColumnSizes(self) -> None:
        hh = self.form.tableView.horizontalHeader()
        hh.setSectionResizeMode(QHeaderView.Interactive)
        hh.setSectionResizeMode(
            hh.logicalIndex(len(self.model.activeCols) - 1), QHeaderView.Stretch
        )
        # this must be set post-resize or it doesn't work
        hh.setCascadingSectionResizes(False)
>>>>>>> 5160d0c4

    # Sidebar
    ######################################################################

    def setupSidebar(self) -> None:
        dw = self.sidebarDockWidget = QDockWidget(tr.browsing_sidebar(), self)
        dw.setFeatures(QDockWidget.DockWidgetClosable)
        dw.setObjectName("Sidebar")
        dw.setAllowedAreas(Qt.LeftDockWidgetArea)

        self.sidebar = SidebarTreeView(self)
        self.sidebarTree = self.sidebar  # legacy alias
        dw.setWidget(self.sidebar)
        qconnect(
            self.form.actionSidebarFilter.triggered,
            self.focusSidebarSearchBar,
        )
        grid = QGridLayout()
        grid.addWidget(self.sidebar.searchBar, 0, 0)
        grid.addWidget(self.sidebar.toolbar, 0, 1)
        grid.addWidget(self.sidebar, 1, 0, 1, 2)
        grid.setContentsMargins(0, 0, 0, 0)
        grid.setSpacing(0)
        w = QWidget()
        w.setLayout(grid)
        dw.setWidget(w)
        self.sidebarDockWidget.setFloating(False)

        self.sidebarDockWidget.setTitleBarWidget(QWidget())
        self.addDockWidget(Qt.LeftDockWidgetArea, dw)

        # schedule sidebar to refresh after browser window has loaded, so the
        # UI is more responsive
        self.mw.progress.timer(10, self.sidebar.refresh, False)

    def showSidebar(self) -> None:
        # workaround for PyQt focus bug
        self.editor.hideCompleters()
        self.sidebarDockWidget.setVisible(True)

    def focusSidebar(self) -> None:
        self.showSidebar()
        self.sidebar.setFocus()

    def focusSidebarSearchBar(self) -> None:
        self.showSidebar()
        self.sidebar.searchBar.setFocus()

    def toggle_sidebar(self) -> None:
        want_visible = not self.sidebarDockWidget.isVisible()
        self.sidebarDockWidget.setVisible(want_visible)
        if want_visible:
            self.sidebar.refresh()

    # legacy

    def setFilter(self, *terms: str) -> None:
        self.sidebar.update_search(*terms)

    # Info
    ######################################################################

    def showCardInfo(self) -> None:
        if not self.card:
            return

        info, cs = self._cardInfoData()
        reps = self._revlogData(cs)

        card_info_dialog = CardInfoDialog(self)
        l = QVBoxLayout()
        l.setContentsMargins(0, 0, 0, 0)
        w = AnkiWebView(title="browser card info")
        l.addWidget(w)
        w.stdHtml(info + "<p>" + reps, context=card_info_dialog)
        bb = QDialogButtonBox(QDialogButtonBox.Close)
        l.addWidget(bb)
        qconnect(bb.rejected, card_info_dialog.reject)
        card_info_dialog.setLayout(l)
        card_info_dialog.setWindowModality(Qt.WindowModal)
        card_info_dialog.resize(500, 400)
        restoreGeom(card_info_dialog, "revlog")
        card_info_dialog.show()

    def _cardInfoData(self) -> Tuple[str, CardStats]:
        cs = CardStats(self.col, self.card)
        rep = cs.report(include_revlog=True)
        return rep, cs

    # legacy - revlog used to be generated here, and some add-ons
    # wrapped this function

    def _revlogData(self, cs: CardStats) -> str:
        return ""

    # Menu helpers
    ######################################################################

<<<<<<< HEAD
    def selected_cards(self) -> List[int]:
        return self.table.get_selected_card_ids()

    def selected_notes(self) -> List[int]:
        return self.table.get_selected_note_ids()

    def selectedNotesAsCards(self) -> List[int]:
        return self.table.get_card_ids_from_selected_note_ids()
=======
    def selected_cards(self) -> List[CardId]:
        return [
            self.model.cards[idx.row()]
            for idx in self.form.tableView.selectionModel().selectedRows()
        ]

    def selected_notes(self) -> List[NoteId]:
        return self.col.db.list(
            """
select distinct nid from cards
where id in %s"""
            % ids2str(
                [
                    self.model.cards[idx.row()]
                    for idx in self.form.tableView.selectionModel().selectedRows()
                ]
            )
        )

    def selectedNotesAsCards(self) -> List[CardId]:
        return self.col.db.list(
            "select id from cards where nid in (%s)"
            % ",".join([str(s) for s in self.selected_notes()])
        )
>>>>>>> 5160d0c4

    def oneModelNotes(self) -> List[NoteId]:
        sf = self.selected_notes()
        if not sf:
            return []
        mods = self.col.db.scalar(
            """
select count(distinct mid) from notes
where id in %s"""
            % ids2str(sf)
        )
        if mods > 1:
            showInfo(tr.browsing_please_select_cards_from_only_one())
            return []
        return sf

    def onHelp(self) -> None:
        openHelp(HelpPage.BROWSING)

    # legacy

    selectedCards = selected_cards
    selectedNotes = selected_notes

    # Misc menu options
    ######################################################################

    @ensure_editor_saved_on_trigger
    def onChangeModel(self) -> None:
        nids = self.oneModelNotes()
        if nids:
            ChangeModel(self, nids)

    def createFilteredDeck(self) -> None:
        search = self.form.searchEdit.lineEdit().text()
        if self.mw.col.schedVer() != 1 and KeyboardModifiersPressed().alt:
            aqt.dialogs.open("FilteredDeckConfigDialog", self.mw, search_2=search)
        else:
            aqt.dialogs.open("FilteredDeckConfigDialog", self.mw, search=search)

    # Preview
    ######################################################################

    def onTogglePreview(self) -> None:
        if self._previewer:
            self._previewer.close()
            self._on_preview_closed()
        else:
            self._previewer = PreviewDialog(self, self.mw, self._on_preview_closed)
            self._previewer.open()

    def _renderPreview(self) -> None:
        if self._previewer:
            if self.singleCard:
                self._previewer.render_card()
            else:
                self.onTogglePreview()

    def _cleanup_preview(self) -> None:
        if self._previewer:
            self._previewer.cancel_timer()
            self._previewer.close()

    def _on_preview_closed(self) -> None:
        if self.editor.web:
            self.editor.web.eval("$('#previewButton').removeClass('highlighted')")
        self._previewer = None

    # Card deletion
    ######################################################################

    def delete_selected_notes(self) -> None:
        # ensure deletion is not accidentally triggered when the user is focused
        # in the editing screen or search bar
        focus = self.focusWidget()
        if focus != self.form.tableView:
            return

        # nothing selected?
        nids = self.table.get_selected_note_ids()
        if not nids:
            return

        # select the next card if there is one
        self.focusTo = self.editor.currentField
        self.table.to_next_row()

        remove_notes(
            mw=self.mw,
            note_ids=nids,
            success=lambda _: tooltip(tr.browsing_note_deleted(count=len(nids))),
        )

    # legacy

    deleteNotes = delete_selected_notes

    # Deck change
    ######################################################################

    @ensure_editor_saved_on_trigger
    def set_deck_of_selected_cards(self) -> None:
        from aqt.studydeck import StudyDeck

        cids = self.table.get_selected_card_ids()
        if not cids:
            return

        did = self.mw.col.db.scalar("select did from cards where id = ?", cids[0])
        current = self.mw.col.decks.get(did)["name"]
        ret = StudyDeck(
            self.mw,
            current=current,
            accept=tr.browsing_move_cards(),
            title=tr.browsing_change_deck(),
            help=HelpPage.BROWSING,
            parent=self,
        )
        if not ret.name:
            return
        did = self.col.decks.id(ret.name)

        set_card_deck(mw=self.mw, card_ids=cids, deck_id=did)

    # legacy

    setDeck = set_deck_of_selected_cards

    # Tags
    ######################################################################

    @ensure_editor_saved_on_trigger
    def add_tags_to_selected_notes(
        self,
        tags: Optional[str] = None,
    ) -> None:
        "Shows prompt if tags not provided."
        if not (tags := tags or self._prompt_for_tags(tr.browsing_enter_tags_to_add())):
            return
        add_tags(
            mw=self.mw,
            note_ids=self.selected_notes(),
            space_separated_tags=tags,
            success=lambda out: tooltip(
                tr.browsing_notes_updated(count=out.count), parent=self
            ),
        )

    @ensure_editor_saved_on_trigger
    def remove_tags_from_selected_notes(self, tags: Optional[str] = None) -> None:
        "Shows prompt if tags not provided."
        if not (
            tags := tags or self._prompt_for_tags(tr.browsing_enter_tags_to_delete())
        ):
            return
        remove_tags_for_notes(
            mw=self.mw,
            note_ids=self.selected_notes(),
            space_separated_tags=tags,
            success=lambda out: tooltip(
                tr.browsing_notes_updated(count=out.count), parent=self
            ),
        )

    def _prompt_for_tags(self, prompt: str) -> Optional[str]:
        (tags, ok) = getTag(self, self.col, prompt)
        if not ok:
            return None
        else:
            return tags

    @ensure_editor_saved_on_trigger
    def clear_unused_tags(self) -> None:
        clear_unused_tags(mw=self.mw, parent=self)

    addTags = add_tags_to_selected_notes
    deleteTags = remove_tags_from_selected_notes
    clearUnusedTags = clear_unused_tags

    # Suspending
    ######################################################################

    def current_card_is_suspended(self) -> bool:
        return bool(self.card and self.card.queue == QUEUE_TYPE_SUSPENDED)

    @ensure_editor_saved_on_trigger
    def suspend_selected_cards(self) -> None:
        want_suspend = not self.current_card_is_suspended()
        cids = self.selected_cards()

        if want_suspend:
            suspend_cards(mw=self.mw, card_ids=cids)
        else:
            unsuspend_cards(mw=self.mw, card_ids=cids)

    # Exporting
    ######################################################################

    def _on_export_notes(self) -> None:
        cids = self.selectedNotesAsCards()
        if cids:
            ExportDialog(self.mw, cids=cids)

    # Flags & Marking
    ######################################################################

    @ensure_editor_saved
    def set_flag_of_selected_cards(self, flag: int) -> None:
        if not self.card:
            return

        # flag needs toggling off?
        if flag == self.card.user_flag():
            flag = 0

        set_card_flag(mw=self.mw, card_ids=self.selected_cards(), flag=flag)

    def _update_flags_menu(self) -> None:
        flag = self.card and self.card.user_flag()
        flag = flag or 0

        flagActions = [
            self.form.actionRed_Flag,
            self.form.actionOrange_Flag,
            self.form.actionGreen_Flag,
            self.form.actionBlue_Flag,
        ]

        for c, act in enumerate(flagActions):
            act.setChecked(flag == c + 1)

        qtMenuShortcutWorkaround(self.form.menuFlag)

    def toggle_mark_of_selected_notes(self) -> None:
        have_mark = bool(self.card and self.card.note().has_tag(MARKED_TAG))
        if have_mark:
            self.remove_tags_from_selected_notes(tags=MARKED_TAG)
        else:
            self.add_tags_to_selected_notes(tags=MARKED_TAG)

    # Scheduling
    ######################################################################

    @ensure_editor_saved_on_trigger
    def reposition(self) -> None:
        if self.card and self.card.queue != QUEUE_TYPE_NEW:
            showInfo(tr.browsing_only_new_cards_can_be_repositioned(), parent=self)
            return

        reposition_new_cards_dialog(
            mw=self.mw, parent=self, card_ids=self.selected_cards()
        )

    @ensure_editor_saved_on_trigger
    def set_due_date(self) -> None:
        set_due_date_dialog(
            mw=self.mw,
            parent=self,
            card_ids=self.selected_cards(),
            config_key=Config.String.SET_DUE_BROWSER,
        )

    @ensure_editor_saved_on_trigger
    def forget_cards(self) -> None:
        forget_cards(
            mw=self.mw,
            parent=self,
            card_ids=self.selected_cards(),
        )

    # Edit: selection
    ######################################################################

    @ensure_editor_saved_on_trigger
    def selectNotes(self) -> None:
        nids = self.selected_notes()
        # clear the selection so we don't waste energy preserving it
        self.table.clear_selection()
        search = self.col.build_search_string(
            SearchNode(nids=SearchNode.IdList(ids=nids))
        )
        self.search_for(search)
<<<<<<< HEAD
        self.table.select_all()
=======

        tv.selectAll()

    def invertSelection(self) -> None:
        sm = self.form.tableView.selectionModel()
        items = sm.selection()
        self.form.tableView.selectAll()
        sm.select(
            items,
            cast(
                QItemSelectionModel.SelectionFlags,
                QItemSelectionModel.Deselect | QItemSelectionModel.Rows,
            ),
        )
>>>>>>> 5160d0c4

    # Hooks
    ######################################################################

    def setupHooks(self) -> None:
        gui_hooks.undo_state_did_change.append(self.onUndoState)
        # fixme: remove this once all items are using `operation_did_execute`
        gui_hooks.sidebar_should_refresh_notetypes.append(self.on_item_added)
        gui_hooks.backend_will_block.append(self.table.on_backend_will_block)
        gui_hooks.backend_did_block.append(self.table.on_backend_did_block)
        gui_hooks.operation_did_execute.append(self.on_operation_did_execute)
        gui_hooks.focus_did_change.append(self.on_focus_change)

    def teardownHooks(self) -> None:
        gui_hooks.undo_state_did_change.remove(self.onUndoState)
        gui_hooks.sidebar_should_refresh_notetypes.remove(self.on_item_added)
        gui_hooks.backend_will_block.remove(self.table.on_backend_will_block)
        gui_hooks.backend_did_block.remove(self.table.on_backend_will_block)
        gui_hooks.operation_did_execute.remove(self.on_operation_did_execute)
        gui_hooks.focus_did_change.remove(self.on_focus_change)

    def on_item_added(self, item: Any = None) -> None:
        self.sidebar.refresh()

    # Undo
    ######################################################################

    def undo(self) -> None:
        # need to make sure we don't hang the UI by redrawing the card list
        # during the long-running op. mw.undo will take care of the progress
        # dialog
        self.setUpdatesEnabled(False)
        self.mw.undo(lambda _: self.setUpdatesEnabled(True))

    def onUndoState(self, on: bool) -> None:
        self.form.actionUndo.setEnabled(on)
        if on:
            self.form.actionUndo.setText(self.mw.form.actionUndo.text())

    # Edit: replacing
    ######################################################################

    @ensure_editor_saved_on_trigger
    def onFindReplace(self) -> None:
        nids = self.selected_notes()
        if not nids:
            return

        FindAndReplaceDialog(self, mw=self.mw, note_ids=nids)

    # Edit: finding dupes
    ######################################################################

    @ensure_editor_saved
    def onFindDupes(self) -> None:
        import anki.find

        d = QDialog(self)
        self.mw.garbage_collect_on_dialog_finish(d)
        frm = aqt.forms.finddupes.Ui_Dialog()
        frm.setupUi(d)
        restoreGeom(d, "findDupes")
        disable_help_button(d)
        searchHistory = restore_combo_history(frm.search, "findDupesFind")

        fields = sorted(
            anki.find.fieldNames(self.col, downcase=False), key=lambda x: x.lower()
        )
        frm.fields.addItems(fields)
        restore_combo_index_for_session(frm.fields, fields, "findDupesFields")
        self._dupesButton: Optional[QPushButton] = None

        # links
        frm.webView.set_title("find duplicates")
        web_context = FindDupesDialog(dialog=d, browser=self)
        frm.webView.set_bridge_command(self.dupeLinkClicked, web_context)
        frm.webView.stdHtml("", context=web_context)

        def onFin(code: Any) -> None:
            saveGeom(d, "findDupes")

        qconnect(d.finished, onFin)

        def onClick() -> None:
            search_text = save_combo_history(frm.search, searchHistory, "findDupesFind")
            save_combo_index_for_session(frm.fields, "findDupesFields")
            field = fields[frm.fields.currentIndex()]
            self.duplicatesReport(frm.webView, field, search_text, frm, web_context)

        search = frm.buttonBox.addButton(
            tr.actions_search(), QDialogButtonBox.ActionRole
        )
        qconnect(search.clicked, onClick)
        d.show()

    def duplicatesReport(
        self,
        web: AnkiWebView,
        fname: str,
        search: str,
        frm: aqt.forms.finddupes.Ui_Dialog,
        web_context: FindDupesDialog,
    ) -> None:
        self.mw.progress.start()
        try:
            res = self.mw.col.findDupes(fname, search)
        except Exception as e:
            self.mw.progress.finish()
            showWarning(str(e))
            return
        if not self._dupesButton:
            self._dupesButton = b = frm.buttonBox.addButton(
                tr.browsing_tag_duplicates(), QDialogButtonBox.ActionRole
            )
            qconnect(b.clicked, lambda: self._onTagDupes(res))
        t = ""
        groups = len(res)
        notes = sum(len(r[1]) for r in res)
        part1 = tr.browsing_group(count=groups)
        part2 = tr.browsing_note_count(count=notes)
        t += tr.browsing_found_as_across_bs(part=part1, whole=part2)
        t += "<p><ol>"
        for val, nids in res:
            t += (
                """<li><a href=# onclick="pycmd('%s');return false;">%s</a>: %s</a>"""
                % (
                    html.escape(
                        self.col.build_search_string(
                            SearchNode(nids=SearchNode.IdList(ids=nids))
                        )
                    ),
                    tr.browsing_note_count(count=len(nids)),
                    html.escape(val),
                )
            )
        t += "</ol>"
        web.stdHtml(t, context=web_context)
        self.mw.progress.finish()

    def _onTagDupes(self, res: List[Any]) -> None:
        if not res:
            return
<<<<<<< HEAD
        self.begin_reset()
        self.mw.checkpoint(tr(TR.BROWSING_TAG_DUPLICATES))
=======
        self.model.beginReset()
        self.mw.checkpoint(tr.browsing_tag_duplicates())
>>>>>>> 5160d0c4
        nids = set()
        for _, nidlist in res:
            nids.update(nidlist)
        self.col.tags.bulk_add(list(nids), tr.browsing_duplicate())
        self.mw.progress.finish()
        self.end_reset()
        self.mw.requireReset(reason=ResetReason.BrowserTagDupes, context=self)
        tooltip(tr.browsing_notes_tagged())

    def dupeLinkClicked(self, link: str) -> None:
        self.search_for(link)
        self.onNote()

    # Jumping
    ######################################################################

<<<<<<< HEAD
    def has_previous_card(self) -> bool:
        return self.table.has_previous()

    def has_next_card(self) -> bool:
        return self.table.has_next()
=======
    def _moveCur(
        self, dir: Optional[QTableView.CursorAction], idx: QModelIndex = None
    ) -> None:
        if not self.model.cards:
            return
        tv = self.form.tableView
        if dir is not None:
            idx = tv.moveCursor(dir, self.mw.app.keyboardModifiers())
        tv.selectionModel().setCurrentIndex(
            idx,
            cast(
                QItemSelectionModel.SelectionFlags,
                QItemSelectionModel.Clear
                | QItemSelectionModel.Select
                | QItemSelectionModel.Rows,
            ),
        )
>>>>>>> 5160d0c4

    def onPreviousCard(self) -> None:
        self.focusTo = self.editor.currentField
        self.editor.call_after_note_saved(self.table.to_previous_row)

    def onNextCard(self) -> None:
        self.focusTo = self.editor.currentField
        self.editor.call_after_note_saved(self.table.to_next_row)

    def onFirstCard(self) -> None:
<<<<<<< HEAD
        self.table.to_first_row()

    def onLastCard(self) -> None:
        self.table.to_last_row()
=======
        sm = self.form.tableView.selectionModel()
        idx = sm.currentIndex()
        self._moveCur(None, self.model.index(0, 0))
        if not KeyboardModifiersPressed().shift:
            return
        idx2 = sm.currentIndex()
        item = QItemSelection(idx2, idx)
        sm.select(
            item,
            cast(
                QItemSelectionModel.SelectionFlags,
                QItemSelectionModel.SelectCurrent | QItemSelectionModel.Rows,
            ),
        )

    def onLastCard(self) -> None:
        sm = self.form.tableView.selectionModel()
        idx = sm.currentIndex()
        self._moveCur(None, self.model.index(len(self.model.cards) - 1, 0))
        if not KeyboardModifiersPressed().shift:
            return
        idx2 = sm.currentIndex()
        item = QItemSelection(idx, idx2)
        sm.select(
            item,
            cast(
                QItemSelectionModel.SelectionFlags,
                QItemSelectionModel.SelectCurrent | QItemSelectionModel.Rows,
            ),
        )
>>>>>>> 5160d0c4

    def onFind(self) -> None:
        # workaround for PyQt focus bug
        self.editor.hideCompleters()

        self.form.searchEdit.setFocus()
        self.form.searchEdit.lineEdit().selectAll()

    def onNote(self) -> None:
        # workaround for PyQt focus bug
        self.editor.hideCompleters()

        self.editor.web.setFocus()
        self.editor.loadNote(focusTo=0)

    def onCardList(self) -> None:
        self.form.tableView.setFocus()

<<<<<<< HEAD
=======
    def focusCid(self, cid: CardId) -> None:
        try:
            row = list(self.model.cards).index(cid)
        except ValueError:
            return
        self.form.tableView.clearSelection()
        self.form.tableView.selectRow(row)

>>>>>>> 5160d0c4

# Change model dialog
######################################################################


class ChangeModel(QDialog):
    def __init__(self, browser: Browser, nids: List[NoteId]) -> None:
        QDialog.__init__(self, browser)
        self.browser = browser
        self.nids = nids
        self.oldModel = browser.card.note().model()
        self.form = aqt.forms.changemodel.Ui_Dialog()
        self.form.setupUi(self)
        disable_help_button(self)
        self.setWindowModality(Qt.WindowModal)
        self.setup()
        restoreGeom(self, "changeModel")
        gui_hooks.state_did_reset.append(self.onReset)
        gui_hooks.current_note_type_did_change.append(self.on_note_type_change)
        # ugh - these are set dynamically by rebuildTemplateMap()
        self.tcombos: List[QComboBox] = []
        self.fcombos: List[QComboBox] = []
        self.exec_()

    def on_note_type_change(self, notetype: NotetypeDict) -> None:
        self.onReset()

    def setup(self) -> None:
        # maps
        self.flayout = QHBoxLayout()
        self.flayout.setContentsMargins(0, 0, 0, 0)
        self.fwidg = None
        self.form.fieldMap.setLayout(self.flayout)
        self.tlayout = QHBoxLayout()
        self.tlayout.setContentsMargins(0, 0, 0, 0)
        self.twidg = None
        self.form.templateMap.setLayout(self.tlayout)
        if self.style().objectName() == "gtk+":
            # gtk+ requires margins in inner layout
            self.form.verticalLayout_2.setContentsMargins(0, 11, 0, 0)
            self.form.verticalLayout_3.setContentsMargins(0, 11, 0, 0)
        # model chooser
        import aqt.modelchooser

        self.oldModel = self.browser.col.models.get(
            self.browser.col.db.scalar(
                "select mid from notes where id = ?", self.nids[0]
            )
        )
        self.form.oldModelLabel.setText(self.oldModel["name"])
        self.modelChooser = aqt.modelchooser.ModelChooser(
            self.browser.mw, self.form.modelChooserWidget, label=False
        )
        self.modelChooser.models.setFocus()
        qconnect(self.form.buttonBox.helpRequested, self.onHelp)
        self.modelChanged(self.browser.mw.col.models.current())
        self.pauseUpdate = False

    def onReset(self) -> None:
        self.modelChanged(self.browser.col.models.current())

    def modelChanged(self, model: Dict[str, Any]) -> None:
        self.targetModel = model
        self.rebuildTemplateMap()
        self.rebuildFieldMap()

    def rebuildTemplateMap(
        self, key: Optional[str] = None, attr: Optional[str] = None
    ) -> None:
        if not key:
            key = "t"
            attr = "tmpls"
        map = getattr(self, key + "widg")
        lay = getattr(self, key + "layout")
        src = self.oldModel[attr]
        dst = self.targetModel[attr]
        if map:
            lay.removeWidget(map)
            map.deleteLater()
            setattr(self, key + "MapWidget", None)
        map = QWidget()
        l = QGridLayout()
        combos = []
        targets = [x["name"] for x in dst] + [tr.browsing_nothing()]
        indices = {}
        for i, x in enumerate(src):
            l.addWidget(QLabel(tr.browsing_change_to(val=x["name"])), i, 0)
            cb = QComboBox()
            cb.addItems(targets)
            idx = min(i, len(targets) - 1)
            cb.setCurrentIndex(idx)
            indices[cb] = idx
            qconnect(
                cb.currentIndexChanged,
                lambda i, cb=cb, key=key: self.onComboChanged(i, cb, key),
            )
            combos.append(cb)
            l.addWidget(cb, i, 1)
        map.setLayout(l)
        lay.addWidget(map)
        setattr(self, key + "widg", map)
        setattr(self, key + "layout", lay)
        setattr(self, key + "combos", combos)
        setattr(self, key + "indices", indices)

    def rebuildFieldMap(self) -> None:
        return self.rebuildTemplateMap(key="f", attr="flds")

    def onComboChanged(self, i: int, cb: QComboBox, key: str) -> None:
        indices = getattr(self, key + "indices")
        if self.pauseUpdate:
            indices[cb] = i
            return
        combos = getattr(self, key + "combos")
        if i == cb.count() - 1:
            # set to 'nothing'
            return
        # find another combo with same index
        for c in combos:
            if c == cb:
                continue
            if c.currentIndex() == i:
                self.pauseUpdate = True
                c.setCurrentIndex(indices[cb])
                self.pauseUpdate = False
                break
        indices[cb] = i

    def getTemplateMap(
        self,
        old: Optional[List[Dict[str, Any]]] = None,
        combos: Optional[List[QComboBox]] = None,
        new: Optional[List[Dict[str, Any]]] = None,
    ) -> Dict[int, Optional[int]]:
        if not old:
            old = self.oldModel["tmpls"]
            combos = self.tcombos
            new = self.targetModel["tmpls"]
        template_map: Dict[int, Optional[int]] = {}
        for i, f in enumerate(old):
            idx = combos[i].currentIndex()
            if idx == len(new):
                # ignore
                template_map[f["ord"]] = None
            else:
                f2 = new[idx]
                template_map[f["ord"]] = f2["ord"]
        return template_map

    def getFieldMap(self) -> Dict[int, Optional[int]]:
        return self.getTemplateMap(
            old=self.oldModel["flds"], combos=self.fcombos, new=self.targetModel["flds"]
        )

    def cleanup(self) -> None:
        gui_hooks.state_did_reset.remove(self.onReset)
        gui_hooks.current_note_type_did_change.remove(self.on_note_type_change)
        self.modelChooser.cleanup()
        saveGeom(self, "changeModel")

    def reject(self) -> None:
        self.cleanup()
        return QDialog.reject(self)

    def accept(self) -> None:
        # check maps
        fmap = self.getFieldMap()
        cmap = self.getTemplateMap()
        if any(True for c in list(cmap.values()) if c is None):
            if not askUser(tr.browsing_any_cards_mapped_to_nothing_will()):
                return
        self.browser.mw.checkpoint(tr.browsing_change_note_type())
        b = self.browser
        b.mw.col.modSchema(check=True)
        b.mw.progress.start()
        b.begin_reset()
        mm = b.mw.col.models
        mm.change(self.oldModel, self.nids, self.targetModel, fmap, cmap)
        b.search()
        b.end_reset()
        b.mw.progress.finish()
        b.mw.reset()
        self.cleanup()
        QDialog.accept(self)

    def onHelp(self) -> None:
        openHelp(HelpPage.BROWSING_OTHER_MENU_ITEMS)


# Card Info Dialog
######################################################################


class CardInfoDialog(QDialog):
    silentlyClose = True

    def __init__(self, browser: Browser) -> None:
        super().__init__(browser)
        self.browser = browser
        disable_help_button(self)

    def reject(self) -> None:
        saveGeom(self, "revlog")
        return QDialog.reject(self)<|MERGE_RESOLUTION|>--- conflicted
+++ resolved
@@ -9,13 +9,8 @@
 
 import aqt
 import aqt.forms
-<<<<<<< HEAD
-from anki.cards import Card
+from anki.cards import Card, CardId
 from anki.collection import Collection, Config, OpChanges, SearchNode
-=======
-from anki.cards import Card, CardId
-from anki.collection import BrowserRow, Collection, Config, OpChanges, SearchNode
->>>>>>> 5160d0c4
 from anki.consts import *
 from anki.errors import NotFoundError
 from anki.lang import without_unicode_isolation
@@ -87,341 +82,8 @@
     browser: Browser
     order: Union[bool, str] = True
     # if set, provided card ids will be used instead of the regular search
-<<<<<<< HEAD
     # fixme: legacy support for card_ids?
     ids: Optional[Sequence[int]] = None
-=======
-    card_ids: Optional[Sequence[CardId]] = None
-
-
-# Data model
-##########################################################################
-
-
-@dataclass
-class Cell:
-    text: str
-    is_rtl: bool
-
-
-class CellRow:
-    def __init__(
-        self,
-        cells: Generator[Tuple[str, bool], None, None],
-        color: BrowserRow.Color.V,
-        font_name: str,
-        font_size: int,
-    ) -> None:
-        self.refreshed_at: float = time.time()
-        self.cells: Tuple[Cell, ...] = tuple(Cell(*cell) for cell in cells)
-        self.color: Optional[Tuple[str, str]] = backend_color_to_aqt_color(color)
-        self.font_name: str = font_name or "arial"
-        self.font_size: int = font_size if font_size > 0 else 12
-
-    def is_stale(self, threshold: float) -> bool:
-        return self.refreshed_at < threshold
-
-    @staticmethod
-    def generic(length: int, cell_text: str) -> CellRow:
-        return CellRow(
-            ((cell_text, False) for cell in range(length)),
-            BrowserRow.COLOR_DEFAULT,
-            "arial",
-            12,
-        )
-
-    @staticmethod
-    def placeholder(length: int) -> CellRow:
-        return CellRow.generic(length, "...")
-
-    @staticmethod
-    def deleted(length: int) -> CellRow:
-        return CellRow.generic(length, tr.browsing_row_deleted())
-
-
-def backend_color_to_aqt_color(color: BrowserRow.Color.V) -> Optional[Tuple[str, str]]:
-    if color == BrowserRow.COLOR_MARKED:
-        return colors.MARKED_BG
-    if color == BrowserRow.COLOR_SUSPENDED:
-        return colors.SUSPENDED_BG
-    if color == BrowserRow.COLOR_FLAG_RED:
-        return colors.FLAG1_BG
-    if color == BrowserRow.COLOR_FLAG_ORANGE:
-        return colors.FLAG2_BG
-    if color == BrowserRow.COLOR_FLAG_GREEN:
-        return colors.FLAG3_BG
-    if color == BrowserRow.COLOR_FLAG_BLUE:
-        return colors.FLAG4_BG
-    return None
-
-
-class DataModel(QAbstractTableModel):
-    def __init__(self, browser: Browser) -> None:
-        QAbstractTableModel.__init__(self)
-        self.browser = browser
-        self.col = browser.col
-        self.sortKey = None
-        self.activeCols: List[str] = self.col.get_config(
-            "activeCols", ["noteFld", "template", "cardDue", "deck"]
-        )
-        self.cards: Sequence[CardId] = []
-        self._rows: Dict[int, CellRow] = {}
-        self._last_refresh = 0.0
-        # serve stale content to avoid hitting the DB?
-        self.block_updates = False
-
-    def get_id(self, index: QModelIndex) -> CardId:
-        return self.cards[index.row()]
-
-    def get_cell(self, index: QModelIndex) -> Cell:
-        return self.get_row(index).cells[index.column()]
-
-    def get_row(self, index: QModelIndex) -> CellRow:
-        cid = self.get_id(index)
-        if row := self._rows.get(cid):
-            if not self.block_updates and row.is_stale(self._last_refresh):
-                # need to refresh
-                self._rows[cid] = self._fetch_row_from_backend(cid)
-                return self._rows[cid]
-            # return row, even if it's stale
-            return row
-        if self.block_updates:
-            # blank row until we unblock
-            return CellRow.placeholder(len(self.activeCols))
-        # missing row, need to build
-        self._rows[cid] = self._fetch_row_from_backend(cid)
-        return self._rows[cid]
-
-    def _fetch_row_from_backend(self, cid: CardId) -> CellRow:
-        try:
-            row = CellRow(*self.col.browser_row_for_card(cid))
-        except NotFoundError:
-            return CellRow.deleted(len(self.activeCols))
-        except Exception as e:
-            return CellRow.generic(len(self.activeCols), str(e))
-
-        gui_hooks.browser_did_fetch_row(cid, row, self.activeCols)
-        return row
-
-    def getCard(self, index: QModelIndex) -> Optional[Card]:
-        """Try to return the indicated, possibly deleted card."""
-        try:
-            return self.col.getCard(self.get_id(index))
-        except:
-            return None
-
-    # Model interface
-    ######################################################################
-
-    def rowCount(self, parent: QModelIndex = QModelIndex()) -> int:
-        if parent and parent.isValid():
-            return 0
-        return len(self.cards)
-
-    def columnCount(self, parent: QModelIndex = QModelIndex()) -> int:
-        if parent and parent.isValid():
-            return 0
-        return len(self.activeCols)
-
-    def data(self, index: QModelIndex = QModelIndex(), role: int = 0) -> Any:
-        if not index.isValid():
-            return QVariant()
-        if role == Qt.FontRole:
-            if self.activeCols[index.column()] not in ("question", "answer", "noteFld"):
-                return QVariant()
-            qfont = QFont()
-            row = self.get_row(index)
-            qfont.setFamily(row.font_name)
-            qfont.setPixelSize(row.font_size)
-            return qfont
-        if role == Qt.TextAlignmentRole:
-            align: Union[Qt.AlignmentFlag, int] = Qt.AlignVCenter
-            if self.activeCols[index.column()] not in (
-                "question",
-                "answer",
-                "template",
-                "deck",
-                "noteFld",
-                "note",
-                "noteTags",
-            ):
-                align |= Qt.AlignHCenter
-            return align
-        if role in (Qt.DisplayRole, Qt.ToolTipRole):
-            return self.get_cell(index).text
-        return QVariant()
-
-    def headerData(
-        self, section: int, orientation: Qt.Orientation, role: int = 0
-    ) -> Optional[str]:
-        if orientation == Qt.Vertical:
-            return None
-        elif role == Qt.DisplayRole and section < len(self.activeCols):
-            type = self.activeCols[section]
-            txt = None
-            for stype, name in self.browser.columns:
-                if type == stype:
-                    txt = name
-                    break
-            # give the user a hint an invalid column was added by an add-on
-            if not txt:
-                txt = tr.browsing_addon()
-            return txt
-        else:
-            return None
-
-    def flags(self, index: QModelIndex) -> Qt.ItemFlags:
-        return cast(Qt.ItemFlags, Qt.ItemIsEnabled | Qt.ItemIsSelectable)
-
-    # Filtering
-    ######################################################################
-
-    def search(self, txt: str) -> None:
-        self.beginReset()
-        self.cards = []
-        try:
-            ctx = SearchContext(search=txt, browser=self.browser)
-            gui_hooks.browser_will_search(ctx)
-            if ctx.card_ids is None:
-                ctx.card_ids = self.col.find_cards(ctx.search, order=ctx.order)
-            gui_hooks.browser_did_search(ctx)
-            self.cards = ctx.card_ids
-        except Exception as err:
-            raise err
-        finally:
-            self.endReset()
-
-    def redraw_cells(self) -> None:
-        "Update cell contents, without changing search count/columns/sorting."
-        if not self.cards:
-            return
-        top_left = self.index(0, 0)
-        bottom_right = self.index(len(self.cards) - 1, len(self.activeCols) - 1)
-        self._last_refresh = time.time()
-        self.dataChanged.emit(top_left, bottom_right)  # type: ignore
-
-    def reset(self) -> None:
-        self.beginReset()
-        self.endReset()
-
-    # caller must have called editor.saveNow() before calling this or .reset()
-    def beginReset(self) -> None:
-        self.browser.editor.set_note(None, hide=False)
-        self.browser.mw.progress.start()
-        self.saveSelection()
-        self.beginResetModel()
-        self._rows = {}
-
-    def endReset(self) -> None:
-        self.endResetModel()
-        self.restoreSelection()
-        self.browser.mw.progress.finish()
-
-    def reverse(self) -> None:
-        self.browser.editor.call_after_note_saved(self._reverse)
-
-    def _reverse(self) -> None:
-        self.beginReset()
-        self.cards = list(reversed(self.cards))
-        self.endReset()
-
-    def saveSelection(self) -> None:
-        cards = self.browser.selected_cards()
-        self.selectedCards = {id: True for id in cards}
-        if getattr(self.browser, "card", None):
-            self.focusedCard = self.browser.card.id
-        else:
-            self.focusedCard = None
-
-    def restoreSelection(self) -> None:
-        if not self.cards:
-            return
-        sm = self.browser.form.tableView.selectionModel()
-        sm.clear()
-        # restore selection
-        items = QItemSelection()
-        count = 0
-        firstIdx = None
-        focusedIdx = None
-        for row, id in enumerate(self.cards):
-            # if the id matches the focused card, note the index
-            if self.focusedCard == id:
-                focusedIdx = self.index(row, 0)
-                items.select(focusedIdx, focusedIdx)
-                self.focusedCard = None
-            # if the card was previously selected, select again
-            if id in self.selectedCards:
-                count += 1
-                idx = self.index(row, 0)
-                items.select(idx, idx)
-                # note down the first card of the selection, in case we don't
-                # have a focused card
-                if not firstIdx:
-                    firstIdx = idx
-        # focus previously focused or first in selection
-        idx = focusedIdx or firstIdx
-        tv = self.browser.form.tableView
-        if idx:
-            row = idx.row()
-            pos = tv.rowViewportPosition(row)
-            visible = pos >= 0 and pos < tv.viewport().height()
-            tv.selectRow(row)
-
-            # we save and then restore the horizontal scroll position because
-            # scrollTo() also scrolls horizontally which is confusing
-            if not visible:
-                h = tv.horizontalScrollBar().value()
-                tv.scrollTo(idx, tv.PositionAtCenter)
-                tv.horizontalScrollBar().setValue(h)
-            if count < 500:
-                # discard large selections; they're too slow
-                sm.select(
-                    items,
-                    cast(
-                        QItemSelectionModel.SelectionFlags,
-                        QItemSelectionModel.SelectCurrent | QItemSelectionModel.Rows,
-                    ),
-                )
-        else:
-            tv.selectRow(0)
-
-    def op_executed(self, op: OpChanges, focused: bool) -> None:
-        print("op executed")
-        if op.card or op.note or op.deck or op.notetype:
-            self._rows = {}
-        if focused:
-            self.redraw_cells()
-
-    def begin_blocking(self) -> None:
-        self.block_updates = True
-
-    def end_blocking(self) -> None:
-        self.block_updates = False
-        self.redraw_cells()
-
-
-# Line painter
-######################################################################
-
-
-class StatusDelegate(QItemDelegate):
-    def __init__(self, browser: Browser, model: DataModel) -> None:
-        QItemDelegate.__init__(self, browser)
-        self.browser = browser
-        self.model = model
-
-    def paint(
-        self, painter: QPainter, option: QStyleOptionViewItem, index: QModelIndex
-    ) -> None:
-        if self.model.get_cell(index).is_rtl:
-            option.direction = Qt.RightToLeft
-        if row_color := self.model.get_row(index).color:
-            brush = QBrush(theme_manager.qcolor(row_color))
-            painter.save()
-            painter.fillRect(option.rect, brush)
-            painter.restore()
-        return QItemDelegate.paint(self, painter, option, index)
->>>>>>> 5160d0c4
 
 
 # Browser window
@@ -592,29 +254,6 @@
         else:
             super().keyPressEvent(evt)
 
-<<<<<<< HEAD
-=======
-    def setupColumns(self) -> None:
-        self.columns = [
-            ("question", tr.browsing_question()),
-            ("answer", tr.browsing_answer()),
-            ("template", tr.browsing_card()),
-            ("deck", tr.decks_deck()),
-            ("noteFld", tr.browsing_sort_field()),
-            ("noteCrt", tr.browsing_created()),
-            ("noteMod", tr.search_note_modified()),
-            ("cardMod", tr.search_card_modified()),
-            ("cardDue", tr.statistics_due_date()),
-            ("cardIvl", tr.browsing_interval()),
-            ("cardEase", tr.browsing_ease()),
-            ("cardReps", tr.scheduling_reviews()),
-            ("cardLapses", tr.scheduling_lapses()),
-            ("noteTags", tr.editing_tags()),
-            ("note", tr.browsing_note()),
-        ]
-        self.columns.sort(key=itemgetter(1))
-
->>>>>>> 5160d0c4
     def reopen(
         self,
         _mw: AnkiQt,
@@ -684,14 +323,7 @@
         try:
             self.table.search(self._lastSearchTxt)
         except Exception as err:
-<<<<<<< HEAD
-            show_invalid_search_error(err)
-=======
             showWarning(str(err))
-        if not self.model.cards:
-            # no row change will fire
-            self.onRowChanged(None, None)
->>>>>>> 5160d0c4
 
     def update_history(self) -> None:
         sh = self.mw.pm.profile["searchHistory"]
@@ -706,19 +338,13 @@
     def updateTitle(self) -> None:
         selected = self.table.len_selection()
         cur = self.table.len()
-        title = (
-            TR.BROWSING_WINDOW_TITLE
+        tr_title = (
+            tr.browsing_window_title
             if self.table.is_card_state()
-            else TR.BROWSING_WINDOW_TITLE_NOTES
+            else tr.browsing_window_title_notes
         )
         self.setWindowTitle(
-<<<<<<< HEAD
-            without_unicode_isolation(tr(title, total=cur, selected=selected))
-=======
-            without_unicode_isolation(
-                tr.browsing_window_title(total=cur, selected=selected)
-            )
->>>>>>> 5160d0c4
+            without_unicode_isolation(tr_title(total=cur, selected=selected))
         )
 
     def search_for_terms(self, *search_terms: Union[str, SearchNode]) -> None:
@@ -814,120 +440,11 @@
         self._update_flags_menu()
         gui_hooks.browser_did_change_row(self)
 
-<<<<<<< HEAD
     @ensure_editor_saved_on_trigger
     def on_table_state_changed(self) -> None:
         self.mw.progress.start()
         self.table.toggle_state(self.form.radio_cards.isChecked(), self._lastSearchTxt)
         self.mw.progress.finish()
-=======
-    def currentRow(self) -> int:
-        idx = self.form.tableView.selectionModel().currentIndex()
-        return idx.row()
-
-    # Headers & sorting
-    ######################################################################
-
-    def setupHeaders(self) -> None:
-        vh = self.form.tableView.verticalHeader()
-        hh = self.form.tableView.horizontalHeader()
-        if not isWin:
-            vh.hide()
-            hh.show()
-        restoreHeader(hh, "editor")
-        hh.setHighlightSections(False)
-        hh.setMinimumSectionSize(50)
-        hh.setSectionsMovable(True)
-        self.setColumnSizes()
-        hh.setContextMenuPolicy(Qt.CustomContextMenu)
-        qconnect(hh.customContextMenuRequested, self.onHeaderContext)
-        self.setSortIndicator()
-        qconnect(hh.sortIndicatorChanged, self.onSortChanged)
-        qconnect(hh.sectionMoved, self.onColumnMoved)
-
-    @ensure_editor_saved
-    def onSortChanged(self, idx: int, ord: int) -> None:
-        ord = bool(ord)
-        type = self.model.activeCols[idx]
-        noSort = ("question", "answer")
-        if type in noSort:
-            showInfo(tr.browsing_sorting_on_this_column_is_not())
-            type = self.col.conf["sortType"]
-        if self.col.conf["sortType"] != type:
-            self.col.conf["sortType"] = type
-            # default to descending for non-text fields
-            if type == "noteFld":
-                ord = not ord
-            self.col.set_config_bool(Config.Bool.BROWSER_SORT_BACKWARDS, ord)
-            self.col.save()
-            self.search()
-        else:
-            if self.col.get_config_bool(Config.Bool.BROWSER_SORT_BACKWARDS) != ord:
-                self.col.set_config_bool(Config.Bool.BROWSER_SORT_BACKWARDS, ord)
-                self.col.save()
-                self.model.reverse()
-        self.setSortIndicator()
-
-    def setSortIndicator(self) -> None:
-        hh = self.form.tableView.horizontalHeader()
-        type = self.col.conf["sortType"]
-        if type not in self.model.activeCols:
-            hh.setSortIndicatorShown(False)
-            return
-        idx = self.model.activeCols.index(type)
-        if self.col.get_config_bool(Config.Bool.BROWSER_SORT_BACKWARDS):
-            ord = Qt.DescendingOrder
-        else:
-            ord = Qt.AscendingOrder
-        hh.blockSignals(True)
-        hh.setSortIndicator(idx, ord)
-        hh.blockSignals(False)
-        hh.setSortIndicatorShown(True)
-
-    def onHeaderContext(self, pos: QPoint) -> None:
-        gpos = self.form.tableView.mapToGlobal(pos)
-        m = QMenu()
-        for type, name in self.columns:
-            a = m.addAction(name)
-            a.setCheckable(True)
-            a.setChecked(type in self.model.activeCols)
-            qconnect(a.toggled, lambda b, t=type: self.toggleField(t))
-        gui_hooks.browser_header_will_show_context_menu(self, m)
-        m.exec_(gpos)
-
-    @ensure_editor_saved_on_trigger
-    def toggleField(self, type: str) -> None:
-        self.model.beginReset()
-        if type in self.model.activeCols:
-            if len(self.model.activeCols) < 2:
-                self.model.endReset()
-                showInfo(tr.browsing_you_must_have_at_least_one())
-                return
-            self.model.activeCols.remove(type)
-            adding = False
-        else:
-            self.model.activeCols.append(type)
-            adding = True
-        self.col.conf["activeCols"] = self.model.activeCols
-        # sorted field may have been hidden
-        self.setSortIndicator()
-        self.setColumnSizes()
-        self.model.endReset()
-        # if we added a column, scroll to it
-        if adding:
-            row = self.currentRow()
-            idx = self.model.index(row, len(self.model.activeCols) - 1)
-            self.form.tableView.scrollTo(idx)
-
-    def setColumnSizes(self) -> None:
-        hh = self.form.tableView.horizontalHeader()
-        hh.setSectionResizeMode(QHeaderView.Interactive)
-        hh.setSectionResizeMode(
-            hh.logicalIndex(len(self.model.activeCols) - 1), QHeaderView.Stretch
-        )
-        # this must be set post-resize or it doesn't work
-        hh.setCascadingSectionResizes(False)
->>>>>>> 5160d0c4
 
     # Sidebar
     ######################################################################
@@ -1026,41 +543,14 @@
     # Menu helpers
     ######################################################################
 
-<<<<<<< HEAD
-    def selected_cards(self) -> List[int]:
+    def selected_cards(self) -> List[CardId]:
         return self.table.get_selected_card_ids()
 
-    def selected_notes(self) -> List[int]:
+    def selected_notes(self) -> List[NoteId]:
         return self.table.get_selected_note_ids()
 
-    def selectedNotesAsCards(self) -> List[int]:
+    def selectedNotesAsCards(self) -> List[CardId]:
         return self.table.get_card_ids_from_selected_note_ids()
-=======
-    def selected_cards(self) -> List[CardId]:
-        return [
-            self.model.cards[idx.row()]
-            for idx in self.form.tableView.selectionModel().selectedRows()
-        ]
-
-    def selected_notes(self) -> List[NoteId]:
-        return self.col.db.list(
-            """
-select distinct nid from cards
-where id in %s"""
-            % ids2str(
-                [
-                    self.model.cards[idx.row()]
-                    for idx in self.form.tableView.selectionModel().selectedRows()
-                ]
-            )
-        )
-
-    def selectedNotesAsCards(self) -> List[CardId]:
-        return self.col.db.list(
-            "select id from cards where nid in (%s)"
-            % ",".join([str(s) for s in self.selected_notes()])
-        )
->>>>>>> 5160d0c4
 
     def oneModelNotes(self) -> List[NoteId]:
         sf = self.selected_notes()
@@ -1343,24 +833,7 @@
             SearchNode(nids=SearchNode.IdList(ids=nids))
         )
         self.search_for(search)
-<<<<<<< HEAD
         self.table.select_all()
-=======
-
-        tv.selectAll()
-
-    def invertSelection(self) -> None:
-        sm = self.form.tableView.selectionModel()
-        items = sm.selection()
-        self.form.tableView.selectAll()
-        sm.select(
-            items,
-            cast(
-                QItemSelectionModel.SelectionFlags,
-                QItemSelectionModel.Deselect | QItemSelectionModel.Rows,
-            ),
-        )
->>>>>>> 5160d0c4
 
     # Hooks
     ######################################################################
@@ -1503,13 +976,8 @@
     def _onTagDupes(self, res: List[Any]) -> None:
         if not res:
             return
-<<<<<<< HEAD
         self.begin_reset()
-        self.mw.checkpoint(tr(TR.BROWSING_TAG_DUPLICATES))
-=======
-        self.model.beginReset()
         self.mw.checkpoint(tr.browsing_tag_duplicates())
->>>>>>> 5160d0c4
         nids = set()
         for _, nidlist in res:
             nids.update(nidlist)
@@ -1526,31 +994,11 @@
     # Jumping
     ######################################################################
 
-<<<<<<< HEAD
     def has_previous_card(self) -> bool:
         return self.table.has_previous()
 
     def has_next_card(self) -> bool:
         return self.table.has_next()
-=======
-    def _moveCur(
-        self, dir: Optional[QTableView.CursorAction], idx: QModelIndex = None
-    ) -> None:
-        if not self.model.cards:
-            return
-        tv = self.form.tableView
-        if dir is not None:
-            idx = tv.moveCursor(dir, self.mw.app.keyboardModifiers())
-        tv.selectionModel().setCurrentIndex(
-            idx,
-            cast(
-                QItemSelectionModel.SelectionFlags,
-                QItemSelectionModel.Clear
-                | QItemSelectionModel.Select
-                | QItemSelectionModel.Rows,
-            ),
-        )
->>>>>>> 5160d0c4
 
     def onPreviousCard(self) -> None:
         self.focusTo = self.editor.currentField
@@ -1561,43 +1009,10 @@
         self.editor.call_after_note_saved(self.table.to_next_row)
 
     def onFirstCard(self) -> None:
-<<<<<<< HEAD
         self.table.to_first_row()
 
     def onLastCard(self) -> None:
         self.table.to_last_row()
-=======
-        sm = self.form.tableView.selectionModel()
-        idx = sm.currentIndex()
-        self._moveCur(None, self.model.index(0, 0))
-        if not KeyboardModifiersPressed().shift:
-            return
-        idx2 = sm.currentIndex()
-        item = QItemSelection(idx2, idx)
-        sm.select(
-            item,
-            cast(
-                QItemSelectionModel.SelectionFlags,
-                QItemSelectionModel.SelectCurrent | QItemSelectionModel.Rows,
-            ),
-        )
-
-    def onLastCard(self) -> None:
-        sm = self.form.tableView.selectionModel()
-        idx = sm.currentIndex()
-        self._moveCur(None, self.model.index(len(self.model.cards) - 1, 0))
-        if not KeyboardModifiersPressed().shift:
-            return
-        idx2 = sm.currentIndex()
-        item = QItemSelection(idx, idx2)
-        sm.select(
-            item,
-            cast(
-                QItemSelectionModel.SelectionFlags,
-                QItemSelectionModel.SelectCurrent | QItemSelectionModel.Rows,
-            ),
-        )
->>>>>>> 5160d0c4
 
     def onFind(self) -> None:
         # workaround for PyQt focus bug
@@ -1616,17 +1031,6 @@
     def onCardList(self) -> None:
         self.form.tableView.setFocus()
 
-<<<<<<< HEAD
-=======
-    def focusCid(self, cid: CardId) -> None:
-        try:
-            row = list(self.model.cards).index(cid)
-        except ValueError:
-            return
-        self.form.tableView.clearSelection()
-        self.form.tableView.selectRow(row)
-
->>>>>>> 5160d0c4
 
 # Change model dialog
 ######################################################################
