--- conflicted
+++ resolved
@@ -254,11 +254,13 @@
         &mut self,
         input: scheduler::ComputeFsrsWeightsRequest,
     ) -> Result<scheduler::ComputeFsrsWeightsResponse> {
-<<<<<<< HEAD
-        self.compute_weights(&input.search, input.ignore_revlogs_before_ms.into(), 1, 1)
-=======
-        self.compute_weights(&input.search, 1, 1, &input.current_weights)
->>>>>>> 9642a69b
+        self.compute_weights(
+            &input.search,
+            input.ignore_revlogs_before_ms.into(),
+            1,
+            1,
+            &input.current_weights,
+        )
     }
 
     fn compute_optimal_retention(
