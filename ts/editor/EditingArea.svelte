<!--
Copyright: Ankitects Pty Ltd and contributors
License: GNU AGPL, version 3 or later; http://www.gnu.org/licenses/agpl.html
-->
<script context="module" lang="ts">
    import type { Writable } from "svelte/store";

    import contextProperty from "../sveltelib/context-property";

    export interface FocusableInputAPI {
        readonly name: string;
        focusable: boolean;
        /**
         * The reaction to a user-initiated focus, e.g. by clicking on the
         * editor label, or pressing Tab.
         */
        focus(): void;
        /**
         * Behaves similar to a refresh, e.g. sync with content, put the caret
         * into a neutral position, and/or clear selections.
         */
        refocus(): void;
    }

    export interface EditingInputAPI extends FocusableInputAPI {
        /**
         * Check whether blurred target belongs to an editing input.
         * The editing area can then restore focus to this input.
         *
         * @returns An editing input api that is associated with the event target.
         */
        getInputAPI(target: EventTarget): Promise<FocusableInputAPI | null>;
    }

    export interface EditingAreaAPI {
        content: Writable<string>;
        editingInputs: Writable<EditingInputAPI[]>;
        focus(): void;
        refocus(): void;
    }

    const key = Symbol("editingArea");
    const [context, setContextProperty] = contextProperty<EditingAreaAPI>(key);

    export { context };
</script>

<script lang="ts">
    import { setContext as svelteSetContext } from "svelte";
    import { writable } from "svelte/store";

    import { fontFamilyKey, fontSizeKey } from "../lib/context-keys";

    export let fontFamily: string;
    const fontFamilyStore = writable(fontFamily);
    $: $fontFamilyStore = fontFamily;
    svelteSetContext(fontFamilyKey, fontFamilyStore);

    export let fontSize: number;
    const fontSizeStore = writable(fontSize);
    $: $fontSizeStore = fontSize;
    svelteSetContext(fontSizeKey, fontSizeStore);

    export let content: Writable<string>;

    let editingArea: HTMLElement;

    const inputsStore = writable<EditingInputAPI[]>([]);
    $: editingInputs = $inputsStore;

    function getAvailableInput(): EditingInputAPI | undefined {
        return editingInputs.find((input) => input.focusable);
    }

    function focus(): void {
        editingArea.contains(document.activeElement);
    }

    function refocus(): void {
        const availableInput = getAvailableInput();

        if (availableInput) {
            availableInput.refocus();
        }
    }

    let apiPartial: Partial<EditingAreaAPI>;
    export { apiPartial as api };

    const api = Object.assign(apiPartial, {
        content,
        editingInputs: inputsStore,
        focus,
        refocus,
    });

    setContextProperty(api);
</script>

<div bind:this={editingArea} class="editing-area">
    <slot />
</div>

<style lang="scss">
    .editing-area {
        display: grid;
        /* TODO allow configuration of grid #1503 */
        /* grid-template-columns: repeat(2, 1fr); */

<<<<<<< HEAD
        /* This defines the border between inputs */
        grid-gap: 1px;
        background-color: var(--border);
=======
        position: relative;
        background: var(--canvas-elevated);
        border-radius: 5px;

        /* Pseudo-element required to display
           inset focus box-shadow above field contents */
        &::after {
            content: "";
            position: absolute;
            inset: 0;
            pointer-events: none;
            border-radius: 5px;
            box-shadow: 0 0 0 3px var(--dupes-color), 0 0 2px 1px var(--shadow);
            transition: box-shadow 80ms cubic-bezier(0.33, 1, 0.68, 1);
        }

        &:focus-within {
            outline: none;
            &::after {
                border: none;
                inset: 1px;
                box-shadow: 0 0 0 3px var(--dupes-color), 0 0 0 2px var(--border-focus);
            }
        }
>>>>>>> 264561cd
    }
</style><|MERGE_RESOLUTION|>--- conflicted
+++ resolved
@@ -107,35 +107,10 @@
         /* TODO allow configuration of grid #1503 */
         /* grid-template-columns: repeat(2, 1fr); */
 
-<<<<<<< HEAD
         /* This defines the border between inputs */
-        grid-gap: 1px;
+        > *:not(:first-child) {
+            margin-top: 1px;
+        }
         background-color: var(--border);
-=======
-        position: relative;
-        background: var(--canvas-elevated);
-        border-radius: 5px;
-
-        /* Pseudo-element required to display
-           inset focus box-shadow above field contents */
-        &::after {
-            content: "";
-            position: absolute;
-            inset: 0;
-            pointer-events: none;
-            border-radius: 5px;
-            box-shadow: 0 0 0 3px var(--dupes-color), 0 0 2px 1px var(--shadow);
-            transition: box-shadow 80ms cubic-bezier(0.33, 1, 0.68, 1);
-        }
-
-        &:focus-within {
-            outline: none;
-            &::after {
-                border: none;
-                inset: 1px;
-                box-shadow: 0 0 0 3px var(--dupes-color), 0 0 0 2px var(--border-focus);
-            }
-        }
->>>>>>> 264561cd
     }
 </style>