--- conflicted
+++ resolved
@@ -132,19 +132,13 @@
     }
 
     let fonts: [string, number, boolean][] = [];
-<<<<<<< HEAD
-=======
     let fieldsCollapsed: boolean[] = [];
 
->>>>>>> fc93ea3e
     const fields = clearableArray<EditorFieldAPI>();
 
     export function setFonts(fs: [string, number, boolean][]): void {
         fonts = fs;
-<<<<<<< HEAD
-=======
         fieldsCollapsed = fonts.map((_, index) => fieldsCollapsed[index] ?? false);
->>>>>>> fc93ea3e
     }
 
     export function focusField(index: number | null): void {
