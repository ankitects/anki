--- conflicted
+++ resolved
@@ -64,11 +64,8 @@
                 count: revlogs.len(),
             });
         }
-<<<<<<< HEAD
-        let items = fsrs_items_for_training(revlogs, timing.next_day_at, ignore_revlogs_before);
-=======
-        let items = fsrs_items_for_training(revlogs.clone(), timing.next_day_at);
->>>>>>> 80c14aa6
+        let items =
+            fsrs_items_for_training(revlogs.clone(), timing.next_day_at, ignore_revlogs_before);
         let fsrs_items = items.len() as u32;
         anki_progress.update(false, |p| {
             p.fsrs_items = fsrs_items;
