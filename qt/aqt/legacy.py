# Copyright: Ankitects Pty Ltd and contributors
# -*- coding: utf-8 -*-
# License: GNU AGPL, version 3 or later; http://www.gnu.org/licenses/agpl.html

"""
Legacy support
"""

from typing import List

import anki
import aqt
from anki.sound import SoundOrVideoTag
from aqt.theme import theme_manager

# Routines removed from pylib/
##########################################################################


def bodyClass(col, card) -> str:
    print("bodyClass() deprecated")
    return theme_manager.body_classes_for_card_ord(card.ord)


def allSounds(text) -> List:
    print("allSounds() deprecated")
    text, tags = aqt.mw.col.backend.extract_av_tags(text, True)
    return [x.filename for x in tags if isinstance(x, SoundOrVideoTag)]


def stripSounds(text) -> str:
    print("stripSounds() deprecated")
    return aqt.mw.col.backend.strip_av_tags(text)


def fmtTimeSpan(time, pad=0, point=0, short=False, inTime=False, unit=99):
    print("fmtTimeSpan() has become col.backend.format_time_span()")
    return aqt.mw.col.backend.format_time_span(time)


<<<<<<< HEAD
def install_pylib_legacy():
    anki.utils.bodyClass = bodyClass
    anki.utils.fmtTimeSpan = fmtTimeSpan
    anki.sound._soundReg = r"\[sound:(.*?)(?:\|(.*?))?\]"
    anki.sound.allSounds = allSounds
    anki.sound.stripSounds = stripSounds
=======
def install_pylib_legacy() -> None:
    anki.utils.bodyClass = bodyClass  # type: ignore
    anki.utils.fmtTimeSpan = fmtTimeSpan  # type: ignore
    anki.sound._soundReg = r"\[sound:(.*?)\]"  # type: ignore
    anki.sound.allSounds = allSounds  # type: ignore
    anki.sound.stripSounds = stripSounds  # type: ignore
>>>>>>> 5236e20a
<|MERGE_RESOLUTION|>--- conflicted
+++ resolved
@@ -38,18 +38,9 @@
     return aqt.mw.col.backend.format_time_span(time)
 
 
-<<<<<<< HEAD
-def install_pylib_legacy():
-    anki.utils.bodyClass = bodyClass
-    anki.utils.fmtTimeSpan = fmtTimeSpan
-    anki.sound._soundReg = r"\[sound:(.*?)(?:\|(.*?))?\]"
-    anki.sound.allSounds = allSounds
-    anki.sound.stripSounds = stripSounds
-=======
 def install_pylib_legacy() -> None:
     anki.utils.bodyClass = bodyClass  # type: ignore
     anki.utils.fmtTimeSpan = fmtTimeSpan  # type: ignore
-    anki.sound._soundReg = r"\[sound:(.*?)\]"  # type: ignore
+    anki.sound._soundReg = r"\[sound:(.*?)(?:\|(.*?))?\]"  # type: ignore
     anki.sound.allSounds = allSounds  # type: ignore
-    anki.sound.stripSounds = stripSounds  # type: ignore
->>>>>>> 5236e20a
+    anki.sound.stripSounds = stripSounds  # type: ignore