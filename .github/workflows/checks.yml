name: Checks

on: [push, pull_request]

jobs:
  check_tag:
    name: Tag name
    outputs:
      tagged: ${{ steps.check_tagged.outputs.tagged }}
      matrix: ${{ steps.check_tagged.outputs.matrix }}
    runs-on: ubuntu-latest
    steps:
      - name: Check the ref
        id: check_tagged
        run: |
          set -x
          printf '%s' '#!/usr/bin/env python3
          # -*- coding: utf-8 -*-

          import json
          import argparse

          matrix = json.loads(r"""
          {
            "BUILD_TYPE": [
              "build"
            ],
            "os": [
              "ubuntu-latest",
              "macos-latest",
              "windows-latest"
            ],
            "python": [
              3.7
            ],
            "include": [
              {
                "os": "ubuntu-latest",
                "name": "Ubuntu",
                "SEP": "/",
                "PIP_WHEELS_DIR": "~/.cache/pip",
                "CARGO_INDEX_DIR": "~/.cargo/git",
                "CARGO_REGISTRY_DIR": "~/.cargo/registry",
                "ANKI_PYTHON_WHEELS": "anki_linux_python"
              },
              {
                "os": "macos-latest",
                "name": "Mac OS",
                "SEP": "/",
                "PIP_WHEELS_DIR": "~/Library/Caches/pip",
                "CARGO_INDEX_DIR": "~/.cargo/git",
                "CARGO_REGISTRY_DIR": "~/.cargo/registry",
                "ANKI_PYTHON_WHEELS": "anki_macos_python"
              },
              {
                "os": "windows-latest",
                "name": "Windows",
                "SEP": "\\",
                "PIP_WHEELS_DIR": "~\\AppData\\Local\\pip\\Cache",
                "CARGO_INDEX_DIR": "C:\\Rust\\.cargo\\git",
                "CARGO_REGISTRY_DIR": "C:\\Rust\\.cargo\\registry",
                "ANKI_PYTHON_WHEELS": "anki_windows_python"
              }
            ]
          }
          """)

          parser = argparse.ArgumentParser(description="Dynamically creates a build matrix for the GitHub Actions.")
          parser.add_argument("--tagged", action="store_true", default=False,
              help="Adds Python 3.8 builds into the matrix")

          args = parser.parse_args()

          if args.tagged:
            matrix["python"].append("3.8")
          else:
            matrix["BUILD_TYPE"].append("check")

          print(json.dumps(matrix))
          ' > buildmatrix.py;

          if [[ ${{ github.ref }} == refs/tags/* ]];
          then
            printf '::set-output name=tagged::%s\n' "tagged"
            printf '::set-output name=matrix::%s\n' "$(python3 buildmatrix.py --tagged)"
          else
            printf '::set-output name=tagged::%s\n' ""
            printf '::set-output name=matrix::%s\n' "$(python3 buildmatrix.py)"
          fi

  contrib:
    name: Author in CONTRIBUTORS
    runs-on: ubuntu-latest
    steps:
      - uses: actions/checkout@v1
      - name: Check
        run: |
          set -x
          .github/scripts/contrib.sh

  tests:
    needs:
      - check_tag
    name: ${{ matrix.name }} ${{ needs.check_tag.outputs.tagged }} ${{ matrix.BUILD_TYPE }} ${{ matrix.python }}
    runs-on: ${{ matrix.os }}
    strategy:
      # https://github.com/ankitects/anki/pull/598
      matrix: ${{ fromJson( needs.check_tag.outputs.matrix ) }}

      # Keep all systems running if something fails
      fail-fast: false

    steps:
      - run: git config --global core.autocrlf false
        if: matrix.os == 'windows-latest'

      - uses: actions/checkout@v2

      - name: Configure Linux environment variables
        if: matrix.os == 'ubuntu-latest'
        run: |
          # echo "::set-env name=SHELLFLAGS::-x"
          echo "::set-env name=BUILDFLAGS::"
          echo "::set-env name=RSPY_TARGET_DIR::${GITHUB_WORKSPACE}/target"
          echo "::set-env name=CARGO_TARGET_DIR::${GITHUB_WORKSPACE}/target"

      - name: Configure Mac OS environment variables
        if: matrix.os == 'macos-latest'
        run: |
          # echo "::set-env name=SHELLFLAGS::-x"
          echo "::set-env name=BUILDFLAGS::"

          # Disabled for Mac OS because it was not reusing the cached files
          # https://github.com/ankitects/anki/pull/528
          # echo "::set-env name=RSPY_TARGET_DIR::${GITHUB_WORKSPACE}/target"
          # echo "::set-env name=CARGO_TARGET_DIR::${GITHUB_WORKSPACE}/target"

          # Update make to use the new `.SHELLFLAGS` feature
          # https://stackoverflow.com/questions/43175529/updating-make-version-4-1-on-mac
          echo "::set-env name=PATH::/usr/local/opt/make/libexec/gnubin:$PATH"

          # https://stackoverflow.com/questions/59644349/msgmerge-on-macos-catalina
          echo "::set-env name=PATH::/usr/local/opt/gettext/bin:$PATH"

          # gnu tar for cache issue
          echo "::add-path::/usr/local/opt/gnu-tar/libexec/gnubin"

      - name: Configure Windows environment variables
        if: matrix.os == 'windows-latest'
        run: |
          # echo "::set-env name=SHELLFLAGS::-x"
          echo "::set-env name=BUILDFLAGS::"
          echo "::set-env name=RSPY_TARGET_DIR::$env:GITHUB_WORKSPACE\target"
          echo "::set-env name=CARGO_TARGET_DIR::$env:GITHUB_WORKSPACE\target"

          # https://www.lfd.uci.edu/~gohlke/pythonlibs/#pyaudio
          if( "3.7".equals( "${{ matrix.python }}" ) ) {
            $pyaudio=("PyAudio-0.2.11-cp37-cp37m-win_amd64.whl")
          }
          else {
            $pyaudio=("PyAudio-0.2.11-cp38-cp38-win_amd64.whl")
          }

          $new_path=("$env:GITHUB_WORKSPACE;$env:PATH")
          $new_path=("$env:GITHUB_WORKSPACE\shims;$new_path")

          echo "::set-env name=rsyncbin::rsync-3.1.3-1-x86_64.pkg.tar.xz"
          echo "::set-env name=pyaudio::$pyaudio"
          echo "::set-env name=PATH::$new_path"
          echo "::set-env name=RUST_BACKTRACE::full"
          echo "::set-env name=SCOOP::$env:GITHUB_WORKSPACE"
          echo "::set-env name=SCOOP_GLOBAL::$env:GITHUB_WORKSPACE"
          echo "::set-env name=ANKI_EXTRA_PIP::python -m pip install $pyaudio"

      # Necessary for now for the cargo cache:
      # https://github.com/actions/cache/issues/133#issuecomment-599102035
      - name: Fix ~/.cache permissions
        if: matrix.os == 'ubuntu-latest' && matrix.python == '3.7'
        run: |
          sudo chown -R $(whoami):$(id -ng) ~/.cargo/

      - name: Set up brew ripgrep, pyaudio, gettext, etc
        if: matrix.os == 'macos-latest'
        run: |
          set -x
          brew install portaudio protobuf gettext ripgrep make gnu-tar

      - name: Cache pyenv
        if: matrix.os != 'ubuntu-latest' && matrix.python == '3.7'
        uses: actions/cache@v2
        with:
          path: ${{ github.workspace }}${{ matrix.SEP }}pyenv
          key: ${{ runner.os }}-pyenv-${{ hashFiles('**/requirements.*') }}-${{ hashFiles('**/setup.py') }}-${{ hashFiles('**/Makefile') }}-${{ hashFiles('**/Cargo.toml') }}-24-

      # # Disable it in attempt to reduce the overall cache size (https://github.com/ankitects/anki/pull/528)
      # - name: Cache pip wheels
      #   if: matrix.BUILD_TYPE == 'build' && matrix.python == '3.7'
      #   uses: actions/cache@v2
      #   with:
      #     path: ${{ matrix.PIP_WHEELS_DIR }}
      #     key: ${{ runner.os }}-pip-wheels-${{ hashFiles('**/requirements.txt') }}-${{ hashFiles('**/setup.py') }}-24-

      - name: Cache cargo index
        if: matrix.python == '3.7'
        uses: actions/cache@v2
        with:
          path: ${{ matrix.CARGO_INDEX_DIR }}
          key: ${{ runner.os }}-cargo-index-${{ hashFiles('**/requirements.*') }}-${{ hashFiles('**/setup.py') }}-${{ hashFiles('**/Makefile') }}-${{ hashFiles('**/Cargo.toml') }}-24-

      - name: Cache cargo registry
        if: matrix.python == '3.7'
        uses: actions/cache@v2
        with:
          path: ${{ matrix.CARGO_REGISTRY_DIR }}
          key: ${{ runner.os }}-cargo-registry-${{ hashFiles('**/requirements.*') }}-${{ hashFiles('**/setup.py') }}-${{ hashFiles('**/Makefile') }}-${{ hashFiles('**/Cargo.toml') }}-24-

      - name: Cache cargo target
        if: matrix.python == '3.7'
        uses: actions/cache@v2
        with:
          path: ${{ github.workspace }}${{ matrix.SEP }}target
          key: ${{ runner.os }}-cargo-target-${{ hashFiles('**/requirements.*') }}-${{ hashFiles('**/setup.py') }}-${{ hashFiles('**/Makefile') }}-${{ hashFiles('**/Cargo.toml') }}-${{ matrix.BUILD_TYPE }}-24-

      - name: Cache cargo rslib
        if: matrix.python == '3.7'
        uses: actions/cache@v2
        with:
          path: ${{ github.workspace }}${{ matrix.SEP }}rslib${{ matrix.SEP }}target
          key: ${{ runner.os }}-cargo-rslib-${{ hashFiles('**/requirements.*') }}-${{ hashFiles('**/setup.py') }}-${{ hashFiles('**/Makefile') }}-${{ hashFiles('**/Cargo.toml') }}-${{ matrix.BUILD_TYPE }}-24-

      - name: Cache cargo rspy
        if: matrix.python == '3.7'
        uses: actions/cache@v2
        with:
          path: ${{ github.workspace }}${{ matrix.SEP }}rspy${{ matrix.SEP }}target
          key: ${{ runner.os }}-cargo-rspy-${{ hashFiles('**/requirements.*') }}-${{ hashFiles('**/setup.py') }}-${{ hashFiles('**/Makefile') }}-${{ hashFiles('**/Cargo.toml') }}-${{ matrix.BUILD_TYPE }}-24-

      - name: Set up curl pyaudio, rsync
        if: matrix.os == 'windows-latest'
        shell: cmd
        run: |
          echo on
          curl --fail -LO https://github.com/ankitects/pyaudio-windows/raw/master/%pyaudio%
          curl --fail -LO http://repo.msys2.org/msys/x86_64/%rsyncbin%

          :: https://stackoverflow.com/questions/1359793/programmatically-extract-tar-gz
          7z x "%rsyncbin%" -so | 7z x -aoa -si -ttar -o"%programfiles%\Git"

      - name: Set up Windows scoop, gettext, ripgrep
        if: matrix.os == 'windows-latest'
        shell: cmd
        run: |
          echo on
          powershell -executionpolicy bypass "& Invoke-Expression (New-Object System.Net.WebClient).DownloadString('https://get.scoop.sh')"
          scoop install -g gettext ripgrep

      - name: Set up Ubuntu ripgrep, pyaudio, gettext
        if: matrix.os == 'ubuntu-latest'
        run: |
          set -x
          sudo apt update
          sudo apt install portaudio19-dev gettext

          # https://github.com/BurntSushi/ripgrep/issues/1232
          # sudo apt-get install ripgrep
          curl --fail -LO https://github.com/BurntSushi/ripgrep/releases/download/11.0.2/ripgrep_11.0.2_amd64.deb
          sudo dpkg -i ripgrep_11.0.2_amd64.deb

<<<<<<< HEAD
          # https://github.com/puppeteer/puppeteer/blob/master/docs/troubleshooting.md#chrome-headless-doesnt-launch-on-unix
          sudo apt-get install ca-certificates fonts-liberation gconf-service libappindicator1 libasound2 libatk-bridge2.0-0 libatk1.0-0 libc6 libcairo2 libcups2 libdbus-1-3 libexpat1 libfontconfig1 libgbm1 libgcc1 libgconf-2-4 libgdk-pixbuf2.0-0 libglib2.0-0 libgtk-3-0 libnspr4 libnss3 libpango-1.0-0 libpangocairo-1.0-0 libstdc++6 libx11-6 libx11-xcb1 libxcb1 libxcomposite1 libxcursor1 libxdamage1 libxext6 libxfixes3 libxi6 libxrandr2 libxrender1 libxss1 libxtst6 lsb-release wget xdg-utils

      - name: Set up brew ripgrep, pyaudio, gettext
        if: matrix.os == 'macos-latest'
        run: |
          set -x
          brew install portaudio protobuf gettext ripgrep make

=======
>>>>>>> 340c749d
      - name: Set up python
        uses: actions/setup-python@v1
        with:
          python-version: ${{ matrix.python }}

      - name: Set up protoc
        uses: ankitects/setup-protoc@master
        with:
          repo-token: ${{ secrets.GITHUB_TOKEN }}

      - name: Set up node
        uses: actions/setup-node@v1
        with:
          node-version: 12

      - run: make develop
        if: matrix.BUILD_TYPE == 'build'

      - run: make build
        if: matrix.BUILD_TYPE == 'build'

      - name: Check Windows wheels
        if: matrix.BUILD_TYPE == 'build' && matrix.os == 'windows-latest'
        shell: cmd
        run: |
          echo on
          copy %pyaudio% dist
          cd dist
          setlocal EnableDelayedExpansion
          cmd /C set "wheels=" && for /f "delims=" %%i in ('dir /b *.*') DO set "wheels="%%i" !wheels!"

          python -m pip install pyqtwebengine %wheels%
          python -c "import aqt; # aqt.run()"

      - name: Check Linux/Mac OS wheels
        if: matrix.BUILD_TYPE == 'build' && ( matrix.os == 'ubuntu-latest' || matrix.os == 'macos-latest' )
        run: |
          set -x
          cd dist
          python -m pip install pyqtwebengine pyaudio *.*
          python -c "import aqt; # aqt.run()"

      - run: make check
        if: matrix.BUILD_TYPE == 'check'

      - name: Upload python wheels
        if: matrix.BUILD_TYPE == 'build'
        uses: actions/upload-artifact@v2
        with:
          name: ${{ matrix.ANKI_PYTHON_WHEELS }}${{ matrix.python }}
          path: dist

      - name: Upload to PyPi Windows
        if: matrix.BUILD_TYPE == 'build' && startsWith(github.ref, 'refs/tags/') && matrix.os == 'windows-latest'
        shell: cmd
        env:
          TWINE_PASSWORD: ${{ secrets.TWINE_PASSWORD }}
          TWINE_USERNAME: __token__
        run: |
          echo on
          cd dist
          rm -f "%pyaudio%"
          setlocal EnableDelayedExpansion
          cmd /C set "wheels=" && for /f "delims=" %%i in ('dir /b *.*') DO set "wheels="%%i" !wheels!"

          :: https://github.com/ankitects/anki/pull/535
          perl ../scripts/rename -f "s@\+[\w\d]+-@-@g" %wheels%
          python -m pip install twine
          python -m twine upload --non-interactive --skip-existing --verbose ./*

      - name: Upload to PyPi Linux/Mac OS
        if: matrix.BUILD_TYPE == 'build' && startsWith(github.ref, 'refs/tags/') && ( matrix.os == 'ubuntu-latest' || matrix.os == 'macos-latest' )
        env:
          TWINE_PASSWORD: ${{ secrets.TWINE_PASSWORD }}
          TWINE_USERNAME: __token__
        run: |
          set -x
          python -m pip install twine

          # https://github.com/ankitects/anki/pull/535
          perl scripts/rename -f "s@\+[\w\d]+-@-@g" dist/*
          python -m twine upload --non-interactive --skip-existing --verbose dist/*<|MERGE_RESOLUTION|>--- conflicted
+++ resolved
@@ -266,18 +266,9 @@
           curl --fail -LO https://github.com/BurntSushi/ripgrep/releases/download/11.0.2/ripgrep_11.0.2_amd64.deb
           sudo dpkg -i ripgrep_11.0.2_amd64.deb
 
-<<<<<<< HEAD
           # https://github.com/puppeteer/puppeteer/blob/master/docs/troubleshooting.md#chrome-headless-doesnt-launch-on-unix
           sudo apt-get install ca-certificates fonts-liberation gconf-service libappindicator1 libasound2 libatk-bridge2.0-0 libatk1.0-0 libc6 libcairo2 libcups2 libdbus-1-3 libexpat1 libfontconfig1 libgbm1 libgcc1 libgconf-2-4 libgdk-pixbuf2.0-0 libglib2.0-0 libgtk-3-0 libnspr4 libnss3 libpango-1.0-0 libpangocairo-1.0-0 libstdc++6 libx11-6 libx11-xcb1 libxcb1 libxcomposite1 libxcursor1 libxdamage1 libxext6 libxfixes3 libxi6 libxrandr2 libxrender1 libxss1 libxtst6 lsb-release wget xdg-utils
 
-      - name: Set up brew ripgrep, pyaudio, gettext
-        if: matrix.os == 'macos-latest'
-        run: |
-          set -x
-          brew install portaudio protobuf gettext ripgrep make
-
-=======
->>>>>>> 340c749d
       - name: Set up python
         uses: actions/setup-python@v1
         with:
