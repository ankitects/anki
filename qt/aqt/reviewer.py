--- conflicted
+++ resolved
@@ -153,11 +153,7 @@
         self._answeredIds: list[CardId] = []
         self._recordedAudio: str | None = None
         self.typeCorrect: str | None = None  # web init happens before this is set
-<<<<<<< HEAD
-        self.state: Literal["question", "answer", "transition", None] | None = None
-=======
         self.state: Literal["question", "answer", "transition"] | None = None
->>>>>>> a179da38
         self._refresh_needed: RefreshNeeded | None = None
         self._v3: V3CardInfo | None = None
         self._state_mutation_key = str(random.randint(0, 2**64 - 1))
