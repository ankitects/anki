<!--
Copyright: Ankitects Pty Ltd and contributors
License: GNU AGPL, version 3 or later; http://www.gnu.org/licenses/agpl.html
-->
<script context="module" lang="ts">
    import type { Writable } from "svelte/store";

    import Collapsible from "../components/Collapsible.svelte";
    import type { EditingInputAPI } from "./EditingArea.svelte";
    import type { EditorToolbarAPI } from "./editor-toolbar";
    import type { EditorFieldAPI } from "./EditorField.svelte";
    import FieldState from "./FieldState.svelte";
    import LabelContainer from "./LabelContainer.svelte";
    import LabelName from "./LabelName.svelte";

    export interface NoteEditorAPI {
        fields: EditorFieldAPI[];
        hoveredField: Writable<EditorFieldAPI | null>;
        focusedField: Writable<EditorFieldAPI | null>;
        focusedInput: Writable<EditingInputAPI | null>;
        toolbar: EditorToolbarAPI;
    }

    import { registerPackage } from "../lib/runtime-require";
    import contextProperty from "../sveltelib/context-property";
    import lifecycleHooks from "../sveltelib/lifecycle-hooks";

    const key = Symbol("noteEditor");
    const [context, setContextProperty] = contextProperty<NoteEditorAPI>(key);
    const [lifecycle, instances, setupLifecycleHooks] = lifecycleHooks<NoteEditorAPI>();

    export { context };

    registerPackage("anki/NoteEditor", {
        context,
        lifecycle,
        instances,
    });
</script>

<script lang="ts">
    import { onMount, tick } from "svelte";
    import { get, writable } from "svelte/store";

    import Absolute from "../components/Absolute.svelte";
    import Badge from "../components/Badge.svelte";
    import { bridgeCommand } from "../lib/bridgecommand";
    import { TagEditor } from "../tag-editor";
    import { ChangeTimer } from "./change-timer";
    import DecoratedElements from "./DecoratedElements.svelte";
    import { clearableArray } from "./destroyable";
    import DuplicateLink from "./DuplicateLink.svelte";
    import EditorToolbar from "./editor-toolbar";
    import type { FieldData } from "./EditorField.svelte";
    import EditorField from "./EditorField.svelte";
    import FieldDescription from "./FieldDescription.svelte";
    import Fields from "./Fields.svelte";
    import FrameElement from "./FrameElement.svelte";
    import { alertIcon } from "./icons";
    import ImageHandle from "./image-overlay";
    import MathjaxHandle from "./mathjax-overlay";
    import MathjaxElement from "./MathjaxElement.svelte";
    import Notification from "./Notification.svelte";
    import PlainTextInput from "./plain-text-input";
    import PlainTextBadge from "./PlainTextBadge.svelte";
    import RichTextInput, { editingInputIsRichText } from "./rich-text-input";
    import RichTextBadge from "./RichTextBadge.svelte";
    import SymbolsOverlay from "./symbols-overlay";

    function quoteFontFamily(fontFamily: string): string {
        // generic families (e.g. sans-serif) must not be quoted
        if (!/^[-a-z]+$/.test(fontFamily)) {
            fontFamily = `"${fontFamily}"`;
        }
        return fontFamily;
    }

    const size = 1.6;
    const wrap = true;

    const fieldStores: Writable<string>[] = [];
    let fieldNames: string[] = [];
    export function setFields(fs: [string, string][]): void {
        // this is a bit of a mess -- when moving to Rust calls, we should make
        // sure to have two backend endpoints for:
        // * the note, which can be set through this view
        // * the fieldname, font, etc., which cannot be set

        const newFieldNames: string[] = [];

        for (const [index, [fieldName]] of fs.entries()) {
            newFieldNames[index] = fieldName;
        }

        for (let i = fieldStores.length; i < newFieldNames.length; i++) {
            const newStore = writable("");
            fieldStores[i] = newStore;
            newStore.subscribe((value) => updateField(i, value));
        }

        for (
            let i = fieldStores.length;
            i > newFieldNames.length;
            i = fieldStores.length
        ) {
            fieldStores.pop();
        }

        for (const [index, [, fieldContent]] of fs.entries()) {
            fieldStores[index].set(fieldContent);
        }

        fieldNames = newFieldNames;
    }

    let fieldsCollapsed: boolean[] = [];
    export function setCollapsed(fs: boolean[]): void {
        fieldsCollapsed = fs;
    }

    let richTextsHidden: boolean[] = [];
    let plainTextsHidden: boolean[] = [];
    let plainTextDefaults: boolean[] = [];

    export function setPlainTexts(fs: boolean[]): void {
        richTextsHidden = fs;
        plainTextsHidden = Array.from(fs, (v) => !v);
        plainTextDefaults = [...richTextsHidden];
    }

    function setMathjaxEnabled(enabled: boolean): void {
        mathjaxConfig.enabled = enabled;
    }

    let fieldDescriptions: string[] = [];
    export function setDescriptions(fs: string[]): void {
        fieldDescriptions = fs;
    }

    let fonts: [string, number, boolean][] = [];

    const fields = clearableArray<EditorFieldAPI>();

    export function setFonts(fs: [string, number, boolean][]): void {
        fonts = fs;
    }

    export function focusField(index: number | null): void {
        tick().then(() => {
            if (typeof index === "number") {
                if (!(index in fields)) {
                    return;
                }

                fields[index].editingArea?.refocus();
            } else {
                $focusedInput?.refocus();
            }
        });
    }

    const tags = writable<string[]>([]);
    export function setTags(ts: string[]): void {
        $tags = ts;
    }

    let noteId: number | null = null;
    export function setNoteId(ntid: number): void {
        // TODO this is a hack, because it requires the NoteEditor to know implementation details of the PlainTextInput.
        // It should be refactored once we work on our own Undo stack
        for (const pi of plainTextInputs) {
            pi.api.codeMirror.editor.then((editor) => editor.clearHistory());
        }
        noteId = ntid;
    }

    let insertSymbols = false;

    function setInsertSymbolsEnabled() {
        insertSymbols = true;
    }

    function getNoteId(): number | null {
        return noteId;
    }

    let cols: ("dupe" | "")[] = [];
    export function setBackgrounds(cls: ("dupe" | "")[]): void {
        cols = cls;
    }

    let hint: string = "";
    export function setClozeHint(hnt: string): void {
        hint = hnt;
    }

    $: fieldsData = fieldNames.map((name, index) => ({
        name,
        plainText: plainTextDefaults[index],
        description: fieldDescriptions[index],
        fontFamily: quoteFontFamily(fonts[index][0]),
        fontSize: fonts[index][1],
        direction: fonts[index][2] ? "rtl" : "ltr",
        collapsed: fieldsCollapsed[index],
    })) as FieldData[];

    function saveTags({ detail }: CustomEvent): void {
        bridgeCommand(`saveTags:${JSON.stringify(detail.tags)}`);
    }

    const fieldSave = new ChangeTimer();

    function updateField(index: number, content: string): void {
        fieldSave.schedule(
            () => bridgeCommand(`key:${index}:${getNoteId()}:${content}`),
            600,
        );
    }

    export function saveFieldNow(): void {
        /* this will always be a key save */
        fieldSave.fireImmediately();
    }

    export function saveOnPageHide() {
        if (document.visibilityState === "hidden") {
            // will fire on session close and minimize
            saveFieldNow();
        }
    }

    export function focusIfField(x: number, y: number): boolean {
        const elements = document.elementsFromPoint(x, y);
        const first = elements[0];

        if (first.shadowRoot) {
            const richTextInput = first.shadowRoot.lastElementChild! as HTMLElement;
            richTextInput.focus();
            return true;
        }

        return false;
    }

    let richTextInputs: RichTextInput[] = [];
    $: richTextInputs = richTextInputs.filter(Boolean);

    let plainTextInputs: PlainTextInput[] = [];
    $: plainTextInputs = plainTextInputs.filter(Boolean);

    const toolbar: Partial<EditorToolbarAPI> = {};

    import { mathjaxConfig } from "../editable/mathjax-element";
    import { wrapInternal } from "../lib/wrap";
    import { refocusInput } from "./helpers";
    import * as oldEditorAdapter from "./old-editor-adapter";

    onMount(() => {
        function wrap(before: string, after: string): void {
            if (!$focusedInput || !editingInputIsRichText($focusedInput)) {
                return;
            }

            $focusedInput.element.then((element) => {
                wrapInternal(element, before, after, false);
            });
        }

        Object.assign(globalThis, {
            setFields,
            setCollapsed,
            setPlainTexts,
            setDescriptions,
            setFonts,
            focusField,
            setTags,
            setBackgrounds,
            setClozeHint,
            saveNow: saveFieldNow,
            focusIfField,
            getNoteId,
            setNoteId,
            wrap,
            setMathjaxEnabled,
            setInsertSymbolsEnabled,
            ...oldEditorAdapter,
        });

        document.addEventListener("visibilitychange", saveOnPageHide);
        return () => document.removeEventListener("visibilitychange", saveOnPageHide);
    });

    let apiPartial: Partial<NoteEditorAPI> = {};
    export { apiPartial as api };

    const hoveredField: NoteEditorAPI["hoveredField"] = writable(null);
    const focusedField: NoteEditorAPI["focusedField"] = writable(null);
    const focusedInput: NoteEditorAPI["focusedInput"] = writable(null);

    const api: NoteEditorAPI = {
        ...apiPartial,
        hoveredField,
        focusedField,
        focusedInput,
        toolbar: toolbar as EditorToolbarAPI,
        fields,
    };

    setContextProperty(api);
    setupLifecycleHooks(api);
</script>

<!--
@component
Serves as a pre-slotted convenience component which combines all the common
components and functionality for general note editing.

Functionality exclusive to specifc note-editing views (e.g. in the browser or
the AddCards dialog) should be implemented in the user of this component.
-->
<div class="note-editor">
<<<<<<< HEAD
    <FieldsEditor>
        <EditorToolbar {size} {wrap} api={toolbar}>
            <slot slot="notetypeButtons" name="notetypeButtons" />
        </EditorToolbar>

        {#if hint}
            <Absolute bottom right --margin="10px">
                <Notification>
                    <Badge --badge-color="var(--accent-danger)" --icon-align="top"
                        >{@html alertIcon}</Badge
                    >
                    <span>{@html hint}</span>
                </Notification>
            </Absolute>
        {/if}

        <Fields>
            <DecoratedElements>
                {#each fieldsData as field, index}
                    {@const content = fieldStores[index]}

                    <EditorField
                        {field}
                        {content}
                        flipInputs={plainTextDefaults[index]}
                        api={fields[index]}
                        on:focusin={() => {
                            $focusedField = fields[index];
                            bridgeCommand(`focus:${index}`);
                        }}
                        on:focusout={() => {
                            $focusedField = null;
                            bridgeCommand(
                                `blur:${index}:${getNoteId()}:${get(content)}`,
                            );
                        }}
                        on:mouseenter={() => {
                            $hoveredField = fields[index];
                        }}
                        on:mouseleave={() => {
                            $hoveredField = null;
                        }}
                        collapsed={fieldsCollapsed[index]}
                        --label-color={cols[index] === "dupe"
                            ? "var(--flag-1)"
                            : "var(--canvas)"}
                    >
                        <svelte:fragment slot="field-label">
                            <LabelContainer
                                collapsed={fieldsCollapsed[index]}
                                on:toggle={async () => {
                                    fieldsCollapsed[index] = !fieldsCollapsed[index];

                                    const defaultInput = !plainTextDefaults[index]
                                        ? richTextInputs[index]
                                        : plainTextInputs[index];

                                    if (!fieldsCollapsed[index]) {
                                        refocusInput(defaultInput.api);
                                    } else if (!plainTextDefaults[index]) {
                                        plainTextsHidden[index] = true;
                                    } else {
                                        richTextsHidden[index] = true;
                                    }
                                }}
                            >
                                <svelte:fragment slot="field-name">
                                    <LabelName>
                                        {field.name}
                                    </LabelName>
                                </svelte:fragment>
                                <FieldState>
                                    {#if cols[index] === "dupe"}
                                        <DuplicateLink />
                                    {/if}
                                    {#if plainTextDefaults[index]}
                                        <RichTextBadge
                                            visible={!fieldsCollapsed[index] &&
                                                (fields[index] === $hoveredField ||
                                                    fields[index] === $focusedField)}
                                            bind:off={richTextsHidden[index]}
                                            on:toggle={async () => {
                                                richTextsHidden[index] =
                                                    !richTextsHidden[index];

                                                if (!richTextsHidden[index]) {
                                                    refocusInput(
                                                        richTextInputs[index].api,
                                                    );
                                                }
                                            }}
                                        />
                                    {:else}
                                        <PlainTextBadge
                                            visible={!fieldsCollapsed[index] &&
                                                (fields[index] === $hoveredField ||
                                                    fields[index] === $focusedField)}
                                            bind:off={plainTextsHidden[index]}
                                            on:toggle={async () => {
                                                plainTextsHidden[index] =
                                                    !plainTextsHidden[index];

                                                if (!plainTextsHidden[index]) {
                                                    refocusInput(
                                                        plainTextInputs[index].api,
                                                    );
                                                }
                                            }}
                                        />
                                    {/if}
                                    <slot
                                        name="field-state"
                                        {field}
                                        {index}
                                        visible={fields[index] === $hoveredField ||
                                            fields[index] === $focusedField}
=======
    <EditorToolbar {size} {wrap} api={toolbar}>
        <slot slot="notetypeButtons" name="notetypeButtons" />
    </EditorToolbar>

    {#if hint}
        <Absolute bottom right --margin="10px">
            <Notification>
                <Badge --badge-color="tomato" --icon-align="top"
                    >{@html alertIcon}</Badge
                >
                <span>{@html hint}</span>
            </Notification>
        </Absolute>
    {/if}

    <Fields>
        <DecoratedElements>
            {#each fieldsData as field, index}
                {@const content = fieldStores[index]}

                <EditorField
                    {field}
                    {content}
                    flipInputs={plainTextDefaults[index]}
                    api={fields[index]}
                    on:focusin={() => {
                        $focusedField = fields[index];
                        bridgeCommand(`focus:${index}`);
                    }}
                    on:focusout={() => {
                        $focusedField = null;
                        bridgeCommand(`blur:${index}:${getNoteId()}:${get(content)}`);
                    }}
                    on:mouseenter={() => {
                        $hoveredField = fields[index];
                    }}
                    on:mouseleave={() => {
                        $hoveredField = null;
                    }}
                    collapsed={fieldsCollapsed[index]}
                    --label-color={cols[index] === "dupe"
                        ? "var(--flag1-bg)"
                        : "var(--window-bg)"}
                >
                    <svelte:fragment slot="field-label">
                        <LabelContainer
                            collapsed={fieldsCollapsed[index]}
                            on:toggle={async () => {
                                fieldsCollapsed[index] = !fieldsCollapsed[index];

                                const defaultInput = !plainTextDefaults[index]
                                    ? richTextInputs[index]
                                    : plainTextInputs[index];

                                if (!fieldsCollapsed[index]) {
                                    refocusInput(defaultInput.api);
                                } else if (!plainTextDefaults[index]) {
                                    plainTextsHidden[index] = true;
                                } else {
                                    richTextsHidden[index] = true;
                                }
                            }}
                        >
                            <svelte:fragment slot="field-name">
                                <LabelName>
                                    {field.name}
                                </LabelName>
                            </svelte:fragment>
                            <FieldState>
                                {#if cols[index] === "dupe"}
                                    <DuplicateLink />
                                {/if}
                                {#if plainTextDefaults[index]}
                                    <RichTextBadge
                                        visible={!fieldsCollapsed[index] &&
                                            (fields[index] === $hoveredField ||
                                                fields[index] === $focusedField)}
                                        bind:off={richTextsHidden[index]}
                                        on:toggle={async () => {
                                            richTextsHidden[index] =
                                                !richTextsHidden[index];

                                            if (!richTextsHidden[index]) {
                                                refocusInput(richTextInputs[index].api);
                                            }
                                        }}
>>>>>>> 497b246b
                                    />
                                {:else}
                                    <PlainTextBadge
                                        visible={!fieldsCollapsed[index] &&
                                            (fields[index] === $hoveredField ||
                                                fields[index] === $focusedField)}
                                        bind:off={plainTextsHidden[index]}
                                        on:toggle={async () => {
                                            plainTextsHidden[index] =
                                                !plainTextsHidden[index];

                                            if (!plainTextsHidden[index]) {
                                                refocusInput(
                                                    plainTextInputs[index].api,
                                                );
                                            }
                                        }}
                                    />
                                {/if}
                                <slot
                                    name="field-state"
                                    {field}
                                    {index}
                                    visible={fields[index] === $hoveredField ||
                                        fields[index] === $focusedField}
                                />
                            </FieldState>
                        </LabelContainer>
                    </svelte:fragment>
                    <svelte:fragment slot="rich-text-input">
                        <Collapsible
                            collapse={richTextsHidden[index]}
                            let:collapsed={hidden}
                        >
                            <RichTextInput
                                {hidden}
                                on:focusout={() => {
                                    saveFieldNow();
                                    $focusedInput = null;
                                }}
                                bind:this={richTextInputs[index]}
                            >
                                <ImageHandle maxWidth={250} maxHeight={125} />
                                <MathjaxHandle />
                                {#if insertSymbols}
                                    <SymbolsOverlay />
                                {/if}
                                <FieldDescription>
                                    {field.description}
                                </FieldDescription>
                            </RichTextInput>
                        </Collapsible>
                    </svelte:fragment>
                    <svelte:fragment slot="plain-text-input">
                        <Collapsible
                            collapse={plainTextsHidden[index]}
                            let:collapsed={hidden}
                        >
                            <PlainTextInput
                                {hidden}
                                isDefault={plainTextDefaults[index]}
                                richTextHidden={richTextsHidden[index]}
                                on:focusout={() => {
                                    saveFieldNow();
                                    $focusedInput = null;
                                }}
                                bind:this={plainTextInputs[index]}
                            />
                        </Collapsible>
                    </svelte:fragment>
                </EditorField>
            {/each}

            <MathjaxElement />
            <FrameElement />
        </DecoratedElements>
    </Fields>

    <div class="note-editor-tag-editor">
        <TagEditor {tags} on:tagsupdate={saveTags} />
    </div>
</div>

<style lang="scss">
    .note-editor {
        display: flex;
        flex-direction: column;
        height: 100%;
    }

    .note-editor-tag-editor {
        padding: 2px 0 0;

        border-width: thin 0 0;
        border-style: solid;
        border-color: var(--medium-border);
    }
</style><|MERGE_RESOLUTION|>--- conflicted
+++ resolved
@@ -319,11 +319,9 @@
 the AddCards dialog) should be implemented in the user of this component.
 -->
 <div class="note-editor">
-<<<<<<< HEAD
-    <FieldsEditor>
-        <EditorToolbar {size} {wrap} api={toolbar}>
-            <slot slot="notetypeButtons" name="notetypeButtons" />
-        </EditorToolbar>
+    <EditorToolbar {size} {wrap} api={toolbar}>
+        <slot slot="notetypeButtons" name="notetypeButtons" />
+    </EditorToolbar>
 
         {#if hint}
             <Absolute bottom right --margin="10px">
@@ -336,10 +334,10 @@
             </Absolute>
         {/if}
 
-        <Fields>
-            <DecoratedElements>
-                {#each fieldsData as field, index}
-                    {@const content = fieldStores[index]}
+    <Fields>
+        <DecoratedElements>
+            {#each fieldsData as field, index}
+                {@const content = fieldStores[index]}
 
                     <EditorField
                         {field}
@@ -373,120 +371,6 @@
                                 on:toggle={async () => {
                                     fieldsCollapsed[index] = !fieldsCollapsed[index];
 
-                                    const defaultInput = !plainTextDefaults[index]
-                                        ? richTextInputs[index]
-                                        : plainTextInputs[index];
-
-                                    if (!fieldsCollapsed[index]) {
-                                        refocusInput(defaultInput.api);
-                                    } else if (!plainTextDefaults[index]) {
-                                        plainTextsHidden[index] = true;
-                                    } else {
-                                        richTextsHidden[index] = true;
-                                    }
-                                }}
-                            >
-                                <svelte:fragment slot="field-name">
-                                    <LabelName>
-                                        {field.name}
-                                    </LabelName>
-                                </svelte:fragment>
-                                <FieldState>
-                                    {#if cols[index] === "dupe"}
-                                        <DuplicateLink />
-                                    {/if}
-                                    {#if plainTextDefaults[index]}
-                                        <RichTextBadge
-                                            visible={!fieldsCollapsed[index] &&
-                                                (fields[index] === $hoveredField ||
-                                                    fields[index] === $focusedField)}
-                                            bind:off={richTextsHidden[index]}
-                                            on:toggle={async () => {
-                                                richTextsHidden[index] =
-                                                    !richTextsHidden[index];
-
-                                                if (!richTextsHidden[index]) {
-                                                    refocusInput(
-                                                        richTextInputs[index].api,
-                                                    );
-                                                }
-                                            }}
-                                        />
-                                    {:else}
-                                        <PlainTextBadge
-                                            visible={!fieldsCollapsed[index] &&
-                                                (fields[index] === $hoveredField ||
-                                                    fields[index] === $focusedField)}
-                                            bind:off={plainTextsHidden[index]}
-                                            on:toggle={async () => {
-                                                plainTextsHidden[index] =
-                                                    !plainTextsHidden[index];
-
-                                                if (!plainTextsHidden[index]) {
-                                                    refocusInput(
-                                                        plainTextInputs[index].api,
-                                                    );
-                                                }
-                                            }}
-                                        />
-                                    {/if}
-                                    <slot
-                                        name="field-state"
-                                        {field}
-                                        {index}
-                                        visible={fields[index] === $hoveredField ||
-                                            fields[index] === $focusedField}
-=======
-    <EditorToolbar {size} {wrap} api={toolbar}>
-        <slot slot="notetypeButtons" name="notetypeButtons" />
-    </EditorToolbar>
-
-    {#if hint}
-        <Absolute bottom right --margin="10px">
-            <Notification>
-                <Badge --badge-color="tomato" --icon-align="top"
-                    >{@html alertIcon}</Badge
-                >
-                <span>{@html hint}</span>
-            </Notification>
-        </Absolute>
-    {/if}
-
-    <Fields>
-        <DecoratedElements>
-            {#each fieldsData as field, index}
-                {@const content = fieldStores[index]}
-
-                <EditorField
-                    {field}
-                    {content}
-                    flipInputs={plainTextDefaults[index]}
-                    api={fields[index]}
-                    on:focusin={() => {
-                        $focusedField = fields[index];
-                        bridgeCommand(`focus:${index}`);
-                    }}
-                    on:focusout={() => {
-                        $focusedField = null;
-                        bridgeCommand(`blur:${index}:${getNoteId()}:${get(content)}`);
-                    }}
-                    on:mouseenter={() => {
-                        $hoveredField = fields[index];
-                    }}
-                    on:mouseleave={() => {
-                        $hoveredField = null;
-                    }}
-                    collapsed={fieldsCollapsed[index]}
-                    --label-color={cols[index] === "dupe"
-                        ? "var(--flag1-bg)"
-                        : "var(--window-bg)"}
-                >
-                    <svelte:fragment slot="field-label">
-                        <LabelContainer
-                            collapsed={fieldsCollapsed[index]}
-                            on:toggle={async () => {
-                                fieldsCollapsed[index] = !fieldsCollapsed[index];
-
                                 const defaultInput = !plainTextDefaults[index]
                                     ? richTextInputs[index]
                                     : plainTextInputs[index];
@@ -523,7 +407,6 @@
                                                 refocusInput(richTextInputs[index].api);
                                             }
                                         }}
->>>>>>> 497b246b
                                     />
                                 {:else}
                                     <PlainTextBadge
