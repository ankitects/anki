--- conflicted
+++ resolved
@@ -346,12 +346,8 @@
 deck-config-compute-optimal-retention = Compute optimal retention
 deck-config-optimize-button = Optimize
 deck-config-compute-button = Compute
-<<<<<<< HEAD
 deck-config-ignore-before = Ignore reviews before
-deck-config-optimize-all-tip = You can optimize all presets at once by using the button at the top.
-=======
 deck-config-optimize-all-tip = You can optimize all presets at once by using the dropdown button next to "Save".
->>>>>>> 80c14aa6
 deck-config-evaluate-button = Evaluate
 deck-config-desired-retention = Desired retention
 deck-config-sm2-retention = SM2 retention
