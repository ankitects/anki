--- conflicted
+++ resolved
@@ -132,19 +132,14 @@
     }
 
     let fonts: [string, number, boolean][] = [];
-<<<<<<< HEAD
-=======
+
     let fieldsCollapsed: boolean[] = [];
 
->>>>>>> 4a884d37
     const fields = clearableArray<EditorFieldAPI>();
 
     export function setFonts(fs: [string, number, boolean][]): void {
         fonts = fs;
-<<<<<<< HEAD
-=======
         fieldsCollapsed = fonts.map((_, index) => fieldsCollapsed[index] ?? false);
->>>>>>> 4a884d37
     }
 
     export function focusField(index: number | null): void {
