--- conflicted
+++ resolved
@@ -8,26 +8,6 @@
 MAKEFLAGS += --warn-undefined-variables
 MAKEFLAGS += --no-builtin-rules
 
-<<<<<<< HEAD
-FIND := $(if $(wildcard /bin/find),/bin/find,/usr/bin/find)
-MYPY_ARGS :=
-
-ifndef OS
-	OS := unknown
-endif
-
-ifndef UNAME
-	UNAME := unknown
-endif
-
-# https://anki.tenderapp.com/discussions/beta-testing/1860-error-unused-type-ignore-comment
-ifneq (${OS},Windows_NT)
-	MYPY_ARGS := --warn-unused-ignores
-endif
-
-.DELETE_ON_ERROR:
-=======
->>>>>>> 158ce7bc
 RUNARGS :=
 MYPY_ARGS :=
 FIND := $(if $(wildcard /bin/find),/bin/find,/usr/bin/find)
