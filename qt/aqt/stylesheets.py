# Copyright: Ankitects Pty Ltd and contributors
# License: GNU AGPL, version 3 or later; http://www.gnu.org/licenses/agpl.html
from aqt import colors, props
from aqt.theme import ThemeManager


def button_gradient(start: str, end: str) -> str:
    return f"""
qlineargradient(
    spread:pad, x1:0.5, y1:0, x2:0.5, y2:1.25,
    stop:0 {start},
    stop:1 {end}
);
    """


def button_pressed_gradient(start: str, end: str, shadow: str) -> str:
    return f"""
qlineargradient(
    spread:pad, x1:0.5, y1:0, x2:0.5, y2:1,
    stop:0 {shadow},
    stop:0.1 {start},
    stop:0.9 {end},
    stop:1 {shadow}
);
    """


def general_styles(tm: ThemeManager) -> str:
    return f"""
QFrame,
QWidget {{
    background: none;
}}
QPushButton,
QComboBox,
QSpinBox,
QLineEdit,
QListWidget,
QTreeWidget,
QListView {{
    border: 1px solid {tm.var(colors.BORDER_SUBTLE)};
    border-radius: {tm.var(props.BORDER_RADIUS)};
}}
QLineEdit {{
    padding: 2px;
}}
QLineEdit:focus {{
    border-color: {tm.var(colors.BORDER_FOCUS)};
}}
QPushButton {{
    margin-top: 1px;
}}
QPushButton,
QComboBox,
QSpinBox {{
    padding: 2px 6px;
}}
    """


def menu_styles(tm: ThemeManager) -> str:
    return f"""
QMenuBar {{
    border-bottom: 1px solid {tm.var(colors.BORDER_FAINT)};
}}
QMenuBar::item {{
    background-color: transparent;
    padding: 2px 4px;
    border-radius: {tm.var(props.BORDER_RADIUS)};
}}
QMenuBar::item:selected {{
    background-color: {tm.var(colors.CANVAS_ELEVATED)};
}}
QMenu {{
    background-color: {tm.var(colors.CANVAS_OVERLAY)};
    border: 1px solid {tm.var(colors.BORDER_SUBTLE)};
    padding: 4px;
}}
QMenu::item {{
    background-color: transparent;
    padding: 3px 14px;
    margin-bottom: 4px;
}}
QMenu::item:selected {{
    background-color: {tm.var(colors.CANVAS_INSET)};
    color: {tm.var(colors.HIGHLIGHT_FG)};
    border-radius: {tm.var(props.BORDER_RADIUS)};
}}
QMenu::separator {{
    height: 1px;
    background: {tm.var(colors.BORDER_SUBTLE)};
    margin: 0 8px 4px 8px;
}}
QMenu::indicator {{
    border: 1px solid {tm.var(colors.BORDER)};
    margin-left: 6px;
    margin-right: -6px;
}}
    """


def button_styles(tm: ThemeManager) -> str:
    return f"""
QPushButton {{
    min-width: 75px;
}}
QPushButton,
QTabBar::tab:!selected,
QComboBox:!editable {{
    background: {
        button_gradient(
            tm.var(colors.BUTTON_GRADIENT_START),
            tm.var(colors.BUTTON_GRADIENT_END)
        )
    };
}}
QPushButton:hover,
QTabBar::tab:hover,
QComboBox:!editable:hover {{
    background: {
        button_gradient(
            tm.var(colors.BUTTON_HOVER_GRADIENT_START),
            tm.var(colors.BUTTON_HOVER_GRADIENT_END)
        )
    };
}}
QPushButton:pressed,
QComboBox:!editable:pressed {{
    border: 1px solid {tm.var(colors.BUTTON_PRESSED_BORDER)};
    background: {
        button_pressed_gradient(
            tm.var(colors.BUTTON_GRADIENT_START),
            tm.var(colors.BUTTON_GRADIENT_END),
            tm.var(colors.BUTTON_PRESSED_SHADOW)
        )
    };
}}
    """


def splitter_styles(tm: ThemeManager) -> str:
    return f"""
QSplitter::handle,
QMainWindow::separator {{
    height: 16px;
}}
QSplitter::handle:vertical,
QMainWindow::separator:horizontal {{
    image: url({tm.themed_icon("mdi:drag-horizontal-FG_SUBTLE")});
}}
QSplitter::handle:horizontal,
QMainWindow::separator:vertical {{
    image: url({tm.themed_icon("mdi:drag-vertical-FG_SUBTLE")});
}}
"""


def combobox_styles(tm: ThemeManager) -> str:
    return f"""
QComboBox {{
    padding: {"1px 6px 2px 4px" if tm.rtl() else "1px 4px 2px 6px"};
}}
QComboBox:editable:on,
QComboBox:editable:focus,
QComboBox::drop-down:focus:editable,
QComboBox::drop-down:pressed {{
    border-color: {tm.var(colors.BORDER_FOCUS)};
}}
QComboBox:on {{
    border-bottom: none;
    border-bottom-right-radius: 0;
    border-bottom-left-radius: 0;
}}
QComboBox::item {{
    color: {tm.var(colors.FG)};
    background: {tm.var(colors.CANVAS_ELEVATED)};
}}

QComboBox::item:selected {{
    background: {tm.var(colors.HIGHLIGHT_BG)};
    color: {tm.var(colors.HIGHLIGHT_FG)};
}}
QComboBox::item::icon:selected {{
    position: absolute;
}}
QComboBox::drop-down {{
    margin: -1px;
    subcontrol-origin: padding;
    padding: 2px;
    width: 16px;
    subcontrol-position: top right;
    border: 1px solid {tm.var(colors.BUTTON_BORDER)};
    border-top-{tm.right()}-radius: {tm.var(props.BORDER_RADIUS)};
    border-bottom-{tm.right()}-radius: {tm.var(props.BORDER_RADIUS)};
}}
QComboBox::down-arrow {{
    image: url({tm.themed_icon("mdi:chevron-down")});
}}
QComboBox::drop-down {{
    background: {
        button_gradient(
            tm.var(colors.BUTTON_GRADIENT_START),
            tm.var(colors.BUTTON_GRADIENT_END)
        )
    };
}}
QComboBox::drop-down:hover {{
    background: {
        button_gradient(
            tm.var(colors.BUTTON_HOVER_GRADIENT_START),
            tm.var(colors.BUTTON_HOVER_GRADIENT_END)
        )
    };
}}
    """


def tabwidget_styles(tm: ThemeManager) -> str:
    return f"""
QTabWidget {{
  border-radius: {tm.var(props.BORDER_RADIUS)};
  background: none;
}}
QTabWidget::pane {{
  top: -15px;
  padding-top: 1em;
  background: {tm.var(colors.CANVAS_ELEVATED)};
  border: 1px solid {tm.var(colors.BORDER_SUBTLE)};
  border-radius: {tm.var(props.BORDER_RADIUS)};
}}
QTabWidget::tab-bar {{
    alignment: center;
}}
QTabBar::tab {{
  background: none;
  padding: 4px 8px;
  min-width: 8ex;
}}
QTabBar::tab {{
  border: 1px solid {tm.var(colors.BORDER_SUBTLE)};
}}
QTabBar::tab:first {{
  border-top-{tm.left()}-radius: {tm.var(props.BORDER_RADIUS)};
  border-bottom-{tm.left()}-radius: {tm.var(props.BORDER_RADIUS)};
}}
QTabBar::tab:!first {{
  margin-{tm.left()}: -1px;
}}
QTabBar::tab:last {{
  border-top-{tm.right()}-radius: {tm.var(props.BORDER_RADIUS)};
  border-bottom-{tm.right()}-radius: {tm.var(props.BORDER_RADIUS)};
}}
QTabBar::tab:selected {{
    color: white;
    background: {
        button_gradient(
            tm.var(colors.BUTTON_PRIMARY_GRADIENT_START),
            tm.var(colors.BUTTON_PRIMARY_GRADIENT_END)
        )
    };
}}
    """


def table_styles(tm: ThemeManager) -> str:
    return f"""
QTableView {{
    border-radius: {tm.var(props.BORDER_RADIUS)};
    gridline-color: {tm.var(colors.BORDER_SUBTLE)};
    selection-background-color: {tm.var(colors.SELECTION_BG)};
    selection-color: {tm.var(colors.SELECTION_FG)};
}}
QHeaderView {{
    background: {tm.var(colors.CANVAS)};
}}
QHeaderView::section {{
    border: 1px solid {tm.var(colors.BORDER_SUBTLE)};
    background: {
        button_gradient(
            tm.var(colors.BUTTON_GRADIENT_START),
            tm.var(colors.BUTTON_GRADIENT_END)
        )
    };
}}
QHeaderView::section:pressed,
QHeaderView::section:pressed:!first {{
    border: 1px solid {tm.var(colors.BUTTON_PRESSED_BORDER)};
    background: {
        button_pressed_gradient(
            tm.var(colors.BUTTON_GRADIENT_START),
            tm.var(colors.BUTTON_GRADIENT_END),
            tm.var(colors.BUTTON_PRESSED_SHADOW)
        )
    }
}}
QHeaderView::section:hover {{
    background: {
        button_gradient(
            tm.var(colors.BUTTON_HOVER_GRADIENT_START),
            tm.var(colors.BUTTON_HOVER_GRADIENT_END)
        )
    };
}}
QHeaderView::section:first {{
    border-left: 1px solid {tm.var(colors.BORDER_SUBTLE)}; 
    border-top-left-radius: {tm.var(props.BORDER_RADIUS)};
}}
QHeaderView::section:!first {{
    border-left: none;
}}
QHeaderView::section:last {{
    border-right: 1px solid {tm.var(colors.BORDER_SUBTLE)}; 
    border-top-right-radius: {tm.var(props.BORDER_RADIUS)};
}}
QHeaderView::section:only-one {{
    border-left: 1px solid {tm.var(colors.BORDER_SUBTLE)}; 
    border-right: 1px solid {tm.var(colors.BORDER_SUBTLE)};
    border-top-left-radius: {tm.var(props.BORDER_RADIUS)};
    border-top-right-radius: {tm.var(props.BORDER_RADIUS)};
}}
QHeaderView::up-arrow,
QHeaderView::down-arrow {{
    width: 20px;
    height: 20px;
}}
QHeaderView::up-arrow {{
    image: url({tm.themed_icon("mdi:menu-up")});
}}
QHeaderView::down-arrow {{
    image: url({tm.themed_icon("mdi:menu-down")});
}}
    """


def spinbox_styles(tm: ThemeManager) -> str:
    return f"""
QSpinBox::up-button,
QSpinBox::down-button {{
    subcontrol-origin: border;
    width: 16px;
    border: 1px solid {tm.var(colors.BUTTON_BORDER)};
    background: {
        button_gradient(
            tm.var(colors.BUTTON_GRADIENT_START),
            tm.var(colors.BUTTON_GRADIENT_END)
        )
    };
}}
QSpinBox::up-button:pressed,
QSpinBox::down-button:pressed {{
    border: 1px solid {tm.var(colors.BUTTON_PRESSED_BORDER)};
    background: {
        button_pressed_gradient(
            tm.var(colors.BUTTON_GRADIENT_START),
            tm.var(colors.BUTTON_GRADIENT_END),
            tm.var(colors.BUTTON_PRESSED_SHADOW)
        )
    }
}}
QSpinBox::up-button:hover,
QSpinBox::down-button:hover {{
    background: {
        button_gradient(
            tm.var(colors.BUTTON_HOVER_GRADIENT_START),
            tm.var(colors.BUTTON_HOVER_GRADIENT_END)
        )
    };
}}
QSpinBox::up-button {{
    margin-bottom: -1px;
    subcontrol-position: top right;
    border-top-{tm.right()}-radius: {tm.var(props.BORDER_RADIUS)};
}}
QSpinBox::down-button {{
    margin-top: -1px;
    subcontrol-position: bottom right;
    border-bottom-{tm.right()}-radius: {tm.var(props.BORDER_RADIUS)};
}}
QSpinBox::up-arrow {{
    image: url({tm.themed_icon("mdi:chevron-up")});
}}
QSpinBox::down-arrow {{
    image: url({tm.themed_icon("mdi:chevron-down")});
}}
QSpinBox::up-arrow,
QSpinBox::down-arrow,
QSpinBox::up-arrow:pressed,
QSpinBox::down-arrow:pressed,
QSpinBox::up-arrow:disabled:hover, QSpinBox::up-arrow:off:hover,
QSpinBox::down-arrow:disabled:hover, QSpinBox::down-arrow:off:hover {{
    width: 16px;
    height: 16px;
}}
QSpinBox::up-arrow:hover,
QSpinBox::down-arrow:hover {{
    width: 20px;
    height: 20px;
}}
QSpinBox::up-button:disabled, QSpinBox::up-button:off,
QSpinBox::down-button:disabled, QSpinBox::down-button:off {{
   background: {tm.var(colors.BUTTON_DISABLED)};
}}
QSpinBox::up-arrow:off,
QSpinBox::down-arrow:off {{
    image: url({tm.themed_icon("mdi:chevron-down-FG_DISABLED")});
}}
     """


def checkbox_styles(tm: ThemeManager) -> str:
    return f"""
QCheckBox,
QRadioButton {{
    spacing: 8px;
    margin: 2px 0;
}}
QCheckBox::indicator,
QRadioButton::indicator,
QMenu::indicator {{
    border: 1px solid {tm.var(colors.BUTTON_BORDER)};
    border-radius: {tm.var(props.BORDER_RADIUS)};
    background: {tm.var(colors.CANVAS_INSET)};
    width: 16px;
    height: 16px;
}}
QRadioButton::indicator,
QMenu::indicator:exclusive {{
    border-radius: 8px;
}}
QCheckBox::indicator:hover,
QCheckBox::indicator:checked:hover,
QRadioButton::indicator:hover,
QRadioButton::indicator:checked:hover {{
    border: 2px solid {tm.var(colors.BORDER_STRONG)};
    width: 14px;
    height: 14px;
}}
QCheckBox::indicator:checked,
QRadioButton::indicator:checked,
QMenu::indicator:checked {{
    image: url({tm.themed_icon("mdi:check")});
}}
QCheckBox::indicator:indeterminate {{
    image: url({tm.themed_icon("mdi:minus-thick")});
}}
    """


def scrollbar_styles(tm: ThemeManager) -> str:
    return f"""
QAbstractScrollArea::corner {{
    background: none;
    border: none;
}}
QScrollBar {{
    subcontrol-origin: content;
    background-color: transparent;
}}
QScrollBar::handle {{
    border-radius: {tm.var(props.BORDER_RADIUS)};
    background-color: {tm.var(colors.SCROLLBAR_BG)};
}}
QScrollBar::handle:hover {{
    background-color: {tm.var(colors.SCROLLBAR_BG_HOVER)};
}}
QScrollBar::handle:pressed {{
    background-color: {tm.var(colors.SCROLLBAR_BG_ACTIVE)};
}} 
QScrollBar:horizontal {{
    height: 12px;
}}
QScrollBar::handle:horizontal {{
    min-width: 60px;
}} 
QScrollBar:vertical {{
    width: 12px;
}}
QScrollBar::handle:vertical {{
    min-height: 60px;
}} 
QScrollBar::add-line {{
      border: none;
      background: none;
}}
QScrollBar::sub-line {{
      border: none;
      background: none;
}}
<<<<<<< HEAD
=======
    """


def win10_styles(tm: ThemeManager) -> str:
    return f"""
/* day mode is missing a bottom border; background must be
   also set for border to apply */
QMenuBar {{
  border-bottom: 1px solid {tm.var(colors.BORDER)};
  background: {tm.var(colors.CANVAS) if tm.night_mode else "white"};
}}

/* qt bug? setting the above changes the browser sidebar
   to white as well, so set it back */
QTreeWidget {{
  background: {tm.var(colors.CANVAS)};
}}
>>>>>>> 3d47c954
    """<|MERGE_RESOLUTION|>--- conflicted
+++ resolved
@@ -487,24 +487,4 @@
       border: none;
       background: none;
 }}
-<<<<<<< HEAD
-=======
-    """
-
-
-def win10_styles(tm: ThemeManager) -> str:
-    return f"""
-/* day mode is missing a bottom border; background must be
-   also set for border to apply */
-QMenuBar {{
-  border-bottom: 1px solid {tm.var(colors.BORDER)};
-  background: {tm.var(colors.CANVAS) if tm.night_mode else "white"};
-}}
-
-/* qt bug? setting the above changes the browser sidebar
-   to white as well, so set it back */
-QTreeWidget {{
-  background: {tm.var(colors.CANVAS)};
-}}
->>>>>>> 3d47c954
     """