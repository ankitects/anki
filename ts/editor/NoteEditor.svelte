--- conflicted
+++ resolved
@@ -149,8 +149,6 @@
             richTextsHidden = [...defaultPlainTexts];
             plainTextsHidden = Array.from(defaultPlainTexts, (v) => !v);
         }
-<<<<<<< HEAD
-=======
     }
 
     export function triggerChanges(): void {
@@ -164,7 +162,6 @@
             richTextsHidden = richTextsHidden;
             plainTextsHidden = plainTextsHidden;
         });
->>>>>>> fd688b5f
     }
 
     function setMathjaxEnabled(enabled: boolean): void {
