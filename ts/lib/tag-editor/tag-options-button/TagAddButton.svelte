<!--
Copyright: Ankitects Pty Ltd and contributors
License: GNU AGPL, version 3 or later; http://www.gnu.org/licenses/agpl.html
-->
<script lang="ts">
    import * as tr from "@generated/ftl";
    import { getPlatformString } from "@tslib/shortcuts";

    import Icon from "$lib/components/Icon.svelte";
    import IconConstrain from "$lib/components/IconConstrain.svelte";
    import { addTagIcon, tagIcon } from "$lib/components/icons";
    import Shortcut from "$lib/components/Shortcut.svelte";

    import { currentTagInput } from "../TagInput.svelte";

    export let keyCombination: string;

    export let onTagAppend: (() => void) | undefined;

    function appendTag() {
<<<<<<< HEAD
        if (onTagAppend) { 
            onTagAppend();
        }
=======
        if (onTagAppend) onTagAppend();
>>>>>>> 130dc4ea
    }
</script>

<!-- toggle tabindex to allow Tab to move focus to the tag editor from the last field -->
<!-- and allow Shift+Tab to move focus to the last field while inputting tag -->
<!-- svelte-ignore a11y-click-events-have-key-events -->
<div
    class="tag-add-button"
    title="{tr.editingTagsAdd()} ({getPlatformString(keyCombination)})"
    role="button"
    tabindex={$currentTagInput ? -1 : 0}
    on:click={appendTag}
    on:focus={appendTag}
>
    <IconConstrain>
        <Icon icon={tagIcon} />
        <Icon icon={addTagIcon} />
    </IconConstrain>
    <span class="tags-info">
        <slot />
    </span>
</div>

<Shortcut {keyCombination} on:action={appendTag} />

<style lang="scss">
    .tag-add-button {
        line-height: 1;

        :global(svg:last-child) {
            display: none;
        }

        &:hover {
            :global(svg:first-child) {
                display: none;
            }

            :global(svg:last-child) {
                display: block;
            }
        }

        :global(svg) {
            padding-bottom: 2px;
            cursor: pointer;
            fill: currentColor;
            opacity: 0.6;
        }

        :global(svg:hover) {
            opacity: 1;
        }
        .tags-info {
            cursor: pointer;
            color: var(--fg-subtle);
            margin-left: 0.75rem;
        }
    }
    :global([dir="rtl"]) .tags-info {
        margin-right: 0.75rem;
    }
</style><|MERGE_RESOLUTION|>--- conflicted
+++ resolved
@@ -18,13 +18,9 @@
     export let onTagAppend: (() => void) | undefined;
 
     function appendTag() {
-<<<<<<< HEAD
-        if (onTagAppend) { 
+    if (onTagAppend){ 
             onTagAppend();
         }
-=======
-        if (onTagAppend) onTagAppend();
->>>>>>> 130dc4ea
     }
 </script>
 
