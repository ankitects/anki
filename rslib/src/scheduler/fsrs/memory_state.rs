// Copyright: Ankitects Pty Ltd and contributors
// License: GNU AGPL, version 3 or later; http://www.gnu.org/licenses/agpl.html

use std::collections::HashMap;

use anki_proto::scheduler::ComputeMemoryStateResponse;
use fsrs::FSRSItem;
use fsrs::MemoryState;
use fsrs::FSRS;
use itertools::Itertools;

use super::weights::ignore_revlogs_before_ms_from_config;
use crate::card::CardType;
use crate::prelude::*;
use crate::revlog::RevlogEntry;
use crate::revlog::RevlogReviewKind;
use crate::scheduler::fsrs::weights::single_card_revlog_to_items;
use crate::scheduler::fsrs::weights::Weights;
use crate::scheduler::states::fuzz::with_review_fuzz;
use crate::search::Negated;
use crate::search::SearchNode;
use crate::search::StateKind;

#[derive(Debug, Clone, Copy, Default)]
pub struct ComputeMemoryProgress {
    pub current_cards: u32,
    pub total_cards: u32,
}

#[derive(Debug)]
pub(crate) struct UpdateMemoryStateRequest {
    pub weights: Weights,
    pub desired_retention: f32,
    pub sm2_retention: f32,
    pub max_interval: u32,
    pub reschedule: bool,
}

pub(crate) struct UpdateMemoryStateEntry {
    pub req: Option<UpdateMemoryStateRequest>,
    pub search: SearchNode,
    pub ignore_before: TimestampMillis,
}

impl Collection {
    /// For each provided set of weights, locate cards with the provided search,
    /// and update their memory state.
    /// Should be called inside a transaction.
    /// If Weights are None, it means the user disabled FSRS, and the existing
    /// memory state should be removed.
    pub(crate) fn update_memory_state(
        &mut self,
        entries: Vec<UpdateMemoryStateEntry>,
    ) -> Result<()> {
        let timing = self.timing_today()?;
        let usn = self.usn()?;
        for UpdateMemoryStateEntry {
            req,
            search,
            ignore_before,
        } in entries
        {
            let search =
                SearchBuilder::all([search.into(), SearchNode::State(StateKind::New).negated()]);
            let revlog = self.revlog_for_srs(search)?;
            let reschedule = req.as_ref().map(|e| e.reschedule).unwrap_or_default();
            let last_revlog_info = if reschedule {
                Some(get_last_revlog_info(&revlog))
            } else {
                None
            };
            let fsrs = FSRS::new(req.as_ref().map(|w| &w.weights[..]).or(Some([].as_slice())))?;
            let sm2_retention = req.as_ref().map(|w| w.sm2_retention);
            let items = fsrs_items_for_memory_state(
                &fsrs,
                revlog,
                timing.next_day_at,
                sm2_retention.unwrap_or(0.9),
                ignore_before,
            )?;
            let desired_retention = req.as_ref().map(|w| w.desired_retention);
            let mut progress = self.new_progress_handler::<ComputeMemoryProgress>();
            progress.update(false, |s| s.total_cards = items.len() as u32)?;
            for (idx, (card_id, item)) in items.into_iter().enumerate() {
                progress.update(true, |state| state.current_cards = idx as u32 + 1)?;
                let mut card = self.storage.get_card(card_id)?.or_not_found(card_id)?;
                let original = card.clone();
                if let Some(req) = &req {
                    card.set_memory_state(&fsrs, item, sm2_retention.unwrap())?;
                    card.desired_retention = desired_retention;
                    // if rescheduling
                    if let Some(reviews) = &last_revlog_info {
                        // and we have a last review time for the card
                        if let Some(last_info) = reviews.get(&card.id) {
                            if let Some(last_review) = &last_info.last_reviewed_at {
                                let days_elapsed =
                                    timing.next_day_at.elapsed_days_since(*last_review) as i32;
                                // and the card's not new
                                if let Some(state) = &card.memory_state {
                                    // or in (re)learning
                                    if card.ctype == CardType::Review {
                                        // reschedule it
                                        let original_interval = card.interval;
                                        let interval = fsrs.next_interval(
                                            Some(state.stability),
                                            card.desired_retention.unwrap(),
                                            0,
                                        )
                                            as f32;
                                        card.interval = with_review_fuzz(
                                            card.get_fuzz_factor(true),
                                            interval,
                                            1,
                                            req.max_interval,
                                        );
                                        let due = if card.original_due != 0 {
                                            &mut card.original_due
                                        } else {
                                            &mut card.due
                                        };
                                        *due = (timing.days_elapsed as i32) - days_elapsed
                                            + card.interval as i32;
                                        // Add a manual revlog entry if the last entry wasn't manual
                                        if !last_info.last_revlog_is_manual {
                                            self.log_manually_scheduled_review(
                                                &card,
                                                original_interval,
                                                usn,
                                            )?;
                                        }
                                    }
                                }
                            }
                        }
                    }
                } else {
                    card.memory_state = None;
                    card.desired_retention = None;
                }
                self.update_card_inner(&mut card, original, usn)?;
            }
        }
        Ok(())
    }

    pub fn compute_memory_state(&mut self, card_id: CardId) -> Result<ComputeMemoryStateResponse> {
        let mut card = self.storage.get_card(card_id)?.or_not_found(card_id)?;
        let deck_id = card.original_deck_id.or(card.deck_id);
        let deck = self.get_deck(deck_id)?.or_not_found(card.deck_id)?;
        let conf_id = DeckConfigId(deck.normal()?.config_id);
        let config = self
            .storage
            .get_deck_config(conf_id)?
            .or_not_found(conf_id)?;
        let desired_retention = config.inner.desired_retention;
        let sm2_retention = config.inner.sm2_retention;
        let fsrs = FSRS::new(Some(&config.inner.fsrs_weights))?;
        let revlog = self.revlog_for_srs(SearchNode::CardIds(card.id.to_string()))?;
        let item = single_card_revlog_to_item(
            &fsrs,
            revlog,
            self.timing_today()?.next_day_at,
            sm2_retention,
            ignore_revlogs_before_ms_from_config(&config)?,
        )?;
        card.set_memory_state(&fsrs, item, sm2_retention)?;
        Ok(ComputeMemoryStateResponse {
            state: card.memory_state.map(Into::into),
            desired_retention,
        })
    }
}

impl Card {
    pub(crate) fn set_memory_state(
        &mut self,
        fsrs: &FSRS,
        item: Option<FsrsItemWithStartingState>,
        sm2_retention: f32,
    ) -> Result<()> {
        let memory_state = if let Some(i) = item {
            Some(fsrs.memory_state(i.item, i.starting_state)?)
        } else if self.ctype == CardType::New || self.interval == 0 || self.reps == 0 {
            None
        } else {
            // no valid revlog entries; infer state from current card state
            Some(fsrs.memory_state_from_sm2(
                self.ease_factor(),
                self.interval as f32,
                sm2_retention,
            )?)
        };
        self.memory_state = memory_state.map(Into::into);
        Ok(())
    }
}

#[derive(Debug)]
pub(crate) struct FsrsItemWithStartingState {
    pub item: FSRSItem,
    /// When revlogs have been truncated, this stores the initial state at first
    /// review
    pub starting_state: Option<MemoryState>,
}

/// When updating memory state, FSRS only requires the last FSRSItem that
/// contains the full history.
pub(crate) fn fsrs_items_for_memory_state(
    fsrs: &FSRS,
    revlogs: Vec<RevlogEntry>,
    next_day_at: TimestampSecs,
    sm2_retention: f32,
    ignore_revlogs_before: TimestampMillis,
) -> Result<Vec<(CardId, Option<FsrsItemWithStartingState>)>> {
    revlogs
        .into_iter()
        .group_by(|r| r.cid)
        .into_iter()
        .map(|(card_id, group)| {
            Ok((
                card_id,
                single_card_revlog_to_item(
                    fsrs,
                    group.collect(),
                    next_day_at,
                    sm2_retention,
                    ignore_revlogs_before,
                )?,
            ))
        })
        .collect()
}

struct LastRevlogInfo {
    /// Used to determine the actual elapsed time between the last time the user
    /// reviewed the card and now, so that we can determine an accurate period
    /// when the card has subsequently been rescheduled to a different day.
    last_reviewed_at: Option<TimestampSecs>,
    /// If true, the last action on this card was a reschedule, so we
    /// can avoid writing an extra revlog entry on another reschedule.
    last_revlog_is_manual: bool,
}

/// Return a map of cards to info about last review/reschedule.
fn get_last_revlog_info(revlogs: &[RevlogEntry]) -> HashMap<CardId, LastRevlogInfo> {
    let mut out = HashMap::new();
    revlogs
        .iter()
        .group_by(|r| r.cid)
        .into_iter()
        .for_each(|(card_id, group)| {
            let mut last_reviewed_at = None;
            let mut last_revlog_is_manual = false;
            for e in group.into_iter() {
                if e.button_chosen >= 1 {
                    last_reviewed_at = Some(e.id.as_secs());
                }
                last_revlog_is_manual = e.review_kind == RevlogReviewKind::Manual;
            }
            out.insert(
                card_id,
                LastRevlogInfo {
                    last_reviewed_at,
                    last_revlog_is_manual,
                },
            );
        });
    out
}

/// When calculating memory state, only the last FSRSItem is required. If the
/// revlog is non-empty and no learning steps have been detected (indicative of
/// a truncated revlog), we return the starting state inferred from the first
/// revlog entry, so that the first review is not treated as if started from
/// scratch.
pub(crate) fn single_card_revlog_to_item(
    fsrs: &FSRS,
    entries: Vec<RevlogEntry>,
    next_day_at: TimestampSecs,
    sm2_retention: f32,
    ignore_revlogs_before: TimestampMillis,
) -> Result<Option<FsrsItemWithStartingState>> {
    struct FirstReview {
        interval: f32,
        ease_factor: f32,
    }
    let first_review = entries
        .iter()
        .find(|e| e.button_chosen > 0)
        .map(|e| FirstReview {
            interval: e.interval.max(1) as f32,
            ease_factor: if e.ease_factor == 0 {
                2500
            } else {
                e.ease_factor
            } as f32
                / 1000.0,
        });
<<<<<<< HEAD
    if let Some((mut items, revlogs_complete, _)) =
        single_card_revlog_to_items(entries, next_day_at, false)
=======
    if let Some((mut items, revlogs_complete)) =
        single_card_revlog_to_items(entries, next_day_at, false, ignore_revlogs_before)
>>>>>>> 0018f126
    {
        let mut item = items.pop().unwrap();
        if revlogs_complete {
            Ok(Some(FsrsItemWithStartingState {
                item,
                starting_state: None,
            }))
        } else if let Some(first_review) = first_review {
            // the revlog has been truncated, but not fully
            let starting_state = fsrs.memory_state_from_sm2(
                first_review.ease_factor,
                first_review.interval,
                sm2_retention,
            )?;
            item.reviews.remove(0);
            if item.reviews.is_empty() {
                Ok(None)
            } else {
                Ok(Some(FsrsItemWithStartingState {
                    item,
                    starting_state: Some(starting_state),
                }))
            }
        } else {
            // only manual rescheduling; treat like empty
            Ok(None)
        }
    } else {
        Ok(None)
    }
}

#[cfg(test)]
mod tests {
    use fsrs::MemoryState;

    use super::*;
    use crate::card::FsrsMemoryState;
    use crate::revlog::RevlogReviewKind;
    use crate::scheduler::fsrs::weights::tests::convert;
    use crate::scheduler::fsrs::weights::tests::revlog;

    /// Floating point precision can vary between platforms, and each FSRS
    /// update tends to result in small changes to these numbers, so we
    /// round them.
    fn assert_int_eq(actual: Option<FsrsMemoryState>, expected: Option<FsrsMemoryState>) {
        let actual = actual.unwrap();
        let expected = expected.unwrap();
        assert_eq!(actual.stability.round(), expected.stability.round());
        assert_eq!(actual.difficulty.round(), expected.difficulty.round());
    }

    #[test]
    fn bypassed_learning_is_handled() -> Result<()> {
        // cards without any learning steps due to truncated history still have memory
        // state calculated
        let fsrs = FSRS::new(Some(&[])).unwrap();
        let item = single_card_revlog_to_item(
            &fsrs,
            vec![
                RevlogEntry {
                    ease_factor: 2500,
                    interval: 100,
                    ..revlog(RevlogReviewKind::Review, 100)
                },
                revlog(RevlogReviewKind::Review, 1),
            ],
            TimestampSecs::now(),
            0.9,
            0.into(),
        )?
        .unwrap();
        assert_int_eq(
            item.starting_state.map(Into::into),
            Some(FsrsMemoryState {
                stability: 99.999954,
                difficulty: 5.8158145,
            }),
        );
        let mut card = Card {
            reps: 1,
            ..Default::default()
        };
        card.set_memory_state(&fsrs, Some(item), 0.9)?;
        assert_int_eq(
            card.memory_state,
            Some(FsrsMemoryState {
                stability: 248.65057,
                difficulty: 5.782729,
            }),
        );
        // but if there's only a single revlog entry, we'll fall back on current card
        // state
        let item = single_card_revlog_to_item(
            &fsrs,
            vec![RevlogEntry {
                ease_factor: 2500,
                interval: 100,
                ..revlog(RevlogReviewKind::Review, 100)
            }],
            TimestampSecs::now(),
            0.9,
            0.into(),
        )?;
        assert!(item.is_none());
        card.interval = 123;
        card.ease_factor = 2000;
        card.ctype = CardType::Review;
        card.set_memory_state(&fsrs, item, 0.9)?;
        assert_int_eq(
            card.memory_state,
            Some(FsrsMemoryState {
                stability: 122.99994,
                difficulty: 7.4459267,
            }),
        );
        Ok(())
    }

    #[test]
    fn zero_history_is_handled() -> Result<()> {
        // when the history is empty, no items are produced
        assert_eq!(convert(&[], false), None);
        // but memory state should still be inferred, by using the card's current state
        let mut card = Card {
            ctype: CardType::Review,
            interval: 100,
            ease_factor: 1300,
            reps: 1,
            ..Default::default()
        };
        card.set_memory_state(&FSRS::new(Some(&[])).unwrap(), None, 0.9)?;
        assert_int_eq(
            card.memory_state,
            Some(
                MemoryState {
                    stability: 99.999954,
                    difficulty: 9.963163,
                }
                .into(),
            ),
        );
        Ok(())
    }
}<|MERGE_RESOLUTION|>--- conflicted
+++ resolved
@@ -296,13 +296,8 @@
             } as f32
                 / 1000.0,
         });
-<<<<<<< HEAD
     if let Some((mut items, revlogs_complete, _)) =
-        single_card_revlog_to_items(entries, next_day_at, false)
-=======
-    if let Some((mut items, revlogs_complete)) =
         single_card_revlog_to_items(entries, next_day_at, false, ignore_revlogs_before)
->>>>>>> 0018f126
     {
         let mut item = items.pop().unwrap();
         if revlogs_complete {
