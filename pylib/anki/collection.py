# Copyright: Ankitects Pty Ltd and contributors
# License: GNU AGPL, version 3 or later; http://www.gnu.org/licenses/agpl.html

from __future__ import annotations

import copy
import os
import pprint
import re
import time
import traceback
import weakref
from typing import TYPE_CHECKING, Any, List, Optional, Sequence, Tuple, Union

import anki.backend_pb2 as pb
import anki.find
import anki.latex  # sets up hook
import anki.template
from anki import hooks
from anki.backend_pb2 import SearchTerm
from anki.cards import Card
from anki.config import ConfigManager
from anki.consts import *
from anki.dbproxy import DBProxy
from anki.decks import DeckManager
from anki.errors import AnkiError
from anki.media import MediaManager, media_paths_from_col_path
from anki.models import ModelManager
from anki.notes import Note
<<<<<<< HEAD
from anki.rsbackend import (
    TR,
    DBError,
    FormatTimeSpanContext,
    Progress,
    RustBackend,
    from_json_bytes,
=======
from anki.rsbackend import (  # pylint: disable=unused-import
    TR,
    BackendNoteTypeID,
    ConcatSeparator,
    DBError,
    FormatTimeSpanContext,
    InvalidInput,
    Progress,
    RustBackend,
    pb,
>>>>>>> 9bfe8e38
)
from anki.sched import Scheduler as V1Scheduler
from anki.schedv2 import Scheduler as V2Scheduler
from anki.tags import TagManager
from anki.utils import devMode, ids2str, intTime, splitFields, stripHTMLMedia

ConfigBoolKey = pb.ConfigBool.Key  # pylint: disable=no-member

if TYPE_CHECKING:
    from anki.rsbackend import FormatTimeSpanContextValue, TRValue

    ConfigBoolKeyValue = pb.ConfigBool.KeyValue  # pylint: disable=no-member


class Collection:
    sched: Union[V1Scheduler, V2Scheduler]
    _undo: List[Any]

    def __init__(
        self,
        path: str,
        backend: Optional[RustBackend] = None,
        server: bool = False,
        log: bool = False,
    ) -> None:
        self.backend = backend or RustBackend(server=server)
        self.db: Optional[DBProxy] = None
        self._should_log = log
        self.server = server
        self.path = os.path.abspath(path)
        self.reopen()

        self.log(self.path, anki.version)
        self._lastSave = time.time()
        self.clearUndo()
        self.media = MediaManager(self, server)
        self.models = ModelManager(self)
        self.decks = DeckManager(self)
        self.tags = TagManager(self)
        self.conf = ConfigManager(self)
        self._loadScheduler()

    def __repr__(self) -> str:
        d = dict(self.__dict__)
        del d["models"]
        del d["backend"]
        return f"{super().__repr__()} {pprint.pformat(d, width=300)}"

    def name(self) -> Any:
        return os.path.splitext(os.path.basename(self.path))[0]

    def weakref(self) -> Collection:
        "Shortcut to create a weak reference that doesn't break code completion."
        return weakref.proxy(self)

    # I18n/messages
    ##########################################################################

    def tr(self, key: TRValue, **kwargs: Union[str, int, float]) -> str:
        return self.backend.translate(key, **kwargs)

    def format_timespan(
        self,
        seconds: float,
        context: FormatTimeSpanContextValue = FormatTimeSpanContext.INTERVALS,
    ) -> str:
        return self.backend.format_timespan(seconds=seconds, context=context)

    # Progress
    ##########################################################################

    def latest_progress(self) -> Progress:
        return Progress.from_proto(self.backend.latest_progress())

    # Scheduler
    ##########################################################################

    supportedSchedulerVersions = (1, 2)

    def schedVer(self) -> Any:
        ver = self.conf.get("schedVer", 1)
        if ver in self.supportedSchedulerVersions:
            return ver
        else:
            raise Exception("Unsupported scheduler version")

    def _loadScheduler(self) -> None:
        ver = self.schedVer()
        if ver == 1:
            self.sched = V1Scheduler(self)
        elif ver == 2:
            self.sched = V2Scheduler(self)

    def changeSchedulerVer(self, ver: int) -> None:
        if ver == self.schedVer():
            return
        if ver not in self.supportedSchedulerVersions:
            raise Exception("Unsupported scheduler version")

        self.modSchema(check=True)
        self.clearUndo()

        v2Sched = V2Scheduler(self)

        if ver == 1:
            v2Sched.moveToV1()
        else:
            v2Sched.moveToV2()

        self.conf["schedVer"] = ver
        self.setMod()

        self._loadScheduler()

    # DB-related
    ##########################################################################

    # legacy properties; these will likely go away in the future

    def _get_crt(self) -> int:
        return self.db.scalar("select crt from col")

    def _set_crt(self, val: int) -> None:
        self.db.execute("update col set crt=?", val)

    def _get_scm(self) -> int:
        return self.db.scalar("select scm from col")

    def _set_scm(self, val: int) -> None:
        self.db.execute("update col set scm=?", val)

    def _get_usn(self) -> int:
        return self.db.scalar("select usn from col")

    def _set_usn(self, val: int) -> None:
        self.db.execute("update col set usn=?", val)

    def _get_mod(self) -> int:
        return self.db.scalar("select mod from col")

    def _set_mod(self, val: int) -> None:
        self.db.execute("update col set mod=?", val)

    def _get_ls(self) -> int:
        return self.db.scalar("select ls from col")

    def _set_ls(self, val: int) -> None:
        self.db.execute("update col set ls=?", val)

    crt = property(_get_crt, _set_crt)
    mod = property(_get_mod, _set_mod)
    _usn = property(_get_usn, _set_usn)
    scm = property(_get_scm, _set_scm)
    ls = property(_get_ls, _set_ls)

    # legacy
    def setMod(self, mod: Optional[int] = None) -> None:
        # this is now a no-op, as modifications to things like the config
        # will mark the collection modified automatically
        pass

    flush = setMod

    def modified_after_begin(self) -> bool:
        # Until we can move away from long-running transactions, the Python
        # code needs to know if transaction should be committed, so we need
        # to check if the backend updated the modification time.
        return self.db.last_begin_at != self.mod

    def save(
        self, name: Optional[str] = None, mod: Optional[int] = None, trx: bool = True
    ) -> None:
        "Flush, commit DB, and take out another write lock if trx=True."
        # commit needed?
        if self.db.mod or self.modified_after_begin():
            self.mod = intTime(1000) if mod is None else mod
            self.db.commit()
            self.db.mod = False
            if trx:
                self.db.begin()
        elif not trx:
            # if no changes were pending but calling code expects to be
            # outside of a transaction, we need to roll back
            self.db.rollback()

        self._markOp(name)
        self._lastSave = time.time()

    def autosave(self) -> Optional[bool]:
        "Save if 5 minutes has passed since last save. True if saved."
        if time.time() - self._lastSave > 300:
            self.save()
            return True
        return None

    def close(self, save: bool = True, downgrade: bool = False) -> None:
        "Disconnect from DB."
        if self.db:
            if save:
                self.save(trx=False)
            else:
                self.db.rollback()
            self.models._clear_cache()
            self.backend.close_collection(downgrade_to_schema11=downgrade)
            self.db = None
            self.media.close()
            self._closeLog()

    def close_for_full_sync(self) -> None:
        # save and cleanup, but backend will take care of collection close
        if self.db:
            self.save(trx=False)
            self.models._clear_cache()
            self.db = None
            self.media.close()
            self._closeLog()

    def rollback(self) -> None:
        self.db.rollback()
        self.db.begin()

    def reopen(self, after_full_sync=False) -> None:
        assert not self.db
        assert self.path.endswith(".anki2")

        (media_dir, media_db) = media_paths_from_col_path(self.path)

        log_path = ""
        should_log = not self.server and self._should_log
        if should_log:
            log_path = self.path.replace(".anki2", "2.log")

        # connect
        if not after_full_sync:
            self.backend.open_collection(
                collection_path=self.path,
                media_folder_path=media_dir,
                media_db_path=media_db,
                log_path=log_path,
            )
        else:
            self.media.connect()
        self.db = DBProxy(weakref.proxy(self.backend))
        self.db.begin()

        self._openLog()

    def modSchema(self, check: bool) -> None:
        "Mark schema modified. Call this first so user can abort if necessary."
        if not self.schemaChanged():
            if check and not hooks.schema_will_change(proceed=True):
                raise AnkiError("abortSchemaMod")
        self.scm = intTime(1000)
        self.setMod()
        self.save()

    def schemaChanged(self) -> Any:
        "True if schema changed since last sync."
        return self.scm > self.ls

    def usn(self) -> Any:
        return self._usn if self.server else -1

    def beforeUpload(self) -> None:
        "Called before a full upload."
        self.save(trx=False)
        self.backend.before_upload()
        self.close(save=False, downgrade=True)

    # Object creation helpers
    ##########################################################################

    def getCard(self, id: int) -> Card:
        return Card(self, id)

    def getNote(self, id: int) -> Note:
        return Note(self, id=id)

    # Utils
    ##########################################################################

    def nextID(self, type: str, inc: bool = True) -> Any:
        type = "next" + type.capitalize()
        id = self.conf.get(type, 1)
        if inc:
            self.conf[type] = id + 1
        return id

    def reset(self) -> None:
        "Rebuild the queue and reload data after DB modified."
        self.sched.reset()

    # Deletion logging
    ##########################################################################

    def _logRem(self, ids: List[int], type: int) -> None:
        self.db.executemany(
            "insert into graves values (%d, ?, %d)" % (self.usn(), type),
            ([x] for x in ids),
        )

    # Notes
    ##########################################################################

    def noteCount(self) -> Any:
        return self.db.scalar("select count() from notes")

    def newNote(self, forDeck: bool = True) -> Note:
        "Return a new note with the current model."
        return Note(self, self.models.current(forDeck))

    def add_note(self, note: Note, deck_id: int) -> None:
        note.id = self.backend.add_note(note=note.to_backend_note(), deck_id=deck_id)

    def remove_notes(self, note_ids: Sequence[int]) -> None:
        hooks.notes_will_be_deleted(self, note_ids)
        self.backend.remove_notes(note_ids=note_ids, card_ids=[])

    def remove_notes_by_card(self, card_ids: List[int]) -> None:
        if hooks.notes_will_be_deleted.count():
            nids = self.db.list(
                "select nid from cards where id in " + ids2str(card_ids)
            )
            hooks.notes_will_be_deleted(self, nids)
        self.backend.remove_notes(note_ids=[], card_ids=card_ids)

    def card_ids_of_note(self, note_id: int) -> Sequence[int]:
        return self.backend.cards_of_note(note_id)

    # legacy

    def addNote(self, note: Note) -> int:
        self.add_note(note, note.model()["did"])
        return len(note.cards())

    def remNotes(self, ids: Sequence[int]) -> None:
        self.remove_notes(ids)

    def _remNotes(self, ids: List[int]) -> None:
        pass

    # Cards
    ##########################################################################

    def isEmpty(self) -> bool:
        return not self.db.scalar("select 1 from cards limit 1")

    def cardCount(self) -> Any:
        return self.db.scalar("select count() from cards")

    def remove_cards_and_orphaned_notes(self, card_ids: Sequence[int]):
        "You probably want .remove_notes_by_card() instead."
        self.backend.remove_cards(card_ids=card_ids)

    def set_deck(self, card_ids: List[int], deck_id: int) -> None:
        self.backend.set_deck(card_ids=card_ids, deck_id=deck_id)

    # legacy

    def remCards(self, ids: List[int], notes: bool = True) -> None:
        self.remove_cards_and_orphaned_notes(ids)

    def emptyCids(self) -> List[int]:
        print("emptyCids() will go away")
        return []

    # Card generation & field checksums/sort fields
    ##########################################################################

    def after_note_updates(
        self, nids: List[int], mark_modified: bool, generate_cards: bool = True
    ) -> None:
        self.backend.after_note_updates(
            nids=nids, generate_cards=generate_cards, mark_notes_modified=mark_modified
        )

    # legacy

    def updateFieldCache(self, nids: List[int]) -> None:
        self.after_note_updates(nids, mark_modified=False, generate_cards=False)

    # this also updates field cache
    def genCards(self, nids: List[int]) -> List[int]:
        self.after_note_updates(nids, mark_modified=False, generate_cards=True)
        # previously returned empty cards, no longer does
        return []

    # Finding cards
    ##########################################################################

    # if order=True, use the sort order stored in the collection config
    # if order=False, do no ordering
    #
    # if order is a string, that text is added after 'order by' in the sql statement.
    # you must add ' asc' or ' desc' to the order, as Anki will replace asc with
    # desc and vice versa when reverse is set in the collection config, eg
    # order="c.ivl asc, c.due desc"
    #
    # if order is an int enum, sort using that builtin sort, eg
    # col.find_cards("", order=BuiltinSortKind.CARD_DUE)
    # the reverse argument only applies when a BuiltinSortKind is provided;
    # otherwise the collection config defines whether reverse is set or not
    def find_cards(
        self,
        query: str,
        order: Union[
            bool,
            str,
            pb.BuiltinSearchOrder.BuiltinSortKindValue,  # pylint: disable=no-member
        ] = False,
        reverse: bool = False,
    ) -> Sequence[int]:
        if isinstance(order, str):
            mode = pb.SortOrder(custom=order)
        elif isinstance(order, bool):
            if order is True:
                mode = pb.SortOrder(from_config=pb.Empty())
            else:
                mode = pb.SortOrder(none=pb.Empty())
        else:
            mode = pb.SortOrder(
                builtin=pb.BuiltinSearchOrder(kind=order, reverse=reverse)
            )
        return self.backend.search_cards(search=query, order=mode)

    def find_notes(self, *terms: Union[str, SearchTerm]) -> Sequence[int]:
        return self.backend.search_notes(self.build_search_string(*terms))

    def find_and_replace(
        self,
        nids: List[int],
        src: str,
        dst: str,
        regex: Optional[bool] = None,
        field: Optional[str] = None,
        fold: bool = True,
    ) -> int:
        return anki.find.findReplace(self, nids, src, dst, regex, field, fold)

    # returns array of ("dupestr", [nids])
    def findDupes(self, fieldName: str, search: str = "") -> List[Tuple[Any, list]]:
        nids = self.findNotes(search, SearchTerm(field_name=fieldName))
        # go through notes
        vals: Dict[str, List[int]] = {}
        dupes = []
        fields: Dict[int, int] = {}

        def ordForMid(mid):
            if mid not in fields:
                model = self.models.get(mid)
                for c, f in enumerate(model["flds"]):
                    if f["name"].lower() == fieldName.lower():
                        fields[mid] = c
                        break
            return fields[mid]

        for nid, mid, flds in self.db.all(
            "select id, mid, flds from notes where id in " + ids2str(nids)
        ):
            flds = splitFields(flds)
            ord = ordForMid(mid)
            if ord is None:
                continue
            val = flds[ord]
            val = stripHTMLMedia(val)
            # empty does not count as duplicate
            if not val:
                continue
            vals.setdefault(val, []).append(nid)
            if len(vals[val]) == 2:
                dupes.append((val, vals[val]))
        return dupes

    findCards = find_cards
    findNotes = find_notes
    findReplace = find_and_replace

    # Search Strings
    ##########################################################################

    def build_search_string(
        self, *terms: Union[str, SearchTerm], negate=False, match_any=False
    ) -> str:
        """Helper function for the backend's search string operations.

        Pass terms as strings to normalize.
        Pass fields of backend.proto/FilterToSearchIn as valid SearchTerms.
        Pass multiple terms to concatenate (defaults to 'and', 'or' when 'match_any=True').
        Pass 'negate=True' to negate the end result.
        May raise InvalidInput.
        """

        searches = []
        for term in terms:
            if isinstance(term, SearchTerm):
                term = self.backend.filter_to_search(term)
            searches.append(term)
        if match_any:
            sep = ConcatSeparator.OR
        else:
            sep = ConcatSeparator.AND
        search_string = self.backend.concatenate_searches(sep=sep, searches=searches)
        if negate:
            search_string = self.backend.negate_search(search_string)
        return search_string

    def replace_search_term(self, search: str, replacement: str) -> str:
        return self.backend.replace_search_term(search=search, replacement=replacement)

    # Config
    ##########################################################################

    def get_config(self, key: str, default: Any = None) -> Any:
        try:
            return self.conf.get_immutable(key)
        except KeyError:
            return default

    def set_config(self, key: str, val: Any):
        self.setMod()
        self.conf.set(key, val)

    def remove_config(self, key):
        self.setMod()
        self.conf.remove(key)

    def all_config(self) -> Dict[str, Any]:
        "This is a debugging aid. Prefer .get_config() when you know the key you need."
        return from_json_bytes(self.backend.get_all_config())

    def get_config_bool(self, key: ConfigBoolKeyValue) -> bool:
        return self.backend.get_config_bool(key)

    def set_config_bool(self, key: ConfigBoolKeyValue, value: bool) -> None:
        self.setMod()
        self.backend.set_config_bool(key=key, value=value)

    # Stats
    ##########################################################################

    def stats(self) -> "anki.stats.CollectionStats":
        from anki.stats import CollectionStats

        return CollectionStats(self)

    def card_stats(self, card_id: int, include_revlog: bool) -> str:
        import anki.stats as st

        if include_revlog:
            revlog_style = "margin-top: 2em;"
        else:
            revlog_style = "display: none;"

        style = f"""<style>
.revlog-learn {{ color: {st.colLearn} }}
.revlog-review {{ color: {st.colMature} }}
.revlog-relearn {{ color: {st.colRelearn} }}
.revlog-ease1 {{ color: {st.colRelearn} }}
table.review-log {{ {revlog_style} }}
</style>"""

        return style + self.backend.card_stats(card_id)

    def studied_today(self) -> str:
        return self.backend.studied_today()

    # legacy

    def cardStats(self, card: Card) -> str:
        return self.card_stats(card.id, include_revlog=False)

    # Timeboxing
    ##########################################################################

    def startTimebox(self) -> None:
        self._startTime = time.time()
        self._startReps = self.sched.reps

    # FIXME: Use Literal[False] when on Python 3.8
    def timeboxReached(self) -> Union[bool, Tuple[Any, int]]:
        "Return (elapsedTime, reps) if timebox reached, or False."
        if not self.conf["timeLim"]:
            # timeboxing disabled
            return False
        elapsed = time.time() - self._startTime
        if elapsed > self.conf["timeLim"]:
            return (self.conf["timeLim"], self.sched.reps - self._startReps)
        return False

    # Undo
    ##########################################################################
    # this data structure is a mess, and will be updated soon
    # in the review case, [1, "Review", [firstReviewedCard, secondReviewedCard, ...], wasLeech]
    # in the checkpoint case, [2, "action name"]
    # wasLeech should have been recorded for each card, not globally

    def clearUndo(self) -> None:
        self._undo = None

    def undoName(self) -> Any:
        "Undo menu item name, or None if undo unavailable."
        if not self._undo:
            return None
        return self._undo[1]

    def undo(self) -> Any:
        if self._undo[0] == 1:
            return self._undoReview()
        else:
            self._undoOp()

    def markReview(self, card: Card) -> None:
        old: List[Any] = []
        if self._undo:
            if self._undo[0] == 1:
                old = self._undo[2]
            self.clearUndo()
        wasLeech = card.note().hasTag("leech") or False
        self._undo = [
            1,
            self.tr(TR.SCHEDULING_REVIEW),
            old + [copy.copy(card)],
            wasLeech,
        ]

    def _undoReview(self) -> Any:
        data = self._undo[2]
        wasLeech = self._undo[3]
        c = data.pop()  # pytype: disable=attribute-error
        if not data:
            self.clearUndo()
        # remove leech tag if it didn't have it before
        if not wasLeech and c.note().hasTag("leech"):
            c.note().delTag("leech")
            c.note().flush()
        # write old data
        c.flush()
        # and delete revlog entry if not previewing
        conf = self.sched._cardConf(c)
        previewing = conf["dyn"] and not conf["resched"]
        if not previewing:
            last = self.db.scalar(
                "select id from revlog where cid = ? " "order by id desc limit 1", c.id
            )
            self.db.execute("delete from revlog where id = ?", last)
        # restore any siblings
        self.db.execute(
            "update cards set queue=type,mod=?,usn=? where queue=-2 and nid=?",
            intTime(),
            self.usn(),
            c.nid,
        )
        # and finally, update daily counts
        n = c.queue
        if c.queue in (QUEUE_TYPE_DAY_LEARN_RELEARN, QUEUE_TYPE_PREVIEW):
            n = QUEUE_TYPE_LRN
        type = ("new", "lrn", "rev")[n]
        self.sched._updateStats(c, type, -1)
        self.sched.reps -= 1
        return c.id

    def _markOp(self, name: Optional[str]) -> None:
        "Call via .save()"
        if name:
            self._undo = [2, name]
        else:
            # saving disables old checkpoint, but not review undo
            if self._undo and self._undo[0] == 2:
                self.clearUndo()

    def _undoOp(self) -> None:
        self.rollback()
        self.clearUndo()

    # DB maintenance
    ##########################################################################

    def fixIntegrity(self) -> Tuple[str, bool]:
        """Fix possible problems and rebuild caches.

        Returns tuple of (error: str, ok: bool). 'ok' will be true if no
        problems were found.
        """
        self.save(trx=False)
        try:
            problems = list(self.backend.check_database())
            ok = not problems
            problems.append(self.tr(TR.DATABASE_CHECK_REBUILT))
        except DBError as e:
            problems = [str(e.args[0])]
            ok = False
        finally:
            try:
                self.db.begin()
            except:
                # may fail if the DB is very corrupt
                pass
        return ("\n".join(problems), ok)

    def optimize(self) -> None:
        self.save(trx=False)
        self.db.execute("vacuum")
        self.db.execute("analyze")
        self.db.begin()

    # Logging
    ##########################################################################

    def log(self, *args, **kwargs) -> None:
        if not self._should_log:
            return

        def customRepr(x):
            if isinstance(x, str):
                return x
            return pprint.pformat(x)

        path, num, fn, y = traceback.extract_stack(limit=2 + kwargs.get("stack", 0))[0]
        buf = "[%s] %s:%s(): %s" % (
            intTime(),
            os.path.basename(path),
            fn,
            ", ".join([customRepr(x) for x in args]),
        )
        self._logHnd.write(buf + "\n")
        if devMode:
            print(buf)

    def _openLog(self) -> None:
        if not self._should_log:
            return
        lpath = re.sub(r"\.anki2$", ".log", self.path)
        if os.path.exists(lpath) and os.path.getsize(lpath) > 10 * 1024 * 1024:
            lpath2 = lpath + ".old"
            if os.path.exists(lpath2):
                os.unlink(lpath2)
            os.rename(lpath, lpath2)
        self._logHnd = open(lpath, "a", encoding="utf8")

    def _closeLog(self) -> None:
        if not self._should_log:
            return
        self._logHnd.close()
        self._logHnd = None

    # Card Flags
    ##########################################################################

    def setUserFlag(self, flag: int, cids: List[int]) -> None:
        assert 0 <= flag <= 7
        self.db.execute(
            "update cards set flags = (flags & ~?) | ?, usn=?, mod=? where id in %s"
            % ids2str(cids),
            0b111,
            flag,
            self.usn(),
            intTime(),
        )


# legacy name
_Collection = Collection<|MERGE_RESOLUTION|>--- conflicted
+++ resolved
@@ -27,15 +27,6 @@
 from anki.media import MediaManager, media_paths_from_col_path
 from anki.models import ModelManager
 from anki.notes import Note
-<<<<<<< HEAD
-from anki.rsbackend import (
-    TR,
-    DBError,
-    FormatTimeSpanContext,
-    Progress,
-    RustBackend,
-    from_json_bytes,
-=======
 from anki.rsbackend import (  # pylint: disable=unused-import
     TR,
     BackendNoteTypeID,
@@ -45,8 +36,8 @@
     InvalidInput,
     Progress,
     RustBackend,
+    from_json_bytes,
     pb,
->>>>>>> 9bfe8e38
 )
 from anki.sched import Scheduler as V1Scheduler
 from anki.schedv2 import Scheduler as V2Scheduler
