--- conflicted
+++ resolved
@@ -1,10 +1,5 @@
 @use "vars" as *;
-<<<<<<< HEAD
-@use "sass/root-vars";
-@use "scrollbar";
-=======
 @use "root-vars";
->>>>>>> 365c5e1f
 @use "button-mixins" as button;
 
 $body-color: color(fg);
