// Copyright: Ankitects Pty Ltd and contributors
// License: GNU AGPL, version 3 or later; http://www.gnu.org/licenses/agpl.html
use std::sync::Arc;

use anki_proto::deck_config::deck_config::config::ReviewCardOrder;
use anki_proto::deck_config::deck_config::config::ReviewCardOrder::*;
use anki_proto::scheduler::SimulateFsrsReviewRequest;
use anki_proto::scheduler::SimulateFsrsReviewResponse;
use fsrs::simulate;
use fsrs::PostSchedulingFn;
use fsrs::ReviewPriorityFn;
use fsrs::SimulatorConfig;
use itertools::Itertools;
use rand::rngs::StdRng;
use rand::Rng;

use crate::card::CardQueue;
use crate::prelude::*;
use crate::scheduler::states::fuzz::constrained_fuzz_bounds;
use crate::scheduler::states::load_balancer::calculate_easy_days_modifiers;
use crate::scheduler::states::load_balancer::interval_to_weekday;
use crate::scheduler::states::load_balancer::parse_easy_days_percentages;
use crate::scheduler::states::load_balancer::select_weighted_interval;
use crate::scheduler::states::load_balancer::EasyDay;
use crate::scheduler::states::load_balancer::LoadBalancerInterval;
use crate::search::SortMode;

pub(crate) fn apply_load_balance_and_easy_days(
    interval: f32,
    max_interval: f32,
    day_elapsed: usize,
    due_cnt_per_day: &[usize],
    rng: &mut StdRng,
    next_day_at: TimestampSecs,
    easy_days_percentages: &[EasyDay; 7],
) -> f32 {
    let (lower, upper) = constrained_fuzz_bounds(interval, 1, max_interval as u32);
    let mut review_counts = vec![0; upper as usize - lower as usize + 1];

    // Fill review_counts with due counts for each interval
    let start = day_elapsed + lower as usize;
    let end = (day_elapsed + upper as usize + 1).min(due_cnt_per_day.len());
    if start < due_cnt_per_day.len() {
        let copy_len = (end - start).min(review_counts.len());
        review_counts[..copy_len].copy_from_slice(&due_cnt_per_day[start..start + copy_len]);
    }

    let possible_intervals: Vec<u32> = (lower..=upper).collect();
    let weekdays = possible_intervals
        .iter()
        .map(|interval| {
            interval_to_weekday(
                *interval,
                next_day_at.adding_secs(day_elapsed as i64 * 86400),
            )
        })
        .collect::<Vec<_>>();
    let easy_days_modifier =
        calculate_easy_days_modifiers(easy_days_percentages, &weekdays, &review_counts);

    let intervals =
        possible_intervals
            .iter()
            .enumerate()
            .map(|(interval_index, &target_interval)| LoadBalancerInterval {
                target_interval,
                review_count: review_counts[interval_index],
                sibling_modifier: 1.0,
                easy_days_modifier: easy_days_modifier[interval_index],
            });
    let fuzz_seed = rng.gen();
    select_weighted_interval(intervals, Some(fuzz_seed)).unwrap() as f32
}

fn create_review_priority_fn(
    review_order: ReviewCardOrder,
    deck_size: usize,
) -> Option<ReviewPriorityFn> {
    // Helper macro to wrap closure in ReviewPriorityFn
    macro_rules! wrap {
        ($f:expr) => {
            Some(ReviewPriorityFn(std::sync::Arc::new($f)))
        };
    }

    match review_order {
        // Ease-based ordering
        EaseAscending => wrap!(|c| -(c.difficulty * 100.0) as i32),
        EaseDescending => wrap!(|c| (c.difficulty * 100.0) as i32),

        // Interval-based ordering
        IntervalsAscending => wrap!(|c| c.interval as i32),
        IntervalsDescending => wrap!(|c| -(c.interval as i32)),

        // Retrievability-based ordering
        RetrievabilityAscending => wrap!(|c| (c.retrievability() * 1000.0) as i32),
        RetrievabilityDescending => {
            wrap!(|c| -(c.retrievability() * 1000.0) as i32)
        }

        // Due date ordering
        Day | DayThenDeck | DeckThenDay => {
            wrap!(|c| c.scheduled_due() as i32)
        }

        // Random ordering
        Random => {
            wrap!(move |_| rand::thread_rng().gen_range(0..deck_size) as i32)
        }

        // Not implemented yet
        Added | ReverseAdded => None,
    }
}

impl Collection {
    pub fn simulate_review(
        &mut self,
        req: SimulateFsrsReviewRequest,
    ) -> Result<SimulateFsrsReviewResponse> {
        let guard = self.search_cards_into_table(&req.search, SortMode::NoOrder)?;
        let revlogs = guard
            .col
            .storage
            .get_revlog_entries_for_searched_cards_in_card_order()?;
        let cards = guard.col.storage.all_searched_cards()?;
        drop(guard);
        let days_elapsed = self.timing_today().unwrap().days_elapsed as i32;
        let new_cards = cards
            .iter()
            .filter(|c| c.memory_state.is_none() || c.queue == CardQueue::New)
            .count()
            + req.deck_size as usize;
        let mut converted_cards = cards
            .into_iter()
            .filter(|c| c.queue != CardQueue::Suspended && c.queue != CardQueue::PreviewRepeat)
            .filter_map(|c| Card::convert(c, days_elapsed))
            .collect_vec();
        let introduced_today_count = self
            .search_cards(&format!("{} introduced:1", &req.search), SortMode::NoOrder)?
            .len()
            .min(req.new_limit as usize);
        if req.new_limit > 0 {
            let new_cards = (0..new_cards).map(|i| fsrs::Card {
<<<<<<< HEAD
                id: 0,
                lapses: 0,
=======
                id: -(i as i64),
>>>>>>> 14dc979e
                difficulty: f32::NEG_INFINITY,
                stability: 1e-8,              // Not filtered by fsrs-rs
                last_date: f32::NEG_INFINITY, // Treated as a new card in simulation
                due: ((introduced_today_count + i) / req.new_limit as usize) as f32,
                interval: f32::NEG_INFINITY,
                lapses: 0,
            });
            converted_cards.extend(new_cards);
        }
        let deck_size = converted_cards.len();
        let p = self.get_optimal_retention_parameters(revlogs)?;

        let easy_days_percentages = parse_easy_days_percentages(req.easy_days_percentages)?;
        let next_day_at = self.timing_today()?.next_day_at;

        let post_scheduling_fn: Option<PostSchedulingFn> =
            if self.get_config_bool(BoolKey::LoadBalancerEnabled) {
                Some(PostSchedulingFn(Arc::new(
                    move |card, max_interval, today, due_cnt_per_day, rng| {
                        apply_load_balance_and_easy_days(
                            card.interval,
                            max_interval,
                            today,
                            due_cnt_per_day,
                            rng,
                            next_day_at,
                            &easy_days_percentages,
                        )
                    },
                )))
            } else {
                None
            };

        let review_priority_fn = req
            .review_order
            .try_into()
            .ok()
            .and_then(|order| create_review_priority_fn(order, deck_size));

        let config = SimulatorConfig {
            deck_size,
            learn_span: req.days_to_simulate as usize,
            max_cost_perday: f32::MAX,
            max_ivl: req.max_interval as f32,
            learn_costs: p.learn_costs,
            review_costs: p.review_costs,
            first_rating_prob: p.first_rating_prob,
            review_rating_prob: p.review_rating_prob,
            first_rating_offsets: p.first_rating_offsets,
            first_session_lens: p.first_session_lens,
            forget_rating_offset: p.forget_rating_offset,
            forget_session_len: p.forget_session_len,
            loss_aversion: 1.0,
            learn_limit: req.new_limit as usize,
            review_limit: req.review_limit as usize,
            new_cards_ignore_review_limit: req.new_cards_ignore_review_limit,
            suspend_after_lapses: req.suspend_after_lapse_count,
            post_scheduling_fn,
            review_priority_fn,
            suspend_after_lapses: None,
        };
        let result = simulate(
            &config,
            &req.params,
            req.desired_retention,
            None,
            Some(converted_cards),
        )?;
        Ok(SimulateFsrsReviewResponse {
            accumulated_knowledge_acquisition: result.memorized_cnt_per_day,
            daily_review_count: result
                .review_cnt_per_day
                .iter()
                .map(|x| *x as u32)
                .collect_vec(),
            daily_new_count: result
                .learn_cnt_per_day
                .iter()
                .map(|x| *x as u32)
                .collect_vec(),
            daily_time_cost: result.cost_per_day,
        })
    }
}

impl Card {
    fn convert(card: Card, days_elapsed: i32) -> Option<fsrs::Card> {
        match card.memory_state {
            Some(state) => match card.queue {
                CardQueue::DayLearn | CardQueue::Review => {
                    let due = card.original_or_current_due();
                    let relative_due = due - days_elapsed;
                    let last_date = (relative_due - card.interval as i32).min(0) as f32;
                    Some(fsrs::Card {
<<<<<<< HEAD
                        id: card.id.0 as i32,
                        lapses: card.lapses,
=======
                        id: card.id.0,
>>>>>>> 14dc979e
                        difficulty: state.difficulty,
                        stability: state.stability,
                        last_date,
                        due: relative_due as f32,
                        interval: card.interval as f32,
                        lapses: card.lapses,
                    })
                }
                CardQueue::New => None,
                CardQueue::Learn | CardQueue::SchedBuried | CardQueue::UserBuried => {
                    Some(fsrs::Card {
<<<<<<< HEAD
                        id: card.id.0 as i32,
                        lapses: card.lapses,
=======
                        id: card.id.0,
>>>>>>> 14dc979e
                        difficulty: state.difficulty,
                        stability: state.stability,
                        last_date: 0.0,
                        due: 0.0,
                        interval: card.interval as f32,
                        lapses: card.lapses,
                    })
                }
                CardQueue::PreviewRepeat => None,
                CardQueue::Suspended => None,
            },
            None => None,
        }
    }
}<|MERGE_RESOLUTION|>--- conflicted
+++ resolved
@@ -142,12 +142,7 @@
             .min(req.new_limit as usize);
         if req.new_limit > 0 {
             let new_cards = (0..new_cards).map(|i| fsrs::Card {
-<<<<<<< HEAD
-                id: 0,
-                lapses: 0,
-=======
                 id: -(i as i64),
->>>>>>> 14dc979e
                 difficulty: f32::NEG_INFINITY,
                 stability: 1e-8,              // Not filtered by fsrs-rs
                 last_date: f32::NEG_INFINITY, // Treated as a new card in simulation
@@ -243,12 +238,7 @@
                     let relative_due = due - days_elapsed;
                     let last_date = (relative_due - card.interval as i32).min(0) as f32;
                     Some(fsrs::Card {
-<<<<<<< HEAD
-                        id: card.id.0 as i32,
-                        lapses: card.lapses,
-=======
                         id: card.id.0,
->>>>>>> 14dc979e
                         difficulty: state.difficulty,
                         stability: state.stability,
                         last_date,
@@ -260,12 +250,7 @@
                 CardQueue::New => None,
                 CardQueue::Learn | CardQueue::SchedBuried | CardQueue::UserBuried => {
                     Some(fsrs::Card {
-<<<<<<< HEAD
-                        id: card.id.0 as i32,
-                        lapses: card.lapses,
-=======
                         id: card.id.0,
->>>>>>> 14dc979e
                         difficulty: state.difficulty,
                         stability: state.stability,
                         last_date: 0.0,
