// Copyright: Ankitects Pty Ltd and contributors
// License: GNU AGPL, version 3 or later; http://www.gnu.org/licenses/agpl.html

use crate::{backend_proto as pb, prelude::*};

impl From<Vec<u8>> for pb::Json {
    fn from(json: Vec<u8>) -> Self {
        pb::Json { json }
    }
}

impl From<String> for pb::String {
    fn from(val: String) -> Self {
        pb::String { val }
    }
}

impl From<bool> for pb::Bool {
    fn from(val: bool) -> Self {
        pb::Bool { val }
    }
}

impl From<i64> for pb::Int64 {
    fn from(val: i64) -> Self {
        pb::Int64 { val }
    }
}

impl From<u32> for pb::UInt32 {
    fn from(val: u32) -> Self {
        pb::UInt32 { val }
    }
}

impl From<()> for pb::Empty {
    fn from(_val: ()) -> Self {
        pb::Empty {}
    }
}

impl From<pb::CardId> for CardID {
    fn from(cid: pb::CardId) -> Self {
        CardID(cid.cid)
    }
}

impl Into<Vec<CardID>> for pb::CardIDs {
    fn into(self) -> Vec<CardID> {
        self.cids.into_iter().map(CardID).collect()
    }
}

impl From<pb::NoteId> for NoteID {
    fn from(nid: pb::NoteId) -> Self {
        NoteID(nid.nid)
    }
}

impl From<pb::NoteTypeId> for NoteTypeID {
    fn from(ntid: pb::NoteTypeId) -> Self {
        NoteTypeID(ntid.ntid)
    }
}

impl From<pb::DeckId> for DeckID {
    fn from(did: pb::DeckId) -> Self {
        DeckID(did.did)
    }
}

<<<<<<< HEAD
impl From<pb::DeckIDs> for Vec<DeckID> {
    fn from(dids: pb::DeckIDs) -> Self {
        dids.dids.into_iter().map(DeckID).collect()
=======
impl From<DeckID> for pb::DeckId {
    fn from(did: DeckID) -> Self {
        pb::DeckId { did: did.0 }
>>>>>>> 0d4e70fa
    }
}

impl From<pb::DeckConfigId> for DeckConfID {
    fn from(dcid: pb::DeckConfigId) -> Self {
        DeckConfID(dcid.dcid)
    }
}

impl From<Vec<String>> for pb::StringList {
    fn from(vals: Vec<String>) -> Self {
        pb::StringList { vals }
    }
}<|MERGE_RESOLUTION|>--- conflicted
+++ resolved
@@ -69,15 +69,15 @@
     }
 }
 
-<<<<<<< HEAD
 impl From<pb::DeckIDs> for Vec<DeckID> {
     fn from(dids: pb::DeckIDs) -> Self {
         dids.dids.into_iter().map(DeckID).collect()
-=======
+    }
+}
+
 impl From<DeckID> for pb::DeckId {
     fn from(did: DeckID) -> Self {
         pb::DeckId { did: did.0 }
->>>>>>> 0d4e70fa
     }
 }
 
