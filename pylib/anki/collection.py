--- conflicted
+++ resolved
@@ -495,59 +495,26 @@
         query: str,
         order: Union[bool, str, BuiltinSort.Kind.V] = False,
         reverse: bool = False,
-    ) -> Sequence[CardId]:
+    ) -> List[CardId]:
         """Return card ids matching the provided search.
         To programmatically construct a search string, see .build_search_string().
         To define a sort order, see _build_sort_mode().
         """
-<<<<<<< HEAD
         mode = _build_sort_mode(order, reverse)
-        return self._backend.search_cards(search=query, order=mode)
+        return list(map(CardId, self._backend.search_cards(search=query, order=mode)))
 
     def find_notes(
         self,
         query: str,
         order: Union[bool, str, BuiltinSort.Kind.V] = False,
         reverse: bool = False,
-    ) -> Sequence[int]:
+    ) -> List[NoteId]:
         """Return note ids matching the provided search.
         To programmatically construct a search string, see .build_search_string().
         To define a sort order, see _build_sort_mode().
         """
         mode = _build_sort_mode(order, reverse)
-        return self._backend.search_notes(search=query, order=mode)
-=======
-        if isinstance(order, str):
-            mode = _pb.SortOrder(custom=order)
-        elif isinstance(order, bool):
-            if order is True:
-                mode = _pb.SortOrder(from_config=_pb.Empty())
-            else:
-                mode = _pb.SortOrder(none=_pb.Empty())
-        else:
-            mode = _pb.SortOrder(
-                builtin=_pb.SortOrder.Builtin(kind=order, reverse=reverse)
-            )
-        return [
-            CardId(id) for id in self._backend.search_cards(search=query, order=mode)
-        ]
-
-    def find_notes(self, *terms: Union[str, SearchNode]) -> Sequence[NoteId]:
-        """Return note ids matching the provided search or searches.
-
-        If more than one search is provided, they will be ANDed together.
-
-        Eg: col.find_notes("test", "another") will search for "test AND another"
-        and return matching note ids.
-
-        Eg: col.find_notes(SearchNode(deck="test"), "foo") will return notes
-        that have a card in deck called "test", and have the text "foo".
-        """
-        return [
-            NoteId(did)
-            for did in self._backend.search_notes(self.build_search_string(*terms))
-        ]
->>>>>>> 5160d0c4
+        return list(map(NoteId, self._backend.search_notes(search=query, order=mode)))
 
     def find_and_replace(
         self,
