--- conflicted
+++ resolved
@@ -5,12 +5,7 @@
 
 from __future__ import annotations
 
-<<<<<<< HEAD
-from typing import Optional
-
 from anki import cards, notes
-=======
->>>>>>> 2c30081e
 from anki._legacy import deprecated
 from anki.consts import (
     CARD_TYPE_RELEARNING,
