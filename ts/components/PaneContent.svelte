--- conflicted
+++ resolved
@@ -56,7 +56,6 @@
         flex-grow: 1;
         overflow: hidden;
         &.scroll {
-<<<<<<< HEAD
             overflow-y: scroll;
             overflow-x: auto;
             overscroll-behavior: none;
@@ -71,22 +70,8 @@
                 z-index: 100;
                 height: var(--client-height);
                 box-shadow: var(--box-shadow);
+                transition: box-shadow var(--transition) ease-in-out;
             }
-=======
-            overflow: auto;
-        }
-        /* force box-shadow to be rendered above children */
-        &::before {
-            content: "";
-            position: fixed;
-            pointer-events: none;
-            left: 0;
-            right: 0;
-            z-index: 4;
-            height: var(--client-height);
-            box-shadow: var(--box-shadow);
-            transition: box-shadow var(--transition) ease-in-out;
->>>>>>> 604e0f46
         }
     }
 </style>