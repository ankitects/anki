// Copyright: Ankitects Pty Ltd and contributors
// License: GNU AGPL, version 3 or later; http://www.gnu.org/licenses/agpl.html

#![windows_subsystem = "windows"]

use std::io::stdin;
use std::io::stdout;
use std::io::Write;
use std::process::Command;
use std::time::SystemTime;
use std::time::UNIX_EPOCH;

use anki_i18n::I18n;
use anki_io::copy_file;
use anki_io::create_dir_all;
use anki_io::modified_time;
use anki_io::read_file;
use anki_io::remove_file;
use anki_io::write_file;
use anki_io::ToUtf8Path;
use anki_process::CommandExt as AnkiCommandExt;
use anyhow::Context;
use anyhow::Result;

use crate::platform::ensure_os_supported;
use crate::platform::ensure_terminal_shown;
use crate::platform::get_exe_and_resources_dirs;
use crate::platform::get_uv_binary_name;
use crate::platform::launch_anki_normally;
use crate::platform::respawn_launcher;

mod platform;

struct State {
    tr: I18n<anki_i18n::Launcher>,
    current_version: Option<String>,
    prerelease_marker: std::path::PathBuf,
    uv_install_root: std::path::PathBuf,
    uv_cache_dir: std::path::PathBuf,
    no_cache_marker: std::path::PathBuf,
    anki_base_folder: std::path::PathBuf,
    uv_path: std::path::PathBuf,
    uv_python_install_dir: std::path::PathBuf,
    user_pyproject_path: std::path::PathBuf,
    user_python_version_path: std::path::PathBuf,
    dist_pyproject_path: std::path::PathBuf,
    dist_python_version_path: std::path::PathBuf,
    uv_lock_path: std::path::PathBuf,
    sync_complete_marker: std::path::PathBuf,
    launcher_trigger_file: std::path::PathBuf,
    mirror_path: std::path::PathBuf,
    pyproject_modified_by_user: bool,
    previous_version: Option<String>,
    resources_dir: std::path::PathBuf,
    venv_folder: std::path::PathBuf,
    /// system Python + PyQt6 library mode
    system_qt: bool,
}

#[derive(Debug, Clone)]
pub enum VersionKind {
    PyOxidizer(String),
    Uv(String),
}

#[derive(Debug)]
pub struct Releases {
    pub latest: Vec<String>,
    pub all: Vec<String>,
}

#[derive(Debug, Clone)]
pub enum MainMenuChoice {
    Latest,
    KeepExisting,
    Version(VersionKind),
    ToggleBetas,
    ToggleCache,
    DownloadMirror,
    Uninstall,
}

fn main() {
    if let Err(e) = run() {
        eprintln!("Error: {e:#}");
        eprintln!("Press enter to close...");
        let mut input = String::new();
        let _ = stdin().read_line(&mut input);

        std::process::exit(1);
    }
}

fn run() -> Result<()> {
    let uv_install_root = if let Ok(custom_root) = std::env::var("ANKI_LAUNCHER_VENV_ROOT") {
        std::path::PathBuf::from(custom_root)
    } else {
        dirs::data_local_dir()
            .context("Unable to determine data_dir")?
            .join("AnkiProgramFiles")
    };

    let (exe_dir, resources_dir) = get_exe_and_resources_dirs()?;

    let locale = locale_config::Locale::user_default().to_string();

    let mut state = State {
        tr: I18n::new(&[if !locale.is_empty() {
            locale
        } else {
            "en".to_owned()
        }]),
        current_version: None,
        prerelease_marker: uv_install_root.join("prerelease"),
        uv_install_root: uv_install_root.clone(),
        uv_cache_dir: uv_install_root.join("cache"),
        no_cache_marker: uv_install_root.join("nocache"),
        anki_base_folder: get_anki_base_path()?,
        uv_path: exe_dir.join(get_uv_binary_name()),
        uv_python_install_dir: uv_install_root.join("python"),
        user_pyproject_path: uv_install_root.join("pyproject.toml"),
        user_python_version_path: uv_install_root.join(".python-version"),
        dist_pyproject_path: resources_dir.join("pyproject.toml"),
        dist_python_version_path: resources_dir.join(".python-version"),
        uv_lock_path: uv_install_root.join("uv.lock"),
        sync_complete_marker: uv_install_root.join(".sync_complete"),
        launcher_trigger_file: uv_install_root.join(".want-launcher"),
        mirror_path: uv_install_root.join("mirror"),
        pyproject_modified_by_user: false, // calculated later
        previous_version: None,
        system_qt: (cfg!(unix) && !cfg!(target_os = "macos"))
            && resources_dir.join("system_qt").exists(),
        resources_dir,
        venv_folder: uv_install_root.join(".venv"),
    };

    // Check for uninstall request from Windows uninstaller
    if std::env::var("ANKI_LAUNCHER_UNINSTALL").is_ok() {
        ensure_terminal_shown()?;
        handle_uninstall(&state)?;
        return Ok(());
    }

    // Create install directory
    create_dir_all(&state.uv_install_root)?;

    let launcher_requested =
        state.launcher_trigger_file.exists() || !state.user_pyproject_path.exists();

    // Calculate whether user has custom edits that need syncing
    let pyproject_time = file_timestamp_secs(&state.user_pyproject_path);
    let sync_time = file_timestamp_secs(&state.sync_complete_marker);
    state.pyproject_modified_by_user = pyproject_time > sync_time;
    let pyproject_has_changed = state.pyproject_modified_by_user;
    let different_launcher = diff_launcher_was_installed(&state)?;

    if !launcher_requested && !pyproject_has_changed && !different_launcher {
        // If no launcher request and venv is already up to date, launch Anki normally
        let args: Vec<String> = std::env::args().skip(1).collect();
        let cmd = build_python_command(&state, &args)?;
        launch_anki_normally(cmd)?;
        return Ok(());
    }

    // If we weren't in a terminal, respawn ourselves in one
    ensure_terminal_shown()?;

    if launcher_requested {
        // Remove the trigger file to make request ephemeral
        let _ = remove_file(&state.launcher_trigger_file);
    }

    print!("\x1B[2J\x1B[H"); // Clear screen and move cursor to top
    println!("\x1B[1m{}\x1B[0m\n", state.tr.launcher_title());

    ensure_os_supported()?;

    println!("{}\n", state.tr.launcher_press_enter_to_install());

    check_versions(&mut state);

    main_menu_loop(&state)?;

    // Write marker file to indicate we've completed the sync process
    write_sync_marker(&state)?;

    #[cfg(target_os = "macos")]
    {
        let cmd = build_python_command(&state, &[])?;
        platform::mac::prepare_for_launch_after_update(cmd, &uv_install_root)?;
    }

    if cfg!(unix) && !cfg!(target_os = "macos") {
        println!("\n{}", state.tr.launcher_press_enter_to_start());
        let mut input = String::new();
        let _ = stdin().read_line(&mut input);
    } else {
        // on Windows/macOS, the user needs to close the terminal/console
        // currently, but ideas on how we can avoid this would be good!
        println!();
        println!("{}", state.tr.launcher_anki_will_start_shortly());
        println!(
            "\x1B[1m{}\x1B[0m\n",
            state.tr.launcher_you_can_close_this_window()
        );
    }

    // respawn the launcher as a disconnected subprocess for normal startup
    respawn_launcher()?;

    Ok(())
}

fn extract_aqt_version(state: &State) -> Option<String> {
    // Check if .venv exists first
    if !state.venv_folder.exists() {
        return None;
    }

    let output = uv_command(state)
        .ok()?
        .env("VIRTUAL_ENV", &state.venv_folder)
        .args(["pip", "show", "aqt"])
        .output()
        .ok()?;

    if !output.status.success() {
        return None;
    }

    let stdout = String::from_utf8(output.stdout).ok()?;
    for line in stdout.lines() {
        if let Some(version) = line.strip_prefix("Version: ") {
            return Some(version.trim().to_string());
        }
    }
    None
}

fn check_versions(state: &mut State) {
    // If sync_complete_marker is missing, do nothing
    if !state.sync_complete_marker.exists() {
        return;
    }

    // Determine current version by invoking uv pip show aqt
    match extract_aqt_version(state) {
        Some(version) => {
            state.current_version = Some(version);
        }
        None => {
            println!("Warning: Could not determine current Anki version");
        }
    }

    // Read previous version from "previous-version" file
    let previous_version_path = state.uv_install_root.join("previous-version");
    if let Ok(content) = read_file(&previous_version_path) {
        if let Ok(version_str) = String::from_utf8(content) {
            let version = version_str.trim().to_string();
            if !version.is_empty() {
                state.previous_version = Some(version);
            }
        }
    }
}

fn handle_version_install_or_update(state: &State, choice: MainMenuChoice) -> Result<()> {
    update_pyproject_for_version(choice.clone(), state)?;

    // Extract current version before syncing (but don't write to file yet)
    let previous_version_to_save = extract_aqt_version(state);

    // Remove sync marker before attempting sync
    let _ = remove_file(&state.sync_complete_marker);

    println!("{}\n", state.tr.launcher_updating_anki());

    let python_version_trimmed = if state.user_python_version_path.exists() {
        let python_version = read_file(&state.user_python_version_path)?;
        let python_version_str =
            String::from_utf8(python_version).context("Invalid UTF-8 in .python-version")?;
        Some(python_version_str.trim().to_string())
    } else {
        None
    };

    // Prepare to sync the venv
    let mut command = uv_command(state)?;

    if cfg!(target_os = "macos") {
        // remove CONDA_PREFIX/bin from PATH to avoid conda interference
        if let Ok(conda_prefix) = std::env::var("CONDA_PREFIX") {
            if let Ok(current_path) = std::env::var("PATH") {
                let conda_bin = format!("{conda_prefix}/bin");
                let filtered_paths: Vec<&str> = current_path
                    .split(':')
                    .filter(|&path| path != conda_bin)
                    .collect();
                let new_path = filtered_paths.join(":");
                command.env("PATH", new_path);
            }
        }
        // put our fake install_name_tool at the top of the path to override
        // potential conflicts
        if let Ok(current_path) = std::env::var("PATH") {
            let exe_dir = std::env::current_exe()
                .ok()
                .and_then(|exe| exe.parent().map(|p| p.to_path_buf()));
            if let Some(exe_dir) = exe_dir {
                let new_path = format!("{}:{}", exe_dir.display(), current_path);
                command.env("PATH", new_path);
            }
        }
    }

    // Create venv with system site packages if system Qt is enabled
    if state.system_qt {
        let mut venv_command = uv_command(state)?;
        venv_command.args([
            "venv",
            "--no-managed-python",
            "--system-site-packages",
            "--no-config",
        ]);
        venv_command.ensure_success()?;
    }

    command
        .env("UV_PYTHON_INSTALL_DIR", &state.uv_python_install_dir)
        .env(
            "UV_HTTP_TIMEOUT",
            std::env::var("UV_HTTP_TIMEOUT").unwrap_or_else(|_| "180".to_string()),
        );

    command.args(["sync", "--upgrade", "--no-config"]);
    if !state.system_qt {
        command.arg("--managed-python");
    }

    // Add python version if .python-version file exists (but not for system Qt)
    if let Some(version) = &python_version_trimmed {
        if !state.system_qt {
            command.args(["--python", version]);
        }
    }

    match command.ensure_success() {
        Ok(_) => {
            // Sync succeeded
            if matches!(&choice, MainMenuChoice::Version(VersionKind::PyOxidizer(_))) {
                inject_helper_addon()?;
            }

            // Now that sync succeeded, save the previous version
            if let Some(current_version) = previous_version_to_save {
                let previous_version_path = state.uv_install_root.join("previous-version");
                if let Err(e) = write_file(&previous_version_path, &current_version) {
                    println!("Warning: Could not save previous version: {e}");
                }
            }

            Ok(())
        }
        Err(e) => {
            // If sync fails due to things like a missing wheel on pypi,
            // we need to remove the lockfile or uv will cache the bad result.
            let _ = remove_file(&state.uv_lock_path);
            println!("Install failed: {e:#}");
            println!();
            Err(e.into())
        }
    }
}

fn main_menu_loop(state: &State) -> Result<()> {
    loop {
        let menu_choice = get_main_menu_choice(state)?;

        match menu_choice {
            MainMenuChoice::KeepExisting => {
                if state.pyproject_modified_by_user {
                    // User has custom edits, sync them
                    handle_version_install_or_update(state, MainMenuChoice::KeepExisting)?;
                }
                break;
            }
            MainMenuChoice::ToggleBetas => {
                // Toggle beta prerelease file
                if state.prerelease_marker.exists() {
                    let _ = remove_file(&state.prerelease_marker);
                    println!("{}", state.tr.launcher_beta_releases_disabled());
                } else {
                    write_file(&state.prerelease_marker, "")?;
                    println!("{}", state.tr.launcher_beta_releases_enabled());
                }
                println!();
                continue;
            }
            MainMenuChoice::ToggleCache => {
                // Toggle cache disable file
                if state.no_cache_marker.exists() {
                    let _ = remove_file(&state.no_cache_marker);
                    println!("{}", state.tr.launcher_download_caching_enabled());
                } else {
                    write_file(&state.no_cache_marker, "")?;
                    // Delete the cache directory and everything in it
                    if state.uv_cache_dir.exists() {
                        let _ = anki_io::remove_dir_all(&state.uv_cache_dir);
                    }
                    println!("{}", state.tr.launcher_download_caching_disabled());
                }
                println!();
                continue;
            }
            MainMenuChoice::DownloadMirror => {
                show_mirror_submenu(state)?;
                println!();
                continue;
            }
            MainMenuChoice::Uninstall => {
                if handle_uninstall(state)? {
                    std::process::exit(0);
                }
                continue;
            }
            choice @ (MainMenuChoice::Latest | MainMenuChoice::Version(_)) => {
                handle_version_install_or_update(state, choice.clone())?;
                break;
            }
        }
    }
    Ok(())
}

fn write_sync_marker(state: &State) -> Result<()> {
    let timestamp = SystemTime::now()
        .duration_since(UNIX_EPOCH)
        .context("Failed to get system time")?
        .as_secs();
    write_file(&state.sync_complete_marker, timestamp.to_string())?;
    Ok(())
}

/// Get mtime of provided file, or 0 if unavailable
fn file_timestamp_secs(path: &std::path::Path) -> i64 {
    modified_time(path)
        .map(|t| t.duration_since(UNIX_EPOCH).unwrap_or_default().as_secs() as i64)
        .unwrap_or_default()
}

fn get_main_menu_choice(state: &State) -> Result<MainMenuChoice> {
    loop {
        println!("1) {}", state.tr.launcher_latest_anki());
        println!("2) {}", state.tr.launcher_choose_a_version());

        if let Some(current_version) = &state.current_version {
            let normalized_current = normalize_version(current_version);

            if state.pyproject_modified_by_user {
                println!("3) {}", state.tr.launcher_sync_project_changes());
            } else {
                println!(
                    "3) {}",
                    state.tr.launcher_keep_existing_version(normalized_current)
                );
            }
        }

        if let Some(prev_version) = &state.previous_version {
            if state.current_version.as_ref() != Some(prev_version) {
                let normalized_prev = normalize_version(prev_version);
                println!(
                    "4) {}",
                    state.tr.launcher_revert_to_previous(normalized_prev)
                );
            }
        }
        println!();

        let betas_enabled = state.prerelease_marker.exists();
        println!(
            "5) {}",
            state.tr.launcher_allow_betas(if betas_enabled {
                state.tr.launcher_on()
            } else {
                state.tr.launcher_off()
            })
        );
        let cache_enabled = !state.no_cache_marker.exists();
        println!(
            "6) {}",
            state.tr.launcher_cache_downloads(if cache_enabled {
                state.tr.launcher_on()
            } else {
                state.tr.launcher_off()
            })
        );
        let mirror_enabled = is_mirror_enabled(state);
        println!(
            "7) {}",
            state.tr.launcher_download_mirror(if mirror_enabled {
                state.tr.launcher_on()
            } else {
                state.tr.launcher_off()
            })
        );
        println!();
        println!("8) {}", state.tr.launcher_uninstall());
        print!("> ");
        let _ = stdout().flush();

        let mut input = String::new();
        let _ = stdin().read_line(&mut input);
        let input = input.trim();

        println!();

        return Ok(match input {
            "" | "1" => MainMenuChoice::Latest,
            "2" => {
                match get_version_kind(state)? {
                    Some(version_kind) => MainMenuChoice::Version(version_kind),
                    None => continue, // Return to main menu
                }
            }
            "3" => {
                if state.current_version.is_some() {
                    MainMenuChoice::KeepExisting
                } else {
                    println!("{}\n", state.tr.launcher_invalid_input());
                    continue;
                }
            }
            "4" => {
                if let Some(prev_version) = &state.previous_version {
                    if state.current_version.as_ref() != Some(prev_version) {
                        if let Some(version_kind) = parse_version_kind(prev_version) {
                            return Ok(MainMenuChoice::Version(version_kind));
                        }
                    }
                }
                println!("{}\n", state.tr.launcher_invalid_input());
                continue;
            }
            "5" => MainMenuChoice::ToggleBetas,
            "6" => MainMenuChoice::ToggleCache,
            "7" => MainMenuChoice::DownloadMirror,
            "8" => MainMenuChoice::Uninstall,
            _ => {
                println!("{}\n", state.tr.launcher_invalid_input());
                continue;
            }
        });
    }
}

fn get_version_kind(state: &State) -> Result<Option<VersionKind>> {
    let releases = get_releases(state)?;
    let releases_str = releases
        .latest
        .iter()
        .map(|v| v.as_str())
        .collect::<Vec<_>>()
        .join(", ");
    println!("{}", state.tr.launcher_latest_releases(releases_str));

    println!("{}", state.tr.launcher_enter_the_version_you_want());
    print!("> ");
    let _ = stdout().flush();

    let mut input = String::new();
    let _ = stdin().read_line(&mut input);
    let input = input.trim();

    if input.is_empty() {
        return Ok(None);
    }

    // Normalize the input version for comparison
    let normalized_input = normalize_version(input);

    // Check if the version exists in the available versions
    let version_exists = releases.all.iter().any(|v| v == &normalized_input);

    match (parse_version_kind(input), version_exists) {
        (Some(version_kind), true) => {
            println!();
            Ok(Some(version_kind))
        }
        (None, true) => {
            println!("{}", state.tr.launcher_versions_before_cant_be_installed());
            Ok(None)
        }
        _ => {
            println!("{}\n", state.tr.launcher_invalid_version());
            Ok(None)
        }
    }
}

fn with_only_latest_patch(versions: &[String]) -> Vec<String> {
    // Assumes versions are sorted in descending order (newest first)
    // Only show the latest patch release for a given (major, minor),
    // and exclude pre-releases if a newer major_minor exists
    let mut seen_major_minor = std::collections::HashSet::new();
    versions
        .iter()
        .filter(|v| {
            let (major, minor, _, is_prerelease) = parse_version_for_filtering(v);
            if major == 2 {
                return true;
            }
            let major_minor = (major, minor);
            if seen_major_minor.contains(&major_minor) {
                false
            } else if is_prerelease
                && seen_major_minor
                    .iter()
                    .any(|&(seen_major, seen_minor)| (seen_major, seen_minor) > (major, minor))
            {
                // Exclude pre-release if a newer major_minor exists
                false
            } else {
                seen_major_minor.insert(major_minor);
                true
            }
        })
        .cloned()
        .collect()
}

fn parse_version_for_filtering(version_str: &str) -> (u32, u32, u32, bool) {
    // Remove any build metadata after +
    let version_str = version_str.split('+').next().unwrap_or(version_str);

    // Check for prerelease markers
    let is_prerelease = ["a", "b", "rc", "alpha", "beta"]
        .iter()
        .any(|marker| version_str.to_lowercase().contains(marker));

    // Extract numeric parts (stop at first non-digit/non-dot character)
    let numeric_end = version_str
        .find(|c: char| !c.is_ascii_digit() && c != '.')
        .unwrap_or(version_str.len());
    let numeric_part = &version_str[..numeric_end];

    let parts: Vec<&str> = numeric_part.split('.').collect();

    let major = parts.first().and_then(|s| s.parse().ok()).unwrap_or(0);
    let minor = parts.get(1).and_then(|s| s.parse().ok()).unwrap_or(0);
    let patch = parts.get(2).and_then(|s| s.parse().ok()).unwrap_or(0);

    (major, minor, patch, is_prerelease)
}

fn normalize_version(version: &str) -> String {
    let (major, minor, patch, _is_prerelease) = parse_version_for_filtering(version);

    if major <= 2 {
        // Don't transform versions <= 2.x
        return version.to_string();
    }

    // For versions > 2, pad the minor version with leading zero if < 10
    let normalized_minor = if minor < 10 {
        format!("0{minor}")
    } else {
        minor.to_string()
    };

    // Find any prerelease suffix
    let mut prerelease_suffix = "";

    // Look for prerelease markers after the numeric part
    let numeric_end = version
        .find(|c: char| !c.is_ascii_digit() && c != '.')
        .unwrap_or(version.len());
    if numeric_end < version.len() {
        let suffix_part = &version[numeric_end..];
        let suffix_lower = suffix_part.to_lowercase();

        for marker in ["alpha", "beta", "rc", "a", "b"] {
            if suffix_lower.starts_with(marker) {
                prerelease_suffix = &version[numeric_end..];
                break;
            }
        }
    }

    // Reconstruct the version
    if version.matches('.').count() >= 2 {
        format!("{major}.{normalized_minor}.{patch}{prerelease_suffix}")
    } else {
        format!("{major}.{normalized_minor}{prerelease_suffix}")
    }
}

fn filter_and_normalize_versions(
    all_versions: Vec<String>,
    include_prereleases: bool,
) -> Vec<String> {
    let mut valid_versions: Vec<String> = all_versions
        .into_iter()
        .map(|v| normalize_version(&v))
        .collect();

    // Reverse to get chronological order (newest first)
    valid_versions.reverse();

    if !include_prereleases {
        valid_versions.retain(|v| {
            let (_, _, _, is_prerelease) = parse_version_for_filtering(v);
            !is_prerelease
        });
    }

    valid_versions
}

fn fetch_versions(state: &State) -> Result<Vec<String>> {
    let versions_script = state.resources_dir.join("versions.py");

    let mut cmd = uv_command(state)?;
    cmd.args(["run", "--no-project", "--no-config", "--managed-python"])
        .args(["--with", "pip-system-certs,requests[socks]"]);

    let python_version = read_file(&state.dist_python_version_path)?;
    let python_version_str =
        String::from_utf8(python_version).context("Invalid UTF-8 in .python-version")?;
    let version_trimmed = python_version_str.trim();
    if !version_trimmed.is_empty() {
        cmd.args(["--python", version_trimmed]);
    }

    cmd.arg(&versions_script);

    let output = match cmd.utf8_output() {
        Ok(output) => output,
        Err(e) => {
            print!("{}\n\n", state.tr.launcher_unable_to_check_for_versions());
            return Err(e.into());
        }
    };
    let versions = serde_json::from_str(&output.stdout).context("Failed to parse versions JSON")?;
    Ok(versions)
}

fn get_releases(state: &State) -> Result<Releases> {
    println!("{}", state.tr.launcher_checking_for_updates());
    let include_prereleases = state.prerelease_marker.exists();
    let all_versions = fetch_versions(state)?;
    let all_versions = filter_and_normalize_versions(all_versions, include_prereleases);

    let latest_patches = with_only_latest_patch(&all_versions);
    let latest_releases: Vec<String> = latest_patches.into_iter().take(5).collect();
    Ok(Releases {
        latest: latest_releases,
        all: all_versions,
    })
}

fn apply_version_kind(version_kind: &VersionKind, state: &State) -> Result<()> {
    let content = read_file(&state.dist_pyproject_path)?;
    let content_str = String::from_utf8(content).context("Invalid UTF-8 in pyproject.toml")?;
    let updated_content = match version_kind {
        VersionKind::PyOxidizer(version) => {
            // Replace package name and add PyQt6 dependencies
            content_str.replace(
                "anki-release",
                &format!(
                    concat!(
                        "aqt[qt6]=={}\",\n",
                        "  \"anki-audio==0.1.0; sys.platform == 'win32' or sys.platform == 'darwin'\",\n",
                        "  \"pyqt6==6.6.1\",\n",
                        "  \"pyqt6-qt6==6.6.2\",\n",
                        "  \"pyqt6-webengine==6.6.0\",\n",
                        "  \"pyqt6-webengine-qt6==6.6.2\",\n",
                        "  \"pyqt6_sip==13.6.0"
                    ),
                    version
                ),
            )
        }
        VersionKind::Uv(version) => content_str.replace(
            "anki-release",
            &format!("anki-release=={version}\",\n  \"anki=={version}\",\n  \"aqt=={version}"),
        ),
    };

    let final_content = if state.system_qt {
        format!(
            concat!(
                "{}\n\n[tool.uv]\n",
                "override-dependencies = [\n",
                "  \"pyqt6; sys_platform=='never'\",\n",
                "  \"pyqt6-qt6; sys_platform=='never'\",\n",
                "  \"pyqt6-webengine; sys_platform=='never'\",\n",
                "  \"pyqt6-webengine-qt6; sys_platform=='never'\",\n",
                "  \"pyqt6_sip; sys_platform=='never'\"\n",
                "]\n"
            ),
            updated_content
        )
    } else {
        updated_content
    };

    write_file(&state.user_pyproject_path, &final_content)?;

    // Update .python-version based on version kind
    match version_kind {
        VersionKind::PyOxidizer(_) => {
            write_file(&state.user_python_version_path, "3.9")?;
        }
        VersionKind::Uv(_) => {
            copy_file(
                &state.dist_python_version_path,
                &state.user_python_version_path,
            )?;
        }
    }
    Ok(())
}

fn update_pyproject_for_version(menu_choice: MainMenuChoice, state: &State) -> Result<()> {
    match menu_choice {
        MainMenuChoice::Latest => {
            // Get the latest release version and create a VersionKind for it
            let releases = get_releases(state)?;
            let latest_version = releases.latest.first().context("No latest version found")?;
            apply_version_kind(&VersionKind::Uv(latest_version.clone()), state)?;
        }
        MainMenuChoice::KeepExisting => {
            // Do nothing - keep existing pyproject.toml and .python-version
        }
        MainMenuChoice::ToggleBetas => {
            unreachable!();
        }
        MainMenuChoice::ToggleCache => {
            unreachable!();
        }
        MainMenuChoice::DownloadMirror => {
            unreachable!();
        }
        MainMenuChoice::Uninstall => {
            unreachable!();
        }
        MainMenuChoice::Version(version_kind) => {
            apply_version_kind(&version_kind, state)?;
        }
    }
    Ok(())
}

fn parse_version_kind(version: &str) -> Option<VersionKind> {
    let numeric_chars: String = version
        .chars()
        .filter(|c| c.is_ascii_digit() || *c == '.')
        .collect();

    let parts: Vec<&str> = numeric_chars.split('.').collect();

    if parts.len() < 2 {
        return None;
    }

    let major: u32 = match parts[0].parse() {
        Ok(val) => val,
        Err(_) => return None,
    };

    let minor: u32 = match parts[1].parse() {
        Ok(val) => val,
        Err(_) => return None,
    };

    let patch: u32 = if parts.len() >= 3 {
        match parts[2].parse() {
            Ok(val) => val,
            Err(_) => return None,
        }
    } else {
        0 // Default patch to 0 if not provided
    };

    // Reject versions < 2.1.50
    if major == 2 && (minor != 1 || patch < 50) {
        return None;
    }

    if major < 25 || (major == 25 && minor < 6) {
        Some(VersionKind::PyOxidizer(version.to_string()))
    } else {
        Some(VersionKind::Uv(version.to_string()))
    }
}

fn inject_helper_addon() -> Result<()> {
    let addons21_path = get_anki_addons21_path()?;

    if !addons21_path.exists() {
        return Ok(());
    }

    let addon_folder = addons21_path.join("anki-launcher");

    // Remove existing anki-launcher folder if it exists
    if addon_folder.exists() {
        anki_io::remove_dir_all(&addon_folder)?;
    }

    // Create the anki-launcher folder
    create_dir_all(&addon_folder)?;

    // Write the embedded files
    let init_py_content = include_str!("../addon/__init__.py");
    let manifest_json_content = include_str!("../addon/manifest.json");

    write_file(addon_folder.join("__init__.py"), init_py_content)?;
    write_file(addon_folder.join("manifest.json"), manifest_json_content)?;

    Ok(())
}

fn get_anki_base_path() -> Result<std::path::PathBuf> {
    let anki_base_path = if cfg!(target_os = "windows") {
        // Windows: %APPDATA%\Anki2
        dirs::config_dir()
            .context("Unable to determine config directory")?
            .join("Anki2")
    } else if cfg!(target_os = "macos") {
        // macOS: ~/Library/Application Support/Anki2
        dirs::data_dir()
            .context("Unable to determine data directory")?
            .join("Anki2")
    } else {
        // Linux: ~/.local/share/Anki2
        dirs::data_dir()
            .context("Unable to determine data directory")?
            .join("Anki2")
    };

    Ok(anki_base_path)
}

fn get_anki_addons21_path() -> Result<std::path::PathBuf> {
    Ok(get_anki_base_path()?.join("addons21"))
}

fn handle_uninstall(state: &State) -> Result<bool> {
    println!("{}", state.tr.launcher_uninstall_confirm());
    print!("> ");
    let _ = stdout().flush();

    let mut input = String::new();
    let _ = stdin().read_line(&mut input);
    let input = input.trim().to_lowercase();

    if input != "y" {
        println!("{}", state.tr.launcher_uninstall_cancelled());
        println!();
        return Ok(false);
    }

    // Remove program files
    if state.uv_install_root.exists() {
        anki_io::remove_dir_all(&state.uv_install_root)?;
        println!("{}", state.tr.launcher_program_files_removed());
    }

    println!();
    println!("{}", state.tr.launcher_remove_all_profiles_confirm());
    print!("> ");
    let _ = stdout().flush();

    let mut input = String::new();
    let _ = stdin().read_line(&mut input);
    let input = input.trim().to_lowercase();

    if input == "y" && state.anki_base_folder.exists() {
        anki_io::remove_dir_all(&state.anki_base_folder)?;
        println!("{}", state.tr.launcher_user_data_removed());
    }

    println!();

    // Platform-specific messages
    #[cfg(target_os = "macos")]
    platform::mac::finalize_uninstall();

    #[cfg(target_os = "windows")]
    platform::windows::finalize_uninstall();

    #[cfg(all(unix, not(target_os = "macos")))]
    platform::unix::finalize_uninstall();

    Ok(true)
}

fn uv_command(state: &State) -> Result<Command> {
    let mut command = Command::new(&state.uv_path);
    command.current_dir(&state.uv_install_root);

    // remove UV_* environment variables to avoid interference
    for (key, _) in std::env::vars() {
        if key.starts_with("UV_") {
            command.env_remove(key);
        }
    }
    command
        .env_remove("VIRTUAL_ENV")
        .env_remove("SSLKEYLOGFILE");

    // Add mirror environment variable if enabled
    if let Some((python_mirror, pypi_mirror)) = get_mirror_urls(state)? {
        command
            .env("UV_PYTHON_INSTALL_MIRROR", &python_mirror)
            .env("UV_DEFAULT_INDEX", &pypi_mirror);
    }

<<<<<<< HEAD
    if state.no_cache_marker.exists() {
        command.env("UV_NO_CACHE", "1");
    } else {
        command.env("UV_CACHE_DIR", &state.uv_cache_dir);
    }
=======
    // have uv use the system certstore instead of webpki-roots'
    command.env("UV_NATIVE_TLS", "1");
>>>>>>> 23d0657a

    Ok(command)
}

fn build_python_command(state: &State, args: &[String]) -> Result<Command> {
    let python_exe = if cfg!(target_os = "windows") {
        let show_console = std::env::var("ANKI_CONSOLE").is_ok();
        if show_console {
            state.venv_folder.join("Scripts/python.exe")
        } else {
            state.venv_folder.join("Scripts/pythonw.exe")
        }
    } else {
        state.venv_folder.join("bin/python")
    };

    let mut cmd = Command::new(&python_exe);
    cmd.args(["-c", "import aqt, sys; sys.argv[0] = 'Anki'; aqt.run()"]);
    cmd.args(args);
    // tell the Python code it was invoked by the launcher, and updating is
    // available
    cmd.env("ANKI_LAUNCHER", std::env::current_exe()?.utf8()?.as_str());

    // Set UV and Python paths for the Python code
    cmd.env("ANKI_LAUNCHER_UV", state.uv_path.utf8()?.as_str());
    cmd.env("UV_PROJECT", state.uv_install_root.utf8()?.as_str());
    cmd.env_remove("SSLKEYLOGFILE");

    Ok(cmd)
}

fn is_mirror_enabled(state: &State) -> bool {
    state.mirror_path.exists()
}

fn get_mirror_urls(state: &State) -> Result<Option<(String, String)>> {
    if !state.mirror_path.exists() {
        return Ok(None);
    }

    let content = read_file(&state.mirror_path)?;
    let content_str = String::from_utf8(content).context("Invalid UTF-8 in mirror file")?;

    let lines: Vec<&str> = content_str.lines().collect();
    if lines.len() >= 2 {
        Ok(Some((
            lines[0].trim().to_string(),
            lines[1].trim().to_string(),
        )))
    } else {
        Ok(None)
    }
}

fn show_mirror_submenu(state: &State) -> Result<()> {
    loop {
        println!("{}", state.tr.launcher_download_mirror_options());
        println!("1) {}", state.tr.launcher_mirror_no_mirror());
        println!("2) {}", state.tr.launcher_mirror_china());
        print!("> ");
        let _ = stdout().flush();

        let mut input = String::new();
        let _ = stdin().read_line(&mut input);
        let input = input.trim();

        match input {
            "1" => {
                // Remove mirror file
                if state.mirror_path.exists() {
                    let _ = remove_file(&state.mirror_path);
                }
                println!("{}", state.tr.launcher_mirror_disabled());
                break;
            }
            "2" => {
                // Write China mirror URLs
                let china_mirrors = "https://registry.npmmirror.com/-/binary/python-build-standalone/\nhttps://mirrors.tuna.tsinghua.edu.cn/pypi/web/simple/";
                write_file(&state.mirror_path, china_mirrors)?;
                println!("{}", state.tr.launcher_mirror_china_enabled());
                break;
            }
            "" => {
                // Empty input - return to main menu
                break;
            }
            _ => {
                println!("{}", state.tr.launcher_invalid_input());
                continue;
            }
        }
    }
    Ok(())
}

fn diff_launcher_was_installed(state: &State) -> Result<bool> {
    let launcher_version = option_env!("BUILDHASH").unwrap_or("dev").trim();
    let launcher_version_path = state.uv_install_root.join("launcher-version");
    if let Ok(content) = read_file(&launcher_version_path) {
        if let Ok(version_str) = String::from_utf8(content) {
            if version_str.trim() == launcher_version {
                return Ok(false);
            }
        }
    }
    write_file(launcher_version_path, launcher_version)?;
    Ok(true)
}

#[cfg(test)]
mod tests {
    use super::*;

    #[test]
    fn test_normalize_version() {
        // Test versions <= 2.x (should not be transformed)
        assert_eq!(normalize_version("2.1.50"), "2.1.50");

        // Test basic versions > 2 with zero-padding
        assert_eq!(normalize_version("25.7"), "25.07");
        assert_eq!(normalize_version("25.07"), "25.07");
        assert_eq!(normalize_version("25.10"), "25.10");
        assert_eq!(normalize_version("24.6.1"), "24.06.1");
        assert_eq!(normalize_version("24.06.1"), "24.06.1");

        // Test prerelease versions
        assert_eq!(normalize_version("25.7a1"), "25.07a1");
        assert_eq!(normalize_version("25.7.1a1"), "25.07.1a1");

        // Test versions with patch = 0
        assert_eq!(normalize_version("25.7.0"), "25.07.0");
        assert_eq!(normalize_version("25.7.0a1"), "25.07.0a1");
    }
}<|MERGE_RESOLUTION|>--- conflicted
+++ resolved
@@ -1019,16 +1019,14 @@
             .env("UV_DEFAULT_INDEX", &pypi_mirror);
     }
 
-<<<<<<< HEAD
     if state.no_cache_marker.exists() {
         command.env("UV_NO_CACHE", "1");
     } else {
         command.env("UV_CACHE_DIR", &state.uv_cache_dir);
     }
-=======
+
     // have uv use the system certstore instead of webpki-roots'
     command.env("UV_NATIVE_TLS", "1");
->>>>>>> 23d0657a
 
     Ok(command)
 }
