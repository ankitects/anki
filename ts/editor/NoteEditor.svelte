--- conflicted
+++ resolved
@@ -44,12 +44,9 @@
 
     import Absolute from "../components/Absolute.svelte";
     import Badge from "../components/Badge.svelte";
-<<<<<<< HEAD
     import HorizontalResizer from "../components/HorizontalResizer.svelte";
     import Pane from "../components/Pane.svelte";
     import PaneContent from "../components/PaneContent.svelte";
-=======
->>>>>>> 6a7f2d8a
     import { bridgeCommand } from "../lib/bridgecommand";
     import { TagEditor } from "../tag-editor";
     import { ChangeTimer } from "./change-timer";
@@ -343,7 +340,6 @@
 Functionality exclusive to specifc note-editing views (e.g. in the browser or
 the AddCards dialog) should be implemented in the user of this component.
 -->
-<<<<<<< HEAD
 <div class="note-editor" bind:clientHeight>
     <FieldsEditor>
         <EditorToolbar {size} {wrap} api={toolbar}>
@@ -534,180 +530,6 @@
             </PaneContent>
         </Pane>
     </FieldsEditor>
-=======
-<div class="note-editor">
-    <EditorToolbar {size} {wrap} api={toolbar}>
-        <slot slot="notetypeButtons" name="notetypeButtons" />
-    </EditorToolbar>
-
-    {#if hint}
-        <Absolute bottom right --margin="10px">
-            <Notification>
-                <Badge --badge-color="var(--accent-danger)" --icon-align="top"
-                    >{@html alertIcon}</Badge
-                >
-                <span>{@html hint}</span>
-            </Notification>
-        </Absolute>
-    {/if}
-
-    <Fields>
-        <DecoratedElements>
-            {#each fieldsData as field, index}
-                {@const content = fieldStores[index]}
-
-                <EditorField
-                    {field}
-                    {content}
-                    flipInputs={plainTextDefaults[index]}
-                    api={fields[index]}
-                    on:focusin={() => {
-                        $focusedField = fields[index];
-                        bridgeCommand(`focus:${index}`);
-                    }}
-                    on:focusout={() => {
-                        $focusedField = null;
-                        bridgeCommand(
-                            `blur:${index}:${getNoteId()}:${transformContentBeforeSave(
-                                get(content),
-                            )}`,
-                        );
-                    }}
-                    on:mouseenter={() => {
-                        $hoveredField = fields[index];
-                    }}
-                    on:mouseleave={() => {
-                        $hoveredField = null;
-                    }}
-                    collapsed={fieldsCollapsed[index]}
-                    --label-color={cols[index] === "dupe"
-                        ? "palette-of(flag-1)"
-                        : "palette-of(canvas)"}
-                >
-                    <svelte:fragment slot="field-label">
-                        <LabelContainer
-                            collapsed={fieldsCollapsed[index]}
-                            on:toggle={async () => {
-                                fieldsCollapsed[index] = !fieldsCollapsed[index];
-
-                                const defaultInput = !plainTextDefaults[index]
-                                    ? richTextInputs[index]
-                                    : plainTextInputs[index];
-
-                                if (!fieldsCollapsed[index]) {
-                                    refocusInput(defaultInput.api);
-                                } else if (!plainTextDefaults[index]) {
-                                    plainTextsHidden[index] = true;
-                                } else {
-                                    richTextsHidden[index] = true;
-                                }
-                            }}
-                        >
-                            <svelte:fragment slot="field-name">
-                                <LabelName>
-                                    {field.name}
-                                </LabelName>
-                            </svelte:fragment>
-                            <FieldState>
-                                {#if cols[index] === "dupe"}
-                                    <DuplicateLink />
-                                {/if}
-                                {#if plainTextDefaults[index]}
-                                    <RichTextBadge
-                                        visible={!fieldsCollapsed[index] &&
-                                            (fields[index] === $hoveredField ||
-                                                fields[index] === $focusedField)}
-                                        bind:off={richTextsHidden[index]}
-                                        on:toggle={async () => {
-                                            richTextsHidden[index] =
-                                                !richTextsHidden[index];
-
-                                            if (!richTextsHidden[index]) {
-                                                refocusInput(richTextInputs[index].api);
-                                            }
-                                        }}
-                                    />
-                                {:else}
-                                    <PlainTextBadge
-                                        visible={!fieldsCollapsed[index] &&
-                                            (fields[index] === $hoveredField ||
-                                                fields[index] === $focusedField)}
-                                        bind:off={plainTextsHidden[index]}
-                                        on:toggle={async () => {
-                                            plainTextsHidden[index] =
-                                                !plainTextsHidden[index];
-
-                                            if (!plainTextsHidden[index]) {
-                                                refocusInput(
-                                                    plainTextInputs[index].api,
-                                                );
-                                            }
-                                        }}
-                                    />
-                                {/if}
-                                <slot
-                                    name="field-state"
-                                    {field}
-                                    {index}
-                                    visible={fields[index] === $hoveredField ||
-                                        fields[index] === $focusedField}
-                                />
-                            </FieldState>
-                        </LabelContainer>
-                    </svelte:fragment>
-                    <svelte:fragment slot="rich-text-input">
-                        <Collapsible
-                            collapse={richTextsHidden[index]}
-                            let:collapsed={hidden}
-                        >
-                            <RichTextInput
-                                {hidden}
-                                on:focusout={() => {
-                                    saveFieldNow();
-                                    $focusedInput = null;
-                                }}
-                                bind:this={richTextInputs[index]}
-                            >
-                                <ImageHandle maxWidth={250} maxHeight={125} />
-                                <MathjaxHandle />
-                                {#if insertSymbols}
-                                    <SymbolsOverlay />
-                                {/if}
-                                <FieldDescription>
-                                    {field.description}
-                                </FieldDescription>
-                            </RichTextInput>
-                        </Collapsible>
-                    </svelte:fragment>
-                    <svelte:fragment slot="plain-text-input">
-                        <Collapsible
-                            collapse={plainTextsHidden[index]}
-                            let:collapsed={hidden}
-                        >
-                            <PlainTextInput
-                                {hidden}
-                                isDefault={plainTextDefaults[index]}
-                                richTextHidden={richTextsHidden[index]}
-                                on:focusout={() => {
-                                    saveFieldNow();
-                                    $focusedInput = null;
-                                }}
-                                bind:this={plainTextInputs[index]}
-                            />
-                        </Collapsible>
-                    </svelte:fragment>
-                </EditorField>
-            {/each}
-
-            <MathjaxElement />
-            <FrameElement />
-        </DecoratedElements>
-    </Fields>
-
-    <div class="note-editor-tag-editor">
-        <TagEditor {tags} on:tagsupdate={saveTags} />
-    </div>
->>>>>>> 6a7f2d8a
 </div>
 
 <style lang="scss">
