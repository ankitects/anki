<!--
Copyright: Ankitects Pty Ltd and contributors
License: GNU AGPL, version 3 or later; http://www.gnu.org/licenses/agpl.html
-->
<script lang="ts">
    import type { FloatingElement, Placement } from "@floating-ui/dom";
    import { createEventDispatcher, onDestroy } from "svelte";
    import type { ActionReturn } from "svelte/action";

    import type { Callback } from "../lib/typing";
    import { singleCallback } from "../lib/typing";
    import isClosingClick from "../sveltelib/closing-click";
    import isClosingKeyup from "../sveltelib/closing-keyup";
    import type { EventPredicateResult } from "../sveltelib/event-predicate";
    import { documentClick, documentKeyup } from "../sveltelib/event-store";
    import portal from "../sveltelib/portal";
    import type { PositioningCallback } from "../sveltelib/position/auto-update";
    import autoUpdate from "../sveltelib/position/auto-update";
    import type { PositionAlgorithm } from "../sveltelib/position/position-algorithm";
    import positionFloating from "../sveltelib/position/position-floating";
    import subscribeToUpdates from "../sveltelib/subscribe-updates";
    import FloatingArrow from "./FloatingArrow.svelte";

    export let portalTarget: HTMLElement | null = null;

    export let placement: Placement | "auto" = "bottom";
    export let offset = 5;
    export let shift = 5;
    export let inline = false;
    export let hideIfEscaped = false;
    export let hideIfReferenceHidden = false;

    /** This may be passed in for more fine-grained control */
    export let show = true;

    const dispatch = createEventDispatcher();

    let arrow: HTMLElement;

    $: positionCurried = positionFloating({
        placement,
        offset,
        shift,
        inline,
        arrow,
        hideIfEscaped,
        hideIfReferenceHidden,
        hideCallback: (reason: string) => dispatch("close", { reason }),
    });

    let autoAction: ActionReturn = {};

    $: {
        positionCurried;
        autoAction.update?.(positioningCallback);
    }

    export let closeOnInsideClick = false;
    export let keepOnKeyup = false;

    export let reference: HTMLElement | undefined = undefined;
    let floating: FloatingElement;

    function applyPosition(
        reference: HTMLElement,
        floating: FloatingElement,
        position: PositionAlgorithm,
    ): Promise<void> {
        return position(reference, floating);
    }

    async function position(
        callback: (
            reference: HTMLElement,
            floating: FloatingElement,
            position: PositionAlgorithm,
        ) => Promise<void> = applyPosition,
    ): Promise<void> {
        if (reference && floating) {
            return callback(reference, floating, positionCurried);
        }
    }

    function asReference(referenceArgument: HTMLElement) {
        reference = referenceArgument;
    }

    function positioningCallback(
        reference: HTMLElement,
        callback: PositioningCallback,
    ): Callback {
        const innerFloating = floating;
        return callback(reference, innerFloating, () =>
            positionCurried(reference, innerFloating),
        );
    }

    let cleanup: Callback | null = null;

    function updateFloating(
        reference: HTMLElement | undefined,
        floating: FloatingElement,
        isShowing: boolean,
    ) {
        cleanup?.();
        cleanup = null;

        if (!reference || !floating || !isShowing) {
            return;
        }

        const closingClick = isClosingClick(documentClick, {
            reference,
            floating,
            inside: closeOnInsideClick,
            outside: true,
        });

        const subscribers = [
            subscribeToUpdates(closingClick, (event: EventPredicateResult) =>
                dispatch("close", event),
            ),
        ];

        if (!keepOnKeyup) {
            const closingKeyup = isClosingKeyup(documentKeyup, {
                reference,
                floating,
            });

            subscribers.push(
                subscribeToUpdates(closingKeyup, (event: EventPredicateResult) =>
                    dispatch("close", event),
                ),
            );
        }

        autoAction = autoUpdate(reference, positioningCallback);
        cleanup = singleCallback(...subscribers, autoAction.destroy!);
    }

    $: updateFloating(reference, floating, show);

    onDestroy(() => cleanup?.());
</script>

<slot {position} {asReference} />

{#if $$slots.reference}
    {#if inline}
        <span class="floating-reference" use:asReference>
            <slot name="reference" />
        </span>
    {:else}
        <div class="floating-reference" use:asReference>
            <slot name="reference" />
        </div>
    {/if}
{/if}

<div bind:this={floating} class="floating" use:portal={portalTarget}>
    {#if show}
        <slot name="floating" />
    {/if}

    <div bind:this={arrow} class="floating-arrow" hidden={!show}>
        <FloatingArrow />
    </div>
</div>

<style lang="scss">
    @use "sass/elevation" as elevation;

    .floating {
        position: absolute;
        border-radius: 5px;

        z-index: 890;
        @include elevation.elevation(8);
<<<<<<< HEAD
    }

    .arrow {
        position: absolute;
        background-color: var(--canvas-elevated);
        width: 10px;
        height: 10px;
        z-index: 60;

        /* outer border */
        border: 1px solid #b6b6b6;

        &.dark {
            border-color: #060606;
        }

        /* Rotate the box to indicate the different directions */
        border-right: none;
        border-bottom: none;

        /* inner border */
        box-shadow: inset 1px 1px 0 0 #eeeeee;
=======
>>>>>>> 3642dc62

        &-arrow {
            position: absolute;
        }
    }
</style><|MERGE_RESOLUTION|>--- conflicted
+++ resolved
@@ -177,31 +177,6 @@
 
         z-index: 890;
         @include elevation.elevation(8);
-<<<<<<< HEAD
-    }
-
-    .arrow {
-        position: absolute;
-        background-color: var(--canvas-elevated);
-        width: 10px;
-        height: 10px;
-        z-index: 60;
-
-        /* outer border */
-        border: 1px solid #b6b6b6;
-
-        &.dark {
-            border-color: #060606;
-        }
-
-        /* Rotate the box to indicate the different directions */
-        border-right: none;
-        border-bottom: none;
-
-        /* inner border */
-        box-shadow: inset 1px 1px 0 0 #eeeeee;
-=======
->>>>>>> 3642dc62
 
         &-arrow {
             position: absolute;
