<!--
Copyright: Ankitects Pty Ltd and contributors
License: GNU AGPL, version 3 or later; http://www.gnu.org/licenses/agpl.html
-->
<script lang="ts">
    import Badge from "../components/Badge.svelte";
    import ButtonToolbar from "../components/ButtonToolbar.svelte";
    import LabelButton from "../components/LabelButton.svelte";
    import Select from "../components/Select.svelte";
    import SelectOption from "../components/SelectOption.svelte";
    import { arrowLeftIcon, arrowRightIcon } from "./icons";
    import type { ChangeNotetypeState } from "./lib";
    import SaveButton from "./SaveButton.svelte";

    export let state: ChangeNotetypeState;
    const notetypes = state.notetypes;
    const info = state.info;

    let value = $notetypes.findIndex((e) => e.current);
    $: options = Array.from($notetypes, (notetype) => notetype.name);
    $: label = options[value];

    $: state.setTargetNotetypeIndex(value);
</script>

<ButtonToolbar class="justify-content-between" wrap={false} --icon-align="middle">
    <LabelButton class="flex-grow-1" disabled>
        {$info.oldNotetypeName}
    </LabelButton>
    <Badge class="h-100">
        {#if window.getComputedStyle(document.body).direction == "rtl"}
            {@html arrowLeftIcon}
        {:else}
            {@html arrowRightIcon}
        {/if}
    </Badge>
<<<<<<< HEAD
    <div class="notetype-selector">
        <Select bind:value {label} on:change={blur}>
            {#each options as option, idx}
                <SelectOption value={idx}>{option}</SelectOption>
            {/each}
        </Select>
    </div>
=======
    <Select class="flex-grow-1" bind:value {label}>
        {#each options as option, idx}
            <SelectOption value={idx}>{option}</SelectOption>
        {/each}
    </Select>
>>>>>>> 3413115b

    <SaveButton {state} />
</ButtonToolbar>

<style lang="scss">
    .notetype-selector {
        flex-grow: 4;
    }
</style><|MERGE_RESOLUTION|>--- conflicted
+++ resolved
@@ -34,21 +34,13 @@
             {@html arrowRightIcon}
         {/if}
     </Badge>
-<<<<<<< HEAD
     <div class="notetype-selector">
-        <Select bind:value {label} on:change={blur}>
+        <Select bind:value {label}>
             {#each options as option, idx}
                 <SelectOption value={idx}>{option}</SelectOption>
             {/each}
         </Select>
     </div>
-=======
-    <Select class="flex-grow-1" bind:value {label}>
-        {#each options as option, idx}
-            <SelectOption value={idx}>{option}</SelectOption>
-        {/each}
-    </Select>
->>>>>>> 3413115b
 
     <SaveButton {state} />
 </ButtonToolbar>
