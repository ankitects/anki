--- conflicted
+++ resolved
@@ -177,13 +177,9 @@
     }
 
     for caps in AV_TAGS.captures_iter(text) {
-<<<<<<< HEAD
         if let Some(m) = caps.name("soundname") {
-=======
-        if let Some(m) = caps.get(1) {
             let fname = m.as_str();
             let fname_decoded = decode_entities(fname);
->>>>>>> 340c749d
             out.push(MediaRef {
                 full_ref: caps.get(0).unwrap().as_str(),
                 fname,
