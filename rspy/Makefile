--- conflicted
+++ resolved
@@ -92,15 +92,6 @@
 	rustup component add clippy-preview --toolchain $(RUST_TOOLCHAIN)
 	@touch $@
 
-<<<<<<< HEAD
-.build/check: .build/clippy .build/develop
-	cargo fmt -- --check
-	@touch $@
-
-# cargo clippy also run build.rs, thus it must be called before building things
-.build/clippy: .build/tools
-	cargo clippy -- -D warnings
-=======
 # we should not call clippy because it break things when running make check Mac OS
 # https://github.com/ankitects/anki/pull/597
 .build/check: .build/develop
@@ -111,7 +102,6 @@
 .build/clippy: $(DEPS)
 	${BUILD_VARIABLES} \
 		cargo clippy -- -D warnings
->>>>>>> 5236e20a
 	@touch $@
 
 VER := $(shell cat ../meta/version)
