<!--
Copyright: Ankitects Pty Ltd and contributors
License: GNU AGPL, version 3 or later; http://www.gnu.org/licenses/agpl.html
-->
<script context="module" lang="ts">
    import type { Readable } from "svelte/store";

    import type { EditingAreaAPI } from "./EditingArea.svelte";

    export interface FieldData {
        name: string;
        fontFamily: string;
        fontSize: number;
        direction: "ltr" | "rtl";
        plainText: boolean;
        description: string;
    }

    export interface EditorFieldAPI {
        element: Promise<HTMLElement>;
        direction: Readable<"ltr" | "rtl">;
        editingArea: EditingAreaAPI;
    }

    import { registerPackage } from "../lib/runtime-require";
    import contextProperty from "../sveltelib/context-property";
    import lifecycleHooks from "../sveltelib/lifecycle-hooks";

    const key = Symbol("editorField");
    const [context, setContextProperty] = contextProperty<EditorFieldAPI>(key);
    const [lifecycle, instances, setupLifecycleHooks] =
        lifecycleHooks<EditorFieldAPI>();

    export { context };

    registerPackage("anki/EditorField", {
        context,
        lifecycle,
        instances,
    });
</script>

<script lang="ts">
    import { onDestroy, setContext } from "svelte";
    import type { Writable } from "svelte/store";
    import { writable } from "svelte/store";

    import Collapsible from "../components/Collapsible.svelte";
    import { collapsedKey, directionKey } from "../lib/context-keys";
    import { promiseWithResolver } from "../lib/promise";
    import type { Destroyable } from "./destroyable";
    import EditingArea from "./EditingArea.svelte";

    export let content: Writable<string>;
    export let field: FieldData;
    export let collapsed = false;

    const directionStore = writable<"ltr" | "rtl">();
    setContext(directionKey, directionStore);

    $: $directionStore = field.direction;

    const collapsedStore = writable<boolean>();
    setContext(collapsedKey, collapsedStore);

    $: $collapsedStore = collapsed;

    const editingArea: Partial<EditingAreaAPI> = {};
    const [element, elementResolve] = promiseWithResolver<HTMLElement>();

    let apiPartial: Partial<EditorFieldAPI> & Destroyable;
    export { apiPartial as api };

    const api: EditorFieldAPI & Destroyable = Object.assign(apiPartial, {
        element,
        direction: directionStore,
        editingArea: editingArea as EditingAreaAPI,
    });

    setContextProperty(api);
    setupLifecycleHooks(api);

    onDestroy(() => api?.destroy());
</script>

<div
    use:elementResolve
    class="editor-field"
    on:focusin
    on:focusout
<<<<<<< HEAD
    on:click={() => {/* TODO This breaks editor fields without open inputs: what to do? editingArea.focus?.() */}}
=======
    on:click={() => editingArea.focus?.()}
    on:mouseenter
    on:mouseleave
>>>>>>> fc93ea3e
>
    <slot name="field-label" />

    <Collapsible {collapsed}>
        <EditingArea
            {content}
            fontFamily={field.fontFamily}
            fontSize={field.fontSize}
            api={editingArea}
        >
            <slot name="editing-inputs" />
        </EditingArea>
    </Collapsible>
</div>

<style lang="scss">
    .editor-field {
        position: relative;
        --border-color: var(--border);
    }
</style><|MERGE_RESOLUTION|>--- conflicted
+++ resolved
@@ -88,13 +88,9 @@
     class="editor-field"
     on:focusin
     on:focusout
-<<<<<<< HEAD
     on:click={() => {/* TODO This breaks editor fields without open inputs: what to do? editingArea.focus?.() */}}
-=======
-    on:click={() => editingArea.focus?.()}
     on:mouseenter
     on:mouseleave
->>>>>>> fc93ea3e
 >
     <slot name="field-label" />
 
