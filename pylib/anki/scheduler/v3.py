# Copyright: Ankitects Pty Ltd and contributors
# License: GNU AGPL, version 3 or later; http://www.gnu.org/licenses/agpl.html

# pylint: disable=invalid-name

"""
The V3/2021 scheduler.

https://faqs.ankiweb.net/the-2021-scheduler.html

It uses the same DB schema as the V2 scheduler, and 'schedVer' remains
as '2' internally.
"""

from __future__ import annotations

from collections.abc import Sequence
from typing import Any, Literal

from anki import cards, frontend_pb2, scheduler_pb2
from anki._legacy import deprecated
from anki.collection import OpChanges
from anki.consts import *
from anki.decks import DeckId
from anki.errors import DBError
from anki.scheduler.legacy import SchedulerBaseWithLegacy
from anki.types import assert_exhaustive
from anki.utils import int_time

QueuedCards = scheduler_pb2.QueuedCards
SchedulingState = scheduler_pb2.SchedulingState
SchedulingStates = scheduler_pb2.SchedulingStates
SchedulingContext = scheduler_pb2.SchedulingContext
SchedulingStatesWithContext = frontend_pb2.SchedulingStatesWithContext
SetSchedulingStatesRequest = frontend_pb2.SetSchedulingStatesRequest
CardAnswer = scheduler_pb2.CardAnswer


class Scheduler(SchedulerBaseWithLegacy):
    version = 3

    # don't rely on this, it will likely be removed in the future
    reps = 0

    # Fetching the next card
    ##########################################################################

    def get_queued_cards(
        self,
        *,
        fetch_limit: int = 1,
        intraday_learning_only: bool = False,
    ) -> QueuedCards:
        "Returns zero or more pending cards, and the remaining counts. Idempotent."
        return self.col._backend.get_queued_cards(
            fetch_limit=fetch_limit, intraday_learning_only=intraday_learning_only
        )

    def describe_next_states(self, next_states: SchedulingStates) -> Sequence[str]:
        "Labels for each of the answer buttons."
        return self.col._backend.describe_next_states(next_states)

    # Answering a card
    ##########################################################################

    def build_answer(
        self,
        *,
        card: cards.Card,
        states: SchedulingStates,
        rating: CardAnswer.Rating.V,
    ) -> CardAnswer:
        "Build input for answer_card()."
        if rating == CardAnswer.AGAIN:
            new_state = states.again
        elif rating == CardAnswer.HARD:
            new_state = states.hard
        elif rating == CardAnswer.GOOD:
            new_state = states.good
        elif rating == CardAnswer.EASY:
            new_state = states.easy
        else:
            raise Exception("invalid rating")

        return CardAnswer(
            card_id=card.id,
            current_state=states.current,
            new_state=new_state,
            rating=rating,
            answered_at_millis=int_time(1000),
            milliseconds_taken=card.time_taken(capped=False),
        )

    def answer_card(self, input: CardAnswer) -> OpChanges:
        "Update card to provided state, and remove it from queue."
        self.reps += 1
        op_bytes = self.col._backend.answer_card_raw(input.SerializeToString())
        return OpChanges.FromString(op_bytes)

    def state_is_leech(self, new_state: SchedulingState) -> bool:
        "True if new state marks the card as a leech."
        return self.col._backend.state_is_leech(new_state)

    # Fetching the next card (legacy API)
    ##########################################################################

    @deprecated(info="no longer required")
    def reset(self) -> None:
        # backend automatically resets queues as operations are performed
        pass

<<<<<<< HEAD
    def getCard(self) -> Optional[cards.Card]:
=======
    def getCard(self) -> Card | None:
>>>>>>> 2c30081e
        """Fetch the next card from the queue. None if finished."""
        try:
            queued_card = self.get_queued_cards().cards[0]
        except IndexError:
            return None

        card = cards.Card(self.col)
        card._load_from_backend_card(queued_card.card)
        card.start_timer()
        return card

    def _is_finished(self) -> bool:
        "Don't use this, it is a stop-gap until this code is refactored."
        return not self.get_queued_cards().cards

<<<<<<< HEAD
    def counts(self, card: Optional[cards.Card] = None) -> tuple[int, int, int]:
=======
    def counts(self, card: Card | None = None) -> tuple[int, int, int]:
>>>>>>> 2c30081e
        info = self.get_queued_cards()
        return (info.new_count, info.learning_count, info.review_count)

    @property
    def newCount(self) -> int:
        return self.counts()[0]

    @property
    def lrnCount(self) -> int:
        return self.counts()[1]

    @property
    def reviewCount(self) -> int:
        return self.counts()[2]

    def nextIvlStr(self, card: cards.Card, ease: int, short: bool = False) -> str:
        "Return the next interval for CARD as a string."
        states = self.col._backend.get_scheduling_states(card.id)
        return self.col._backend.describe_next_states(states)[ease - 1]

    # Answering a card (legacy API)
    ##########################################################################

    def answerCard(self, card: cards.Card, ease: Literal[1, 2, 3, 4]) -> OpChanges:
        if ease == BUTTON_ONE:
            rating = CardAnswer.AGAIN
        elif ease == BUTTON_TWO:
            rating = CardAnswer.HARD
        elif ease == BUTTON_THREE:
            rating = CardAnswer.GOOD
        elif ease == BUTTON_FOUR:
            rating = CardAnswer.EASY
        else:
            raise Exception("invalid ease")

        states = self.col._backend.get_scheduling_states(card.id)
        changes = self.answer_card(
            self.build_answer(card=card, states=states, rating=rating)
        )

        # tests assume card will be mutated, so we need to reload it
        card.load()

        return changes

    # Next times (legacy API)
    ##########################################################################
    # fixme: move these into tests_schedv2 in the future

    def _interval_for_state(self, state: scheduler_pb2.SchedulingState) -> int:
        kind = state.WhichOneof("kind")
        if kind == "normal":
            return self._interval_for_normal_state(state.normal)
        elif kind == "filtered":
            return self._interval_for_filtered_state(state.filtered)
        else:
            assert_exhaustive(kind)
            return 0  # pylint: disable=unreachable

    def _interval_for_normal_state(
        self, normal: scheduler_pb2.SchedulingState.Normal
    ) -> int:
        kind = normal.WhichOneof("kind")
        if kind == "new":
            return 0
        elif kind == "review":
            return normal.review.scheduled_days * 86400
        elif kind == "learning":
            return normal.learning.scheduled_secs
        elif kind == "relearning":
            return normal.relearning.learning.scheduled_secs
        else:
            assert_exhaustive(kind)
            return 0  # pylint: disable=unreachable

    def _interval_for_filtered_state(
        self, filtered: scheduler_pb2.SchedulingState.Filtered
    ) -> int:
        kind = filtered.WhichOneof("kind")
        if kind == "preview":
            return filtered.preview.scheduled_secs
        elif kind == "rescheduling":
            return self._interval_for_normal_state(filtered.rescheduling.original_state)
        else:
            assert_exhaustive(kind)
            return 0  # pylint: disable=unreachable

    def nextIvl(self, card: cards.Card, ease: int) -> Any:
        "Don't use this - it is only required by tests, and will be moved in the future."
        states = self.col._backend.get_scheduling_states(card.id)
        if ease == BUTTON_ONE:
            new_state = states.again
        elif ease == BUTTON_TWO:
            new_state = states.hard
        elif ease == BUTTON_THREE:
            new_state = states.good
        elif ease == BUTTON_FOUR:
            new_state = states.easy
        else:
            raise Exception("invalid ease")

        return self._interval_for_state(new_state)

    # Other legacy
    ###################

    # called by col.decks.active(), which add-ons are using
    @property
    def active_decks(self) -> list[DeckId]:
        try:
            return self.col.db.list("select id from active_decks")
        except DBError:
            return []<|MERGE_RESOLUTION|>--- conflicted
+++ resolved
@@ -109,11 +109,7 @@
         # backend automatically resets queues as operations are performed
         pass
 
-<<<<<<< HEAD
-    def getCard(self) -> Optional[cards.Card]:
-=======
-    def getCard(self) -> Card | None:
->>>>>>> 2c30081e
+    def getCard(self) -> cards.Card | None:
         """Fetch the next card from the queue. None if finished."""
         try:
             queued_card = self.get_queued_cards().cards[0]
@@ -129,11 +125,7 @@
         "Don't use this, it is a stop-gap until this code is refactored."
         return not self.get_queued_cards().cards
 
-<<<<<<< HEAD
-    def counts(self, card: Optional[cards.Card] = None) -> tuple[int, int, int]:
-=======
-    def counts(self, card: Card | None = None) -> tuple[int, int, int]:
->>>>>>> 2c30081e
+    def counts(self, card: cards.Card | None = None) -> tuple[int, int, int]:
         info = self.get_queued_cards()
         return (info.new_count, info.learning_count, info.review_count)
 
