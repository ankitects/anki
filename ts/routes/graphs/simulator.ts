// Copyright: Ankitects Pty Ltd and contributors
// License: GNU AGPL, version 3 or later; http://www.gnu.org/licenses/agpl.html

import { localizedDate } from "@tslib/i18n";
import {
    axisBottom,
    axisLeft,
    bisector,
    line,
    max,
    pointer,
    rollup,
    scaleLinear,
    scaleTime,
    schemeCategory10,
    select,
} from "d3";

import * as tr from "@generated/ftl";
import { timeSpan } from "@tslib/time";
import { sumBy } from "lodash-es";
import type { GraphBounds, TableDatum } from "./graph-helpers";
import { setDataAvailable } from "./graph-helpers";
import { hideTooltip, showTooltip } from "./tooltip-utils.svelte";

export interface Point {
    x: number;
    timeCost: number;
    count: number;
    memorized: number;
    label: number;
}

export enum SimulateSubgraph {
    time,
    count,
    memorized,
}

export function renderSimulationChart(
    svgElem: SVGElement,
    bounds: GraphBounds,
    data: Point[],
    subgraph: SimulateSubgraph,
): TableDatum[] {
    const svg = select(svgElem);
    svg.selectAll(".lines").remove();
    svg.selectAll(".hover-columns").remove();
    svg.selectAll(".focus-line").remove();
    svg.selectAll(".legend").remove();
    if (data.length == 0) {
        setDataAvailable(svg, false);
        return [];
    }
    const trans = svg.transition().duration(600) as any;

    // Prepare data
    const today = new Date();
    const convertedData = data.map(d => ({
        ...d,
        date: new Date(today.getTime() + d.x * 24 * 60 * 60 * 1000),
    }));
    const xMin = today;
    const xMax = max(convertedData, d => d.date);

    const x = scaleTime()
        .domain([xMin, xMax!])
        .range([bounds.marginLeft, bounds.width - bounds.marginRight]);

    svg.select<SVGGElement>(".x-ticks")
        .call((selection) => selection.transition(trans).call(axisBottom(x).ticks(7).tickSizeOuter(0)))
        .attr("direction", "ltr");
    // y scale

    const yTickFormat = (n: number): string => {
        return subgraph == SimulateSubgraph.time ? timeSpan(n, true) : n.toString();
    };

    const subgraph_data = ({
        [SimulateSubgraph.count]: convertedData.map(d => ({ ...d, y: d.count })),
        [SimulateSubgraph.time]: convertedData.map(d => ({ ...d, y: d.timeCost })),
        [SimulateSubgraph.memorized]: convertedData.map(d => ({ ...d, y: d.memorized })),
    })[subgraph];

    const subgraph_title = ({
        [SimulateSubgraph.count]: tr.deckConfigFsrsSimulatorYAxisTitleCount(),
        [SimulateSubgraph.time]: tr.deckConfigFsrsSimulatorYAxisTitleTime(),
        [SimulateSubgraph.memorized]: tr.deckConfigFsrsSimulatorYAxisTitleMemorized(),
    })[subgraph];

    const yMax = max(subgraph_data, d => d.y)!;
    const y = scaleLinear()
        .range([bounds.height - bounds.marginBottom, bounds.marginTop])
        .domain([0, yMax])
        .nice();
    svg.select<SVGGElement>(".y-ticks")
        .call((selection) =>
            selection.transition(trans).call(
                axisLeft(y)
                    .ticks(bounds.height / 50)
                    .tickSizeOuter(0)
                    .tickFormat(yTickFormat as any),
            )
        )
        .attr("direction", "ltr");

    svg.select(".y-ticks .y-axis-title").remove();
    svg.select(".y-ticks")
        .append("text")
        .attr("class", "y-axis-title")
        .attr("transform", "rotate(-90)")
        .attr("y", 0 - bounds.marginLeft)
        .attr("x", 0 - (bounds.height / 2))
        .attr("font-size", "1rem")
        .attr("dy", "1.1em")
        .attr("fill", "currentColor")
        .style("text-anchor", "middle")
        .text(subgraph_title);

    // x lines
    const points = subgraph_data.map((d) => [x(d.date), y(d.y), d.label]);
    const groups = rollup(points, v => Object.assign(v, { z: v[0][2] }), d => d[2]);

    const color = schemeCategory10;

    svg.append("g")
        .attr("class", "lines")
        .attr("fill", "none")
        .attr("stroke-width", 1.5)
        .attr("stroke-linejoin", "round")
        .attr("stroke-linecap", "round")
        .selectAll("path")
        .data(Array.from(groups.entries()))
        .join("path")
        .attr("stroke", (d, i) => color[i % color.length])
        .attr("d", d => line()(d[1].map(p => [p[0], p[1]])))
        .attr("data-group", d => d[0]);

    const focusLine = svg.append("line")
        .attr("class", "focus-line")
        .attr("y1", bounds.marginTop)
        .attr("y2", bounds.height - bounds.marginBottom)
        .attr("stroke", "black")
        .attr("stroke-width", 1)
        .style("opacity", 0);

    const LongestGroupData = Array.from(groups.values()).reduce((a, b) => a.length > b.length ? a : b);
    const barWidth = bounds.width / LongestGroupData.length;

    // hover/tooltip
    svg.append("g")
        .attr("class", "hover-columns")
        .selectAll("rect")
        .data(LongestGroupData)
        .join("rect")
        .attr("x", d => d[0] - barWidth / 2)
        .attr("y", bounds.marginTop)
        .attr("width", barWidth)
        .attr("height", bounds.height - bounds.marginTop - bounds.marginBottom)
        .attr("fill", "transparent")
        .on("mousemove", mousemove)
        .on("mouseout", () => {
            focusLine.style("opacity", 0);
            hideTooltip();
        });

    const formatY: (value: number) => string = ({
        [SimulateSubgraph.time]: timeSpan,
        [SimulateSubgraph.count]: (value: number) => tr.statisticsReviews({ reviews: Math.round(value) }),
        [SimulateSubgraph.memorized]: (value: number) =>
            tr.statisticsMemorized({ memorized: Math.round(value).toFixed(0) }),
    })[subgraph];

    function mousemove(event: MouseEvent, d: any): void {
        pointer(event, document.body);
        const date = x.invert(d[0]);

        const groupData: { [key: string]: number } = {};

        groups.forEach((groupPoints, key) => {
            const bisect = bisector((d: number[]) => x.invert(d[0])).left;
            const index = bisect(groupPoints, date);
            const dataPoint = groupPoints[index];

            if (dataPoint) {
                groupData[key] = y.invert(dataPoint[1]);
            }
        });

        focusLine.attr("x1", d[0]).attr("x2", d[0]).style("opacity", 1);

        const days = +((date.getTime() - Date.now()) / (60 * 60 * 24 * 1000)).toFixed();
        let tooltipContent = `Date: ${localizedDate(date)}<br>In ${days} Days<br>`;
        for (const [key, value] of Object.entries(groupData)) {
            const path = svg.select(`path[data-group="${key}"]`);
            const hidden = path.classed("hidden");

            if (!hidden) {
<<<<<<< HEAD
                const tooltip = ({
                    [SimulateSubgraph.time]: timeSpan(value),
                    [SimulateSubgraph.count]: tr.statisticsReviews({ reviews: Math.round(value) }),
                    [SimulateSubgraph.memorized]: tr.statisticsMemorized({ memorized: Math.round(value).toFixed(0) }),
                })[subgraph];
                tooltipContent += `<span style="color:${
                    color[(parseInt(key) - 1) % color.length]
                }">■</span> #${key}: ${tooltip}<br>`;
=======
                tooltipContent += `#${key}: ${formatY(value)}<br>`;
>>>>>>> 9499473c
            }
        }

        showTooltip(tooltipContent, event.pageX, event.pageY);
    }

    const legend = svg.append("g")
        .attr("class", "legend")
        .attr("font-family", "sans-serif")
        .attr("font-size", 10)
        .attr("text-anchor", "start")
        .selectAll("g")
        .data(Array.from(groups.keys()))
        .join("g")
        .attr("transform", (d, i) => `translate(0,${i * 20})`)
        .attr("cursor", "pointer")
        .on("click", (event, d) => toggleGroup(event, d))
        .on("mousemove", legendMouseMove)
        .on("mouseout", hideTooltip);

    const perDay = ({
        [SimulateSubgraph.count]: tr.statisticsReviewsPerDay,
        [SimulateSubgraph.time]: ({ count }: { count: number }) => timeSpan(count),
        [SimulateSubgraph.memorized]: tr.statisticsCardsPerDay,
    })[subgraph];

    function legendMouseMove(e: MouseEvent, d: number) {
        const data = subgraph_data.filter(datum => datum.label == d);

        const total = subgraph == SimulateSubgraph.memorized
            ? data[data.length - 1].memorized - data[0].memorized
            : sumBy(data, d => d.y);
        const average = total / (data?.length || 1);

        showTooltip(
            `#${d}:<br/>
                ${tr.statisticsAverage()}: ${perDay({ count: average })}<br/>
                ${tr.statisticsTotal()}: ${formatY(total)}`,
            e.pageX,
            e.pageY,
        );
    }

    legend.append("rect")
        .attr("x", bounds.width - bounds.marginRight + 36)
        .attr("width", 12)
        .attr("height", 12)
        .attr("fill", (d, i) => color[i % color.length]);

    legend.append("text")
        .attr("x", bounds.width - bounds.marginRight + 52)
        .attr("y", 7)
        .attr("dy", "0.3em")
        .attr("fill", "currentColor")
        .text(d => `#${d}`);

    const toggleGroup = (event: MouseEvent, d: number) => {
        const group = d;
        const path = svg.select(`path[data-group="${group}"]`);
        const hidden = path.classed("hidden");
        const target = event.currentTarget as HTMLElement;

        path.classed("hidden", !hidden);
        path.style("display", () => hidden ? null : "none");

        select(target).select("rect")
            .style("opacity", hidden ? 1 : 0.5);
    };

    setDataAvailable(svg, true);

    const tableData: TableDatum[] = [];

    return tableData;
}<|MERGE_RESOLUTION|>--- conflicted
+++ resolved
@@ -196,18 +196,9 @@
             const hidden = path.classed("hidden");
 
             if (!hidden) {
-<<<<<<< HEAD
-                const tooltip = ({
-                    [SimulateSubgraph.time]: timeSpan(value),
-                    [SimulateSubgraph.count]: tr.statisticsReviews({ reviews: Math.round(value) }),
-                    [SimulateSubgraph.memorized]: tr.statisticsMemorized({ memorized: Math.round(value).toFixed(0) }),
-                })[subgraph];
-                tooltipContent += `<span style="color:${
-                    color[(parseInt(key) - 1) % color.length]
-                }">■</span> #${key}: ${tooltip}<br>`;
-=======
-                tooltipContent += `#${key}: ${formatY(value)}<br>`;
->>>>>>> 9499473c
+                tooltipContent += `<span style="color:${color[(parseInt(key) - 1) % color.length]}">■</span> #${key}: ${
+                    formatY(value)
+                }<br>`;
             }
         }
 
