--- conflicted
+++ resolved
@@ -14,10 +14,9 @@
 from PyQt5.QtCore import pyqtRemoveInputHook  # pylint: disable=no-name-in-module
 from PyQt5.QtGui import *  # type: ignore
 from PyQt5.QtWebEngineWidgets import *
-from PyQt5.QtWebEngineWidgets import QWebEngineSettings
 from PyQt5.QtWidgets import *
 
-from anki.utils import devMode, isMac, isWin
+from anki.utils import isMac, isWin
 
 # fix buggy ubuntu12.04 display of language selector
 os.environ["LIBOVERLAY_SCROLLBAR"] = "0"
@@ -33,11 +32,8 @@
     # pylint: disable=no-name-in-module
     from PyQt5 import Qsci  # type: ignore
 except Exception as error:
-<<<<<<< HEAD
-=======
     from anki.utils import devMode
 
->>>>>>> 2781087c
     Qsci = None
     if devMode:
         sys.stderr.write(
