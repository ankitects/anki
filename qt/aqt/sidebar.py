--- conflicted
+++ resolved
@@ -543,16 +543,9 @@
 
     def mouseReleaseEvent(self, event: QMouseEvent) -> None:
         super().mouseReleaseEvent(event)
-<<<<<<< HEAD
         if self.tool == SidebarTool.SEARCH and event.button() == Qt.LeftButton:
             if (index := self.currentIndex()) == self.indexAt(event.pos()):
                 self._on_search(index)
-=======
-        if event.button() == Qt.LeftButton:
-            idx = self.indexAt(event.pos())
-            if idx == self.currentIndex():
-                self._on_click_index(idx)
->>>>>>> abf4ef9e
 
     def keyPressEvent(self, event: QKeyEvent) -> None:
         index = self.currentIndex()
@@ -1136,16 +1129,7 @@
 
     def rename_deck(self, item: SidebarItem, new_name: str) -> None:
         deck = self.mw.col.decks.get(item.id)
-<<<<<<< HEAD
         new_name = item.name_prefix + new_name
-        self.mw.checkpoint(tr(TR.ACTIONS_RENAME_DECK))
-=======
-        old_name = deck["name"]
-        new_name = getOnlyText(tr(TR.DECKS_NEW_DECK_NAME), default=old_name)
-        new_name = new_name.replace('"', "")
-        if not new_name or new_name == old_name:
-            return
->>>>>>> abf4ef9e
         try:
             self.mw.col.decks.rename(deck, new_name)
         except DeckIsFilteredError as err:
@@ -1225,9 +1209,7 @@
             tooltip(tr(TR.BROWSING_CARDS_DELETED, count=fut.result()), parent=self)
             self.refresh()
 
-<<<<<<< HEAD
         dids = self._selected_decks()
-        self.mw.checkpoint(tr(TR.DECKS_DELETE_DECK))
         self.browser.model.beginReset()
         self.mw.taskman.with_progress(do_delete, on_done)
 
@@ -1242,10 +1224,6 @@
                 self.rename_tag(item, new_name)
         # renaming may be asynchronous so always return False
         return False
-=======
-            self.browser.model.beginReset()
-            self.mw.taskman.run_in_background(do_delete, on_done)
->>>>>>> abf4ef9e
 
     # Saved searches
     ##################
