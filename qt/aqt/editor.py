--- conflicted
+++ resolved
@@ -501,11 +501,8 @@
         ]
 
         flds = self.note.note_type()["flds"]
-<<<<<<< HEAD
         collapsed = [fld["collapsed"] for fld in flds]
-=======
         plain_texts = [fld.get("plainText", False) for fld in flds]
->>>>>>> fc93ea3e
         descriptions = [fld.get("description", "") for fld in flds]
 
         self.widget.show()
@@ -528,27 +525,19 @@
 
         js = """
             setFields({});
-<<<<<<< HEAD
             setCollapsed({});
-=======
             setPlainTexts({});
->>>>>>> fc93ea3e
             setDescriptions({});
             setFonts({});
             focusField({});
             setNoteId({});
             setColorButtons({});
             setTags({});
-<<<<<<< HEAD
+            setMathjaxEnabled({});            
             """.format(
             json.dumps(data),
             json.dumps(collapsed),
-=======
-            setMathjaxEnabled({});            
-            """.format(
-            json.dumps(data),
             json.dumps(plain_texts),
->>>>>>> fc93ea3e
             json.dumps(descriptions),
             json.dumps(self.fonts()),
             json.dumps(focusTo),
