<script lang="typescript">
    import { defaultGraphBounds } from "./graphs";
    import { gatherData, GraphData, renderCards } from "./card-counts";
    import pb from "../backend/proto";
    import { I18n } from "../i18n";

    export let sourceData: pb.BackendProto.GraphsOut;
    export let i18n: I18n;

    let svg = null as HTMLElement | SVGElement | null;

    let bounds = defaultGraphBounds();
    bounds.height = 20;
    bounds.marginLeft = 20;
    bounds.marginRight = 20;
    bounds.marginTop = 0;

    let graphData = (null as unknown) as GraphData;
    $: {
        graphData = gatherData(sourceData, i18n);
        renderCards(svg as any, bounds, graphData);
    }

    const total = i18n.tr(i18n.TR.STATISTICS_COUNTS_TOTAL_CARDS);
</script>

<style>
    svg {
        transition: opacity 1s;
    }
</style>

<div class="graph" id="graph-card-counts">
    <h1>{graphData.title}</h1>

    <svg
        bind:this={svg}
        viewBox={`0 0 ${bounds.width} ${bounds.height}`}
<<<<<<< HEAD
        style="opacity: {graphData.totalCards ? 1 : 0};">
=======
        style="opacity: {graphData.totalCards ? 1 : 0}">
>>>>>>> 3da7884e
        <g class="days" />
    </svg>

    <div class="centered">{total}: {graphData.totalCards}</div>

</div><|MERGE_RESOLUTION|>--- conflicted
+++ resolved
@@ -36,11 +36,7 @@
     <svg
         bind:this={svg}
         viewBox={`0 0 ${bounds.width} ${bounds.height}`}
-<<<<<<< HEAD
-        style="opacity: {graphData.totalCards ? 1 : 0};">
-=======
         style="opacity: {graphData.totalCards ? 1 : 0}">
->>>>>>> 3da7884e
         <g class="days" />
     </svg>
 
