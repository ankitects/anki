# Copyright: Ankitects Pty Ltd and contributors
# License: GNU AGPL, version 3 or later; http://www.gnu.org/licenses/agpl.html

import argparse
import builtins
import cProfile
import getpass
import locale
import os
import sys
import tempfile
import traceback
from typing import Any, Callable, Dict, List, Optional, Tuple, Union, cast

import anki.lang
from anki._backend import RustBackend
from anki.buildinfo import version as _version
from anki.collection import Collection
from anki.consts import HELP_SITE
from anki.utils import checksum, isLin, isMac
from aqt import gui_hooks
from aqt.qt import *
from aqt.utils import TR, locale_dir, tr

if sys.version_info[0] < 3 or sys.version_info[1] < 7:
    raise Exception("Anki requires Python 3.7+")

# ensure unicode filenames are supported
try:
    "テスト".encode(sys.getfilesystemencoding())
except UnicodeEncodeError as exc:
    raise Exception("Anki requires a UTF-8 locale.") from exc

# compat aliases
anki.version = _version  # type: ignore
anki.Collection = Collection  # type: ignore

# we want to be able to print unicode debug info to console without
# fear of a traceback on systems with the console set to ASCII
try:
    sys.stdout.reconfigure(encoding="utf-8")  # type: ignore
    sys.stderr.reconfigure(encoding="utf-8")  # type: ignore
except AttributeError:
    # on Windows without console, NullWriter doesn't support this
    pass

appVersion = _version
appWebsite = "https://apps.ankiweb.net/"
appDonate = "https://apps.ankiweb.net/support/"
appShared = "https://ankiweb.net/shared/"
appUpdate = "https://ankiweb.net/update/desktop"
appHelpSite = HELP_SITE

from aqt.main import AnkiQt  # isort:skip
from aqt.profiles import ProfileManager, AnkiRestart, VideoDriver  # isort:skip

profiler: Optional[cProfile.Profile] = None
mw: Optional[AnkiQt] = None  # set on init

moduleDir = os.path.split(os.path.dirname(os.path.abspath(__file__)))[0]

try:
    import aqt.forms
except ImportError as e:
    if "forms" in str(e):
        print("If you're running from git, did you run build_ui.sh?")
        print()
    raise


# Dialog manager
##########################################################################
# ensures only one copy of the window is open at once, and provides
# a way for dialogs to clean up asynchronously when collection closes

# to integrate a new window:
# - add it to _dialogs
# - define close behaviour, by either:
# -- setting silentlyClose=True to have it close immediately
# -- define a closeWithCallback() method
# - have the window opened via aqt.dialogs.open(<name>, self)
# - have a method reopen(*args), called if the user ask to open the window a second time. Arguments passed are the same than for original opening.

# - make preferences modal? cmd+q does wrong thing


from aqt import addcards, addons, browser, editcurrent, filtered_deck  # isort:skip
from aqt import stats, about, preferences, mediasync  # isort:skip


class DialogManager:

    _dialogs: Dict[str, list] = {
        "AddCards": [addcards.AddCards, None],
        "AddonsDialog": [addons.AddonsDialog, None],
        "Browser": [browser.Browser, None],
        "EditCurrent": [editcurrent.EditCurrent, None],
        "FilteredDeckConfigDialog": [filtered_deck.FilteredDeckConfigDialog, None],
        "DeckStats": [stats.DeckStats, None],
        "NewDeckStats": [stats.NewDeckStats, None],
        "About": [about.show, None],
        "Preferences": [preferences.Preferences, None],
        "sync_log": [mediasync.MediaSyncDialog, None],
    }

    def open(self, name: str, *args: Any, **kwargs: Any) -> Any:
        (creator, instance) = self._dialogs[name]
        if instance:
            if instance.windowState() & Qt.WindowMinimized:
                instance.setWindowState(instance.windowState() & ~Qt.WindowMinimized)
            instance.activateWindow()
            instance.raise_()
            if hasattr(instance, "reopen"):
                instance.reopen(*args, **kwargs)
        else:
            instance = creator(*args, **kwargs)
            self._dialogs[name][1] = instance
        gui_hooks.dialog_manager_did_open_dialog(self, name, instance)
        return instance

    def markClosed(self, name: str) -> None:
        self._dialogs[name] = [self._dialogs[name][0], None]

    def allClosed(self) -> bool:
        return not any(x[1] for x in self._dialogs.values())

    def closeAll(self, onsuccess: Callable[[], None]) -> Optional[bool]:
        # can we close immediately?
        if self.allClosed():
            onsuccess()
            return None

        # ask all windows to close and await a reply
        for (name, (creator, instance)) in self._dialogs.items():
            if not instance:
                continue

            def callback() -> None:
                if self.allClosed():
                    onsuccess()
                else:
                    # still waiting for others to close
                    pass

            if getattr(instance, "silentlyClose", False):
                instance.close()
                callback()
            else:
                instance.closeWithCallback(callback)

        return True

    def register_dialog(
        self, name: str, creator: Union[Callable, type], instance: Optional[Any] = None
    ) -> None:
        """Allows add-ons to register a custom dialog to be managed by Anki's dialog
        manager, which ensures that only one copy of the window is open at once,
        and that the dialog cleans up asynchronously when the collection closes

        Please note that dialogs added in this manner need to define a close behavior
        by either:

            - setting `dialog.silentlyClose = True` to have it close immediately
            - define a `dialog.closeWithCallback()` method that is called when closed
              by the dialog manager

        TODO?: Implement more restrictive type check to ensure these requirements
        are met

        Arguments:
            name {str} -- Name/identifier of the dialog in question
            creator {Union[Callable, type]} -- A class or function to create new
                                               dialog instances with

        Keyword Arguments:
            instance {Optional[Any]} -- An optional existing instance of the dialog
                                        (default: {None})
        """
        self._dialogs[name] = [creator, instance]


dialogs = DialogManager()

# Language handling
##########################################################################
# Qt requires its translator to be installed before any GUI widgets are
# loaded, and we need the Qt language to match the i18n language or
# translated shortcuts will not work.

# A reference to the Qt translator needs to be held to prevent it from
# being immediately deallocated.
_qtrans: Optional[QTranslator] = None


def setupLangAndBackend(
    pm: ProfileManager,
    app: QApplication,
    force: Optional[str] = None,
    firstTime: bool = False,
) -> RustBackend:
    global _qtrans
    try:
        locale.setlocale(locale.LC_ALL, "")
    except:
        pass

    # add _ and ngettext globals used by legacy code
    def fn__(arg) -> None:  # type: ignore
        print("".join(traceback.format_stack()[-2]))
        print("_ global will break in the future; please see anki/lang.py")
        return arg

    def fn_ngettext(a, b, c) -> None:  # type: ignore
        print("".join(traceback.format_stack()[-2]))
        print("ngettext global will break in the future; please see anki/lang.py")
        return b

    builtins.__dict__["_"] = fn__
    builtins.__dict__["ngettext"] = fn_ngettext

    # get lang and normalize into ja/zh-CN form
    if firstTime:
        lang = pm.meta["defaultLang"]
    else:
        lang = force or pm.meta["defaultLang"]
    lang = anki.lang.lang_to_disk_lang(lang)

    if not firstTime:
        # set active language
        anki.lang.set_lang(lang)

    # switch direction for RTL languages
    if anki.lang.is_rtl(lang):
        app.setLayoutDirection(Qt.RightToLeft)
    else:
        app.setLayoutDirection(Qt.LeftToRight)

    # load qt translations
    _qtrans = QTranslator()

    from aqt.utils import aqt_data_folder

    if isMac and getattr(sys, "frozen", False):
        qt_dir = os.path.abspath(
            os.path.join(aqt_data_folder(), "..", "qt_translations")
        )
    else:
        qt_dir = QLibraryInfo.location(QLibraryInfo.TranslationsPath)
    qt_lang = lang.replace("-", "_")
    if _qtrans.load(f"qtbase_{qt_lang}", qt_dir):
        app.installTranslator(_qtrans)

    return anki.lang.current_i18n


# App initialisation
##########################################################################


class AnkiApp(QApplication):

    # Single instance support on Win32/Linux
    ##################################################

    appMsg = pyqtSignal(str)

    KEY = f"anki{checksum(getpass.getuser())}"
    TMOUT = 30000

<<<<<<< HEAD
    def __init__(self, argv: List[str]) -> None:
=======
    def __init__(self, argv):
        # # https://stackoverflow.com/questions/33730771/qtwebengine-not-allowed-to-load-local-resource-for-iframe-how-to-disable-web
        # # Enable it only for local tests due security issues
        # sys.argv.append("--disable-web-security")
>>>>>>> a6474a0d
        QApplication.__init__(self, argv)
        self._argv = argv

    def secondInstance(self) -> bool:
        # we accept only one command line argument. if it's missing, send
        # a blank screen to just raise the existing window
        opts, args = parseArgs(self._argv)
        buf = "raise"
        if args and args[0]:
            buf = os.path.abspath(args[0])
        if self.sendMsg(buf):
            print("Already running; reusing existing instance.")
            return True
        else:
            # send failed, so we're the first instance or the
            # previous instance died
            QLocalServer.removeServer(self.KEY)
            self._srv = QLocalServer(self)
            qconnect(self._srv.newConnection, self.onRecv)
            self._srv.listen(self.KEY)
            return False

    def sendMsg(self, txt: str) -> bool:
        sock = QLocalSocket(self)
        sock.connectToServer(self.KEY, QIODevice.WriteOnly)
        if not sock.waitForConnected(self.TMOUT):
            # first instance or previous instance dead
            return False
        sock.write(txt.encode("utf8"))
        if not sock.waitForBytesWritten(self.TMOUT):
            # existing instance running but hung
            QMessageBox.warning(
                None,
                tr.qt_misc_anki_is_running(),
                tr.qt_misc_if_instance_is_not_responding(),
            )

            sys.exit(1)
        sock.disconnectFromServer()
        return True

    def onRecv(self) -> None:
        sock = self._srv.nextPendingConnection()
        if not sock.waitForReadyRead(self.TMOUT):
            sys.stderr.write(sock.errorString())
            return
        path = bytes(cast(bytes, sock.readAll())).decode("utf8")
        self.appMsg.emit(path)  # type: ignore
        sock.disconnectFromServer()

    # OS X file/url handler
    ##################################################

    def event(self, evt: QEvent) -> bool:
        if evt.type() == QEvent.FileOpen:
            self.appMsg.emit(evt.file() or "raise")  # type: ignore
            return True
        return QApplication.event(self, evt)


def parseArgs(argv: List[str]) -> Tuple[argparse.Namespace, List[str]]:
    "Returns (opts, args)."
    # py2app fails to strip this in some instances, then anki dies
    # as there's no such profile
    if isMac and len(argv) > 1 and argv[1].startswith("-psn"):
        argv = [argv[0]]
    parser = argparse.ArgumentParser(description=f"Anki {appVersion}")
    parser.usage = "%(prog)s [OPTIONS] [file to import/add-on to install]"
    parser.add_argument("-b", "--base", help="path to base folder", default="")
    parser.add_argument("-p", "--profile", help="profile name to load", default="")
    parser.add_argument("-l", "--lang", help="interface language (en, de, etc)")
    parser.add_argument(
        "-v", "--version", help="print the Anki version and exit", action="store_true"
    )
    parser.add_argument(
        "--safemode", help="disable add-ons and automatic syncing", action="store_true"
    )
    parser.add_argument(
        "--syncserver",
        help="skip GUI and start a local sync server",
        action="store_true",
    )
    return parser.parse_known_args(argv[1:])


def setupGL(pm: aqt.profiles.ProfileManager) -> None:
    if isMac:
        return

    driver = pm.video_driver()

    # work around pyqt loading wrong GL library
    if isLin:
        import ctypes

        ctypes.CDLL("libGL.so.1", ctypes.RTLD_GLOBAL)

    # catch opengl errors
    def msgHandler(category: Any, ctx: Any, msg: Any) -> None:
        if category == QtDebugMsg:
            category = "debug"
        elif category == QtInfoMsg:
            category = "info"
        elif category == QtWarningMsg:
            category = "warning"
        elif category == QtCriticalMsg:
            category = "critical"
        elif category == QtDebugMsg:
            category = "debug"
        elif category == QtFatalMsg:
            category = "fatal"
        elif category == QtSystemMsg:
            category = "system"
        else:
            category = "unknown"
        context = ""
        if ctx.file:
            context += f"{ctx.file}:"
        if ctx.line:
            context += f"{ctx.line},"
        if ctx.function:
            context += f"{ctx.function}"
        if context:
            context = f"'{context}'"
        if "Failed to create OpenGL context" in msg:
            QMessageBox.critical(
                None,
                tr.qt_misc_error(),
                tr.qt_misc_error_loading_graphics_driver(
                    mode=driver.value,
                    context=context,
                ),
            )
            pm.set_video_driver(driver.next())
            return
        else:
            print(f"Qt {category}: {msg} {context}")

    qInstallMessageHandler(msgHandler)

    if driver == VideoDriver.OpenGL:
        pass
    else:
        if isWin:
            os.environ["QT_OPENGL"] = driver.value
        elif isMac:
            QCoreApplication.setAttribute(Qt.AA_UseSoftwareOpenGL)
        elif isLin:
            os.environ["QT_XCB_FORCE_SOFTWARE_OPENGL"] = "1"


PROFILE_CODE = os.environ.get("ANKI_PROFILE_CODE")


def write_profile_results() -> None:

    profiler.disable()
    profile = os.path.join(os.environ.get("BUILD_WORKSPACE_DIRECTORY", ""), "anki.prof")
    profiler.dump_stats(profile)
    profiler.dump_stats("anki.prof")
    print("profile stats written to anki.prof")
    print("use 'bazel run qt:profile' to explore")


def run() -> None:
    try:
        _run()
    except Exception as e:
        traceback.print_exc()
        QMessageBox.critical(
            None,
            "Startup Error",
            f"Please notify support of this error:\n\n{traceback.format_exc()}",
        )


def _run(argv: Optional[List[str]] = None, exec: bool = True) -> Optional[AnkiApp]:
    """Start AnkiQt application or reuse an existing instance if one exists.

    If the function is invoked with exec=False, the AnkiQt will not enter
    the main event loop - instead the application object will be returned.

    The 'exec' and 'argv' arguments will be useful for testing purposes.

    If no 'argv' is supplied then 'sys.argv' will be used.
    """
    global mw
    global profiler

    if argv is None:
        argv = sys.argv

    # parse args
    opts, args = parseArgs(argv)

    if opts.version:
        print(f"Anki {appVersion}")
        return None
    elif opts.syncserver:
        from anki.syncserver import serve

        serve()
        return None

    if PROFILE_CODE:

        profiler = cProfile.Profile()
        profiler.enable()

    if getattr(sys, "frozen", False) and os.getenv("QT_QPA_PLATFORM") == "wayland":
        # the packaged builds currently do not support wayland natively
        os.environ["QT_QPA_PLATFORM"] = "xcb"

    # default to specified/system language before getting user's preference so that we can localize some more strings
    lang = anki.lang.get_def_lang(opts.lang)
    anki.lang.set_lang(lang[1])

    # profile manager
    pm = None
    try:
        pm = ProfileManager(opts.base)
        pmLoadResult = pm.setupMeta()
    except AnkiRestart as error:
        if error.exitcode:
            sys.exit(error.exitcode)
        return None
    except:
        # will handle below
        traceback.print_exc()
        pm = None

    if pm:
        # gl workarounds
        setupGL(pm)
        # apply user-provided scale factor
        os.environ["QT_SCALE_FACTOR"] = str(pm.uiScale())

    # opt in to full hidpi support?
    if not os.environ.get("ANKI_NOHIGHDPI"):
        QCoreApplication.setAttribute(Qt.AA_EnableHighDpiScaling)
        QCoreApplication.setAttribute(Qt.AA_UseHighDpiPixmaps)
        os.environ["QT_ENABLE_HIGHDPI_SCALING"] = "1"
        os.environ["QT_SCALE_FACTOR_ROUNDING_POLICY"] = "PassThrough"

    # Opt into software rendering. Useful for buggy systems.
    if os.environ.get("ANKI_SOFTWAREOPENGL"):
        QCoreApplication.setAttribute(Qt.AA_UseSoftwareOpenGL)

    if (
        isWin
        and (qtminor == 14 or (qtminor == 15 and qtpoint == 0))
        and "QT_QPA_PLATFORM" not in os.environ
    ):
        os.environ["QT_QPA_PLATFORM"] = "windows:altgr"

    # create the app
    QCoreApplication.setApplicationName("Anki")
    QGuiApplication.setDesktopFileName("anki.desktop")
    app = AnkiApp(argv)
    if app.secondInstance():
        # we've signaled the primary instance, so we should close
        return None

    if not pm:
        QMessageBox.critical(
            None,
            tr.qt_misc_error(),
            tr.profiles_could_not_create_data_folder(),
        )
        return None

    # disable icons on mac; this must be done before window created
    if isMac:
        app.setAttribute(Qt.AA_DontShowIconsInMenus)

    # disable help button in title bar on qt versions that support it
    if isWin and qtminor >= 10:
        QApplication.setAttribute(Qt.AA_DisableWindowContextHelpButton)

    # proxy configured?
    from urllib.request import getproxies, proxy_bypass

    disable_proxies = False
    try:
        if "http" in getproxies():
            # if it's not set up to bypass localhost, we'll
            # need to disable proxies in the webviews
            if not proxy_bypass("127.0.0.1"):
                disable_proxies = True
    except UnicodeDecodeError:
        # proxy_bypass can't handle unicode in hostnames; assume we need
        # to disable proxies
        disable_proxies = True

    if disable_proxies:
        print("webview proxy use disabled")
        proxy = QNetworkProxy()
        proxy.setType(QNetworkProxy.NoProxy)
        QNetworkProxy.setApplicationProxy(proxy)

    # we must have a usable temp dir
    try:
        tempfile.gettempdir()
    except:
        QMessageBox.critical(
            None,
            tr.qt_misc_error(),
            tr.qt_misc_no_temp_folder(),
        )
        return None

    if pmLoadResult.firstTime:
        pm.setDefaultLang(lang[0])

    if pmLoadResult.loadError:
        QMessageBox.warning(
            None,
            tr.profiles_prefs_corrupt_title(),
            tr.profiles_prefs_file_is_corrupt(),
        )

    if opts.profile:
        pm.openProfile(opts.profile)

    # i18n & backend
    backend = setupLangAndBackend(pm, app, opts.lang, pmLoadResult.firstTime)

    driver = pm.video_driver()
    if isLin and driver == VideoDriver.OpenGL:
        from aqt.utils import gfxDriverIsBroken

        if gfxDriverIsBroken():
            pm.set_video_driver(driver.next())
            QMessageBox.critical(
                None,
                tr.qt_misc_error(),
                tr.qt_misc_incompatible_video_driver(),
            )
            sys.exit(1)

    # load the main window
    import aqt.main

    mw = aqt.main.AnkiQt(app, pm, backend, opts, args)
    if exec:
        app.exec()
    else:
        return app

    if PROFILE_CODE:
        write_profile_results()

    return None<|MERGE_RESOLUTION|>--- conflicted
+++ resolved
@@ -267,14 +267,10 @@
     KEY = f"anki{checksum(getpass.getuser())}"
     TMOUT = 30000
 
-<<<<<<< HEAD
     def __init__(self, argv: List[str]) -> None:
-=======
-    def __init__(self, argv):
         # # https://stackoverflow.com/questions/33730771/qtwebengine-not-allowed-to-load-local-resource-for-iframe-how-to-disable-web
         # # Enable it only for local tests due security issues
         # sys.argv.append("--disable-web-security")
->>>>>>> a6474a0d
         QApplication.__init__(self, argv)
         self._argv = argv
 
