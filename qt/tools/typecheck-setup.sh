--- conflicted
+++ resolved
@@ -6,36 +6,21 @@
 # able to resolve. A solution that doesn't require modifying the python install
 # would be welcome!
 
-<<<<<<< HEAD
 set -eu -o pipefail ${SHELLFLAGS}
 
 # https://stackoverflow.com/questions/3601515/how-to-check-if-a-variable-is-set-in-bash
 if [[ -z "${OS+x}" ]]; then 
     OS=unknown; 
 fi
-=======
-set -eo pipefail
->>>>>>> 711447aa
 
 TOOLS="$(cd "`dirname "$0"`"; pwd)"
 modDir=$(python -c 'import PyQt5, sys, os; sys.stdout.write(os.path.dirname(sys.modules["PyQt5"].__file__))')
 
-<<<<<<< HEAD
 case "$(uname -s)" in
     CYGWIN*|MINGW*|MSYS*)
         modDir="$(cygpath -u "${modDir}")"
         ;;
 esac
-
-cmd="rsync -a ${TOOLS}/stubs/PyQt5/ ${modDir}/"
-=======
-unameOut="$(uname -s)"
-case "${unameOut}" in
-    CYGWIN*)
-        modDir="$(cygpath -u "${modDir}")"
-        ;;
-esac
->>>>>>> 711447aa
 
 if [[ "w${OS}" == "wWindows_NT" ]];
 then
