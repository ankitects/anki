<!--
Copyright: Ankitects Pty Ltd and contributors
License: GNU AGPL, version 3 or later; http://www.gnu.org/licenses/agpl.html
-->
<script lang="ts">
    import type CodeMirrorLib from "codemirror";
    import { tick } from "svelte";
    import { writable } from "svelte/store";

    import Popover from "../../components/Popover.svelte";
    import Shortcut from "../../components/Shortcut.svelte";
    import WithFloating from "../../components/WithFloating.svelte";
    import WithOverlay from "../../components/WithOverlay.svelte";
    import { placeCaretAfter } from "../../domlib/place-caret";
    import { escapeSomeEntities, unescapeSomeEntities } from "../../editable/mathjax";
    import { Mathjax } from "../../editable/mathjax-element";
    import { hasBlockAttribute } from "../../lib/dom";
    import { on } from "../../lib/events";
    import { promiseWithResolver } from "../../lib/promise";
    import type { Callback } from "../../lib/typing";
    import { singleCallback } from "../../lib/typing";
    import type { EditingInputAPI } from "../EditingArea.svelte";
    import HandleBackground from "../HandleBackground.svelte";
    import { context } from "../NoteEditor.svelte";
    import type { RichTextInputAPI } from "../rich-text-input";
    import { editingInputIsRichText } from "../rich-text-input";
    import MathjaxButtons from "./MathjaxButtons.svelte";
    import MathjaxEditor from "./MathjaxEditor.svelte";

    const { focusedInput } = context.get();

    let cleanup: Callback;
    let richTextInput: RichTextInputAPI | null = null;
    let allowPromise = Promise.resolve();

    async function initialize(input: EditingInputAPI | null): Promise<void> {
        cleanup?.();

        const isRichText = input && editingInputIsRichText(input);

        // Setup the new field, so that clicking from one mathjax to another
        // will immediately open the overlay
        if (isRichText) {
            const container = await input.element;

            cleanup = singleCallback(
                on(container, "click", showOverlayIfMathjaxClicked),
                on(container, "movecaretafter" as any, showOnAutofocus),
                on(container, "selectall" as any, showSelectAll),
            );
        }

        // Wait if the mathjax overlay is still active
        await allowPromise;

        if (!isRichText) {
            richTextInput = null;
            return;
        }

        richTextInput = input;
    }

    $: initialize($focusedInput);

    let activeImage: HTMLImageElement | null = null;
    let mathjaxElement: HTMLElement | null = null;

    let allowResubscription: Callback;
    let unsubscribe: Callback;

    let selectAll = false;
    let position: CodeMirrorLib.Position | undefined = undefined;

    /**
     * Will contain the Mathjax text with unescaped entities.
     * This is the text displayed in the actual editor window.
     */
    const code = writable("");

    function showOverlay(image: HTMLImageElement, pos?: CodeMirrorLib.Position) {
        const [promise, allowResolve] = promiseWithResolver<void>();

        allowPromise = promise;
        allowResubscription = singleCallback(
            richTextInput!.preventResubscription(),
            allowResolve,
        );

        position = pos;

        /* Setting the activeImage and mathjaxElement to a non-nullish value is
         * what triggers the Mathjax editor to show */
        activeImage = image;
        mathjaxElement = activeImage.closest(Mathjax.tagName)!;

        code.set(unescapeSomeEntities(mathjaxElement.dataset.mathjax ?? ""));
        unsubscribe = code.subscribe((value: string) => {
            mathjaxElement!.dataset.mathjax = escapeSomeEntities(value);
        });
    }

    function placeHandle(after: boolean): void {
        richTextInput!.editable.focusHandler.flushCaret();

        if (after) {
            (mathjaxElement as any).placeCaretAfter();
        } else {
            (mathjaxElement as any).placeCaretBefore();
        }
    }

<<<<<<< HEAD
    function resetHandle(): void {
=======
    function clear(): void {
        unsubscribe();
        activeImage = null;
        mathjaxElement = null;
    }

    async function resetHandle(): Promise<void> {
>>>>>>> 264561cd
        selectAll = false;
        position = undefined;

        allowResubscription?.();

        if (activeImage && mathjaxElement) {
            clear();
        }
    }

    let errorMessage: string;
    let cleanupImageError: Callback | null = null;

    async function updateErrorMessage(): Promise<void> {
        errorMessage = activeImage!.title;
    }

    async function updateImageErrorCallback(image: HTMLImageElement | null) {
        cleanupImageError?.();
        cleanupImageError = null;

        if (!image) {
            return;
        }

        cleanupImageError = on(image, "resize", updateErrorMessage);
    }

    $: updateImageErrorCallback(activeImage);

    async function showOverlayIfMathjaxClicked({ target }: Event): Promise<void> {
        if (target instanceof HTMLImageElement && target.dataset.anki === "mathjax") {
            resetHandle();
            showOverlay(target);
        }
    }

    async function showOnAutofocus({
        detail,
    }: CustomEvent<{
        image: HTMLImageElement;
        position?: [number, number];
    }>): Promise<void> {
        let position: CodeMirrorLib.Position | undefined = undefined;

        if (detail.position) {
            const [line, ch] = detail.position;
            position = { line, ch };
        }

        showOverlay(detail.image, position);
    }

    async function showSelectAll({
        detail,
    }: CustomEvent<HTMLImageElement>): Promise<void> {
        selectAll = true;
        showOverlay(detail);
    }

    let isBlock: boolean;
    $: isBlock = mathjaxElement ? hasBlockAttribute(mathjaxElement) : false;

    async function updateBlockAttribute(): Promise<void> {
        mathjaxElement!.setAttribute("block", String(isBlock));

        // We assume that by the end of this tick, the image will have
        // adjusted its styling to either block or inline
        await tick();
    }

    const acceptShortcut = "Enter";
    const newlineShortcut = "Shift+Enter";
</script>

<div class="mathjax-overlay">
    {#if activeImage && mathjaxElement}
        <WithOverlay
            reference={activeImage}
            padding={isBlock ? 10 : 3}
            keepOnKeyup
            let:position={positionOverlay}
        >
            <WithFloating
                reference={activeImage}
                placement="auto"
                offset={20}
                keepOnKeyup
                let:position={positionFloating}
                on:close={resetHandle}
            >
                <Popover slot="floating">
                    <MathjaxEditor
                        {acceptShortcut}
                        {newlineShortcut}
                        {code}
                        {selectAll}
                        {position}
                        on:moveoutstart={() => {
                            placeHandle(false);
                            resetHandle();
                        }}
                        on:moveoutend={() => {
                            placeHandle(true);
                            resetHandle();
                        }}
<<<<<<< HEAD
                        on:tab={async () => {
                            // Instead of resetting on blur, we reset on tab
                            // Otherwise, when clicking from Mathjax element to another,
                            // the user has to click twice (focus is called before blur?)
                            resetHandle();
=======
                        on:blur={async () => {
                            await resetHandle();
>>>>>>> 264561cd
                        }}
                        let:editor={mathjaxEditor}
                    >
                        <Shortcut
                            keyCombination={acceptShortcut}
                            on:action={() => {
                                placeHandle(true);
                                resetHandle();
                            }}
                        />

                        <MathjaxButtons
                            {isBlock}
                            on:setinline={async () => {
                                isBlock = false;
                                await updateBlockAttribute();
                                positionOverlay();
                                positionFloating();
                            }}
                            on:setblock={async () => {
                                isBlock = true;
                                await updateBlockAttribute();
                                positionOverlay();
                                positionFloating();
                            }}
                            on:delete={async () => {
                                placeCaretAfter(activeImage);
                                mathjaxElement?.remove();
                                clear();
                            }}
                            on:surround={async ({ detail }) => {
                                const editor = await mathjaxEditor.editor;
                                const { prefix, suffix } = detail;

                                editor.replaceSelection(
                                    prefix + editor.getSelection() + suffix,
                                );
                            }}
                        />
                    </MathjaxEditor>
                </Popover>
            </WithFloating>

            <svelte:fragment slot="overlay">
                <HandleBackground
                    tooltip={errorMessage}
                    --handle-background-color="var(--code-bg)"
                />
            </svelte:fragment>
        </WithOverlay>
    {/if}
</div><|MERGE_RESOLUTION|>--- conflicted
+++ resolved
@@ -110,25 +110,21 @@
         }
     }
 
-<<<<<<< HEAD
-    function resetHandle(): void {
-=======
+    async function resetHandle(): Promise<void> {
+        selectAll = false;
+        position = undefined;
+
+        allowResubscription?.();
+
+        if (activeImage && mathjaxElement) {
+            clear();
+        }
+    }
+
     function clear(): void {
         unsubscribe();
         activeImage = null;
         mathjaxElement = null;
-    }
-
-    async function resetHandle(): Promise<void> {
->>>>>>> 264561cd
-        selectAll = false;
-        position = undefined;
-
-        allowResubscription?.();
-
-        if (activeImage && mathjaxElement) {
-            clear();
-        }
     }
 
     let errorMessage: string;
@@ -227,16 +223,11 @@
                             placeHandle(true);
                             resetHandle();
                         }}
-<<<<<<< HEAD
                         on:tab={async () => {
                             // Instead of resetting on blur, we reset on tab
                             // Otherwise, when clicking from Mathjax element to another,
                             // the user has to click twice (focus is called before blur?)
                             resetHandle();
-=======
-                        on:blur={async () => {
-                            await resetHandle();
->>>>>>> 264561cd
                         }}
                         let:editor={mathjaxEditor}
                     >
