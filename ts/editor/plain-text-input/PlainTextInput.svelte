<!--
Copyright: Ankitects Pty Ltd and contributors
License: GNU AGPL, version 3 or later; http://www.gnu.org/licenses/agpl.html
-->
<script context="module" lang="ts">
    import { registerPackage } from "../../lib/runtime-require";
    import lifecycleHooks from "../../sveltelib/lifecycle-hooks";
    import type { CodeMirrorAPI } from "../CodeMirror.svelte";
    import type { EditingInputAPI, FocusableInputAPI } from "../EditingArea.svelte";

    export interface PlainTextInputAPI extends EditingInputAPI {
        name: "plain-text";
        moveCaretToEnd(): void;
        toggle(): boolean;
        codeMirror: CodeMirrorAPI;
    }

    export const parsingInstructions: string[] = [];

    const [lifecycle, instances, setupLifecycleHooks] =
        lifecycleHooks<PlainTextInputAPI>();

    registerPackage("anki/PlainTextInput", {
        lifecycle,
        instances,
    });
</script>

<script lang="ts">
    import { onMount, tick } from "svelte";
    import { writable } from "svelte/store";

    import { singleCallback } from "../../lib/typing";
    import { pageTheme } from "../../sveltelib/theme";
    import { baseOptions, gutterOptions, htmlanki } from "../code-mirror";
    import CodeMirror from "../CodeMirror.svelte";
    import { context as editingAreaContext } from "../EditingArea.svelte";
    import { context as noteEditorContext } from "../NoteEditor.svelte";
    import removeProhibitedTags from "./remove-prohibited";
    import { storedToUndecorated, undecoratedToStored } from "./transform";

    export let isDefault: boolean;
    export let hidden = false;
    export let richTextHidden: boolean;

    const configuration = {
        mode: htmlanki,
        ...baseOptions,
        ...gutterOptions,
    };

    const { focusedInput } = noteEditorContext.get();
    const { editingInputs, content } = editingAreaContext.get();
    const code = writable($content);

    let codeMirror = {} as CodeMirrorAPI;

    async function focus(): Promise<void> {
        const editor = await codeMirror.editor;
        editor.focus();
    }

    async function moveCaretToEnd(): Promise<void> {
        const editor = await codeMirror.editor;
        editor.setCursor(editor.lineCount(), 0);
    }

    async function refocus(): Promise<void> {
        const editor = (await codeMirror.editor) as any;
        editor.display.input.blur();

        focus();
        moveCaretToEnd();
    }

    function toggle(): boolean {
        hidden = !hidden;
        return hidden;
    }

    async function getInputAPI(target: EventTarget): Promise<FocusableInputAPI | null> {
        const editor = (await codeMirror.editor) as any;

        if (target === editor.display.input.textarea) {
            return api;
        }

        return null;
    }

    export const api: PlainTextInputAPI = {
        name: "plain-text",
        focus,
        focusable: !hidden,
        moveCaretToEnd,
        refocus,
        toggle,
        getInputAPI,
        codeMirror,
    };

    /**
     * Communicate to editing area that input is not focusable
     */
    function pushUpdate(isFocusable: boolean): void {
        api.focusable = isFocusable;
        $editingInputs = $editingInputs;
    }

    async function refresh(): Promise<void> {
        const editor = await codeMirror.editor;
        editor.refresh();
    }

    $: {
        pushUpdate(!hidden);
        tick().then(refresh);
    }

    function onChange({ detail: html }: CustomEvent<string>): void {
        code.set(removeProhibitedTags(html));
    }

    onMount(() => {
        $editingInputs.push(api);
        $editingInputs = $editingInputs;

        return singleCallback(
            content.subscribe((html: string): void =>
                /* We call `removeProhibitedTags` here, because content might
                 * have been changed outside the editor, and we need to parse
                 * it to get the "neutral" value. Otherwise, there might be
                 * conflicts with other editing inputs */
                code.set(removeProhibitedTags(storedToUndecorated(html))),
            ),
            code.subscribe((html: string): void =>
                content.set(undecoratedToStored(html)),
            ),
        );
    });

    setupLifecycleHooks(api);
</script>

<div
    class="plain-text-input"
    class:light-theme={!$pageTheme.isDark}
    class:is-default={isDefault}
    class:alone={richTextHidden}
    on:focusin={() => ($focusedInput = api)}
    {hidden}
>
    <CodeMirror
        {configuration}
        {code}
        {hidden}
        bind:api={codeMirror}
        on:change={onChange}
    />
</div>

<style lang="scss">
    .plain-text-input {
        border-top: 1px solid var(--border);
        border-radius: 0 0 5px 5px;

        :global(.CodeMirror) {
            background: var(--code-bg);
            border-radius: 0 0 5px 5px;
        }

        &.is-default {
            border-top: none;
            border-bottom: 1px solid var(--border);
            border-radius: 5px 5px 0 0;

            :global(.CodeMirror) {
                border-radius: 5px 5px 0 0;
            }
        }

        &.alone {
            border: none;
            border-radius: 5px;

<<<<<<< HEAD
        :global(.CodeMirror) {
            background: var(--canvas-inset);
=======
            :global(.CodeMirror) {
                border-radius: 5px;
            }
>>>>>>> 9d9d4a97
        }

        :global(.CodeMirror-lines) {
            padding: 8px 0;
        }
    }
</style><|MERGE_RESOLUTION|>--- conflicted
+++ resolved
@@ -183,14 +183,10 @@
             border: none;
             border-radius: 5px;
 
-<<<<<<< HEAD
-        :global(.CodeMirror) {
-            background: var(--canvas-inset);
-=======
             :global(.CodeMirror) {
+                background: var(--canvas-inset);
                 border-radius: 5px;
             }
->>>>>>> 9d9d4a97
         }
 
         :global(.CodeMirror-lines) {
