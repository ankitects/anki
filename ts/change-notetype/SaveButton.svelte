--- conflicted
+++ resolved
@@ -30,10 +30,6 @@
         on:click={save}
         --border-left-radius="5px"
         --border-right-radius="5px"
-<<<<<<< HEAD
-        ><div class="save">{tr.actionsSave()}</div></LabelButton
-=======
->>>>>>> 9c45a2f7
     >
         <div class="save">{tr.actionsSave()}</div>
     </LabelButton>
@@ -42,10 +38,6 @@
 
 <style lang="scss">
     .save {
-<<<<<<< HEAD
-        margin-inline: 0.5rem;
-=======
         margin: 0.15rem 0.75rem;
->>>>>>> 9c45a2f7
     }
 </style>