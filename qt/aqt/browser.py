--- conflicted
+++ resolved
@@ -36,30 +36,18 @@
     getTag,
     openHelp,
     qtMenuShortcutWorkaround,
-<<<<<<< HEAD
-    restoreComboHistory,
-    restoreComboIndex,
-=======
     restore_combo_history,
     restore_combo_index_for_session,
     restore_is_checked,
->>>>>>> 816cec4a
     restoreGeom,
     restoreHeader,
-    restoreIsChecked,
     restoreSplitter,
     restoreState,
-<<<<<<< HEAD
-    saveComboHistory,
-    saveComboIndex,
-=======
     save_combo_history,
     save_combo_index_for_session,
     save_is_checked,
->>>>>>> 816cec4a
     saveGeom,
     saveHeader,
-    saveIsChecked,
     saveSplitter,
     saveState,
     shortcut,
@@ -1948,28 +1936,16 @@
         d.setWindowModality(Qt.WindowModal)
 
         combo = "BrowserFindAndReplace"
-<<<<<<< HEAD
-        findhistory = restoreComboHistory(frm.find, combo + "Find")
-        replacehistory = restoreComboHistory(frm.replace, combo + "Replace")
-
-        restoreIsChecked(frm.re, combo + "Regex")
-        restoreIsChecked(frm.ignoreCase, combo + "ignoreCase")
-=======
         findhistory = restore_combo_history(frm.find, combo + "Find")
         replacehistory = restore_combo_history(frm.replace, combo + "Replace")
 
         restore_is_checked(frm.re, combo + "Regex")
         restore_is_checked(frm.ignoreCase, combo + "ignoreCase")
->>>>>>> 816cec4a
 
         frm.find.setFocus()
         allfields = [_("All Fields")] + fields
         frm.field.addItems(allfields)
-<<<<<<< HEAD
-        restoreComboIndex(frm.field, allfields, combo + "Field")
-=======
         restore_combo_index_for_session(frm.field, allfields, combo + "Field")
->>>>>>> 816cec4a
         qconnect(frm.buttonBox.helpRequested, self.onFindReplaceHelp)
         restoreGeom(d, "findreplace")
         r = d.exec_()
@@ -1977,34 +1953,20 @@
         if not r:
             return
 
-<<<<<<< HEAD
-        saveComboIndex(frm.field, combo + "Field")
-=======
         save_combo_index_for_session(frm.field, combo + "Field")
->>>>>>> 816cec4a
         if frm.field.currentIndex() == 0:
             field = None
         else:
             field = fields[frm.field.currentIndex() - 1]
 
-<<<<<<< HEAD
-        search = saveComboHistory(frm.find, findhistory, combo + "Find")
-        replace = saveComboHistory(frm.replace, replacehistory, combo + "Replace")
-=======
         search = save_combo_history(frm.find, findhistory, combo + "Find")
         replace = save_combo_history(frm.replace, replacehistory, combo + "Replace")
->>>>>>> 816cec4a
 
         regex = frm.re.isChecked()
         nocase = frm.ignoreCase.isChecked()
 
-<<<<<<< HEAD
-        saveIsChecked(frm.re, combo + "Regex")
-        saveIsChecked(frm.ignoreCase, combo + "ignoreCase")
-=======
         save_is_checked(frm.re, combo + "Regex")
         save_is_checked(frm.ignoreCase, combo + "ignoreCase")
->>>>>>> 816cec4a
 
         self.mw.checkpoint(_("Find and Replace"))
         # starts progress dialog as well
@@ -2050,21 +2012,13 @@
         frm = aqt.forms.finddupes.Ui_Dialog()
         frm.setupUi(d)
         restoreGeom(d, "findDupes")
-<<<<<<< HEAD
-        searchHistory = restoreComboHistory(frm.search, "findDupesFind")
-=======
         searchHistory = restore_combo_history(frm.search, "findDupesFind")
->>>>>>> 816cec4a
 
         fields = sorted(
             anki.find.fieldNames(self.col, downcase=False), key=lambda x: x.lower()
         )
         frm.fields.addItems(fields)
-<<<<<<< HEAD
-        restoreComboIndex(frm.fields, fields, "findDupesFields")
-=======
         restore_combo_index_for_session(frm.fields, fields, "findDupesFields")
->>>>>>> 816cec4a
         self._dupesButton = None
 
         # links
@@ -2079,13 +2033,8 @@
         qconnect(d.finished, onFin)
 
         def onClick():
-<<<<<<< HEAD
-            search_text = saveComboHistory(frm.search, searchHistory, "findDupesFind")
-            saveComboIndex(frm.fields, "findDupesFields")
-=======
             search_text = save_combo_history(frm.search, searchHistory, "findDupesFind")
             save_combo_index_for_session(frm.fields, "findDupesFields")
->>>>>>> 816cec4a
             field = fields[frm.fields.currentIndex()]
             self.duplicatesReport(frm.webView, field, search_text, frm, web_context)
 
