--- conflicted
+++ resolved
@@ -307,15 +307,13 @@
         legacy_hook="setupStyle",
     ),
     Hook(
-<<<<<<< HEAD
         name="top_toolbar_did_init_links",
-        args=["links: List[Tuple[str, str, str]]", "top_toolbar: aqt.toolbar.Toolbar",],
-    ),
-=======
+        args=["links: List[Tuple[str, str, str]]", "top_toolbar: aqt.toolbar.Toolbar"],
+    ),
+    Hook(
         name="media_sync_did_progress", args=["entry: aqt.mediasync.LogEntryWithTime"],
     ),
     Hook(name="media_sync_did_start_or_stop", args=["running: bool"]),
->>>>>>> c123b5bf
     # Adding cards
     ###################
     Hook(
