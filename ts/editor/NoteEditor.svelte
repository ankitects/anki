<!--
Copyright: Ankitects Pty Ltd and contributors
License: GNU AGPL, version 3 or later; http://www.gnu.org/licenses/agpl.html
-->
<script context="module" lang="ts">
    import type { Writable } from "svelte/store";

    import Collapsible from "../components/Collapsible.svelte";
    import type { EditingInputAPI } from "./EditingArea.svelte";
    import type { EditorToolbarAPI } from "./editor-toolbar";
    import type { EditorFieldAPI } from "./EditorField.svelte";
    import FieldState from "./FieldState.svelte";
    import LabelContainer from "./LabelContainer.svelte";
    import LabelName from "./LabelName.svelte";

    export interface NoteEditorAPI {
        fields: EditorFieldAPI[];
        hoveredField: Writable<EditorFieldAPI | null>;
        focusedField: Writable<EditorFieldAPI | null>;
        focusedInput: Writable<EditingInputAPI | null>;
        toolbar: EditorToolbarAPI;
    }

    import { registerPackage } from "../lib/runtime-require";
    import contextProperty from "../sveltelib/context-property";
    import lifecycleHooks from "../sveltelib/lifecycle-hooks";

    const key = Symbol("noteEditor");
    const [context, setContextProperty] = contextProperty<NoteEditorAPI>(key);
    const [lifecycle, instances, setupLifecycleHooks] = lifecycleHooks<NoteEditorAPI>();

    export { context };

    registerPackage("anki/NoteEditor", {
        context,
        lifecycle,
        instances,
    });
</script>

<script lang="ts">
    import { onMount, tick } from "svelte";
    import { get, writable } from "svelte/store";

    import Absolute from "../components/Absolute.svelte";
    import Badge from "../components/Badge.svelte";
    import StickyContainer from "../components/StickyContainer.svelte";
    import { bridgeCommand } from "../lib/bridgecommand";
    import { TagEditor } from "../tag-editor";
    import { ChangeTimer } from "./change-timer";
    import DecoratedElements from "./DecoratedElements.svelte";
    import { clearableArray } from "./destroyable";
    import DuplicateLink from "./DuplicateLink.svelte";
    import EditorToolbar from "./editor-toolbar";
    import type { FieldData } from "./EditorField.svelte";
    import EditorField from "./EditorField.svelte";
    import FieldDescription from "./FieldDescription.svelte";
    import Fields from "./Fields.svelte";
    import FieldsEditor from "./FieldsEditor.svelte";
    import FrameElement from "./FrameElement.svelte";
    import { alertIcon } from "./icons";
    import ImageHandle from "./image-overlay";
    import MathjaxHandle from "./mathjax-overlay";
    import MathjaxElement from "./MathjaxElement.svelte";
    import Notification from "./Notification.svelte";
    import PlainTextInput from "./plain-text-input";
    import PlainTextBadge from "./PlainTextBadge.svelte";
<<<<<<< HEAD
    import { editingInputIsRichText, RichTextInput } from "./rich-text-input";
=======
    import RichTextInput, { editingInputIsRichText } from "./rich-text-input";
    import RichTextBadge from "./RichTextBadge.svelte";
>>>>>>> 4b3332bd

    function quoteFontFamily(fontFamily: string): string {
        // generic families (e.g. sans-serif) must not be quoted
        if (!/^[-a-z]+$/.test(fontFamily)) {
            fontFamily = `"${fontFamily}"`;
        }
        return fontFamily;
    }

    const size = 1.6;
    const wrap = true;

    const fieldStores: Writable<string>[] = [];
    let fieldNames: string[] = [];
    export function setFields(fs: [string, string][]): void {
        // this is a bit of a mess -- when moving to Rust calls, we should make
        // sure to have two backend endpoints for:
        // * the note, which can be set through this view
        // * the fieldname, font, etc., which cannot be set

        const newFieldNames: string[] = [];

        for (const [index, [fieldName]] of fs.entries()) {
            newFieldNames[index] = fieldName;
        }

        for (let i = fieldStores.length; i < newFieldNames.length; i++) {
            const newStore = writable("");
            fieldStores[i] = newStore;
            newStore.subscribe((value) => updateField(i, value));
        }

        for (
            let i = fieldStores.length;
            i > newFieldNames.length;
            i = fieldStores.length
        ) {
            fieldStores.pop();
        }

        for (const [index, [, fieldContent]] of fs.entries()) {
            fieldStores[index].set(fieldContent);
        }

        fieldNames = newFieldNames;
    }

    let fieldDescriptions: string[] = [];
    export function setDescriptions(fs: string[]): void {
        fieldDescriptions = fs;
    }

    let fonts: [string, number, boolean][] = [];
    let richTextsHidden: boolean[] = [];
    let plainTextsHidden: boolean[] = [];
    let fieldsCollapsed: boolean[] = [];
    const fields = clearableArray<EditorFieldAPI>();

    export function setFonts(fs: [string, number, boolean][]): void {
        fonts = fs;

        richTextsHidden = fonts.map((_, index) => richTextsHidden[index] ?? false);
        plainTextsHidden = fonts.map((_, index) => plainTextsHidden[index] ?? true);
        fieldsCollapsed = fonts.map((_, index) => fieldsCollapsed[index] ?? false);
    }

    export function focusField(index: number | null): void {
        tick().then(() => {
            if (typeof index === "number") {
                if (!(index in fields)) {
                    return;
                }

                fields[index].editingArea?.refocus();
            } else {
                $focusedInput?.refocus();
            }
        });
    }

    const tags = writable<string[]>([]);
    export function setTags(ts: string[]): void {
        $tags = ts;
    }

    let noteId: number | null = null;
    export function setNoteId(ntid: number): void {
        // TODO this is a hack, because it requires the NoteEditor to know implementation details of the PlainTextInput.
        // It should be refactored once we work on our own Undo stack
        for (const pi of plainTextInputs) {
            pi.api.codeMirror.editor.then((editor) => editor.clearHistory());
        }
        noteId = ntid;
    }

    function getNoteId(): number | null {
        return noteId;
    }

    let cols: ("dupe" | "")[] = [];
    export function setBackgrounds(cls: ("dupe" | "")[]): void {
        cols = cls;
    }

    let hint: string = "";
    export function setClozeHint(hnt: string): void {
        hint = hnt;
    }

    $: fieldsData = fieldNames.map((name, index) => ({
        name,
        description: fieldDescriptions[index],
        fontFamily: quoteFontFamily(fonts[index][0]),
        fontSize: fonts[index][1],
        direction: fonts[index][2] ? "rtl" : "ltr",
    })) as FieldData[];

    function saveTags({ detail }: CustomEvent): void {
        bridgeCommand(`saveTags:${JSON.stringify(detail.tags)}`);
    }

    const fieldSave = new ChangeTimer();

    function updateField(index: number, content: string): void {
        fieldSave.schedule(
            () => bridgeCommand(`key:${index}:${getNoteId()}:${content}`),
            600,
        );
    }

    export function saveFieldNow(): void {
        /* this will always be a key save */
        fieldSave.fireImmediately();
    }

    export function saveOnPageHide() {
        if (document.visibilityState === "hidden") {
            // will fire on session close and minimize
            saveFieldNow();
        }
    }

    export function focusIfField(x: number, y: number): boolean {
        const elements = document.elementsFromPoint(x, y);
        const first = elements[0];

        if (first.shadowRoot) {
            const richTextInput = first.shadowRoot.lastElementChild! as HTMLElement;
            richTextInput.focus();
            return true;
        }

        return false;
    }

    let richTextInputs: RichTextInput[] = [];
    $: richTextInputs = richTextInputs.filter(Boolean);

    let plainTextInputs: PlainTextInput[] = [];
    $: plainTextInputs = plainTextInputs.filter(Boolean);

    const toolbar: Partial<EditorToolbarAPI> = {};

    import { wrapInternal } from "../lib/wrap";
    import * as oldEditorAdapter from "./old-editor-adapter";

    onMount(() => {
        function wrap(before: string, after: string): void {
            if (!$focusedInput || !editingInputIsRichText($focusedInput)) {
                return;
            }

            $focusedInput.element.then((element) => {
                wrapInternal(element, before, after, false);
            });
        }

        Object.assign(globalThis, {
            setFields,
            setDescriptions,
            setFonts,
            focusField,
            setTags,
            setBackgrounds,
            setClozeHint,
            saveNow: saveFieldNow,
            focusIfField,
            getNoteId,
            setNoteId,
            wrap,
            ...oldEditorAdapter,
        });

        document.addEventListener("visibilitychange", saveOnPageHide);
        return () => document.removeEventListener("visibilitychange", saveOnPageHide);
    });

    let apiPartial: Partial<NoteEditorAPI> = {};
    export { apiPartial as api };

    const hoveredField: NoteEditorAPI["hoveredField"] = writable(null);
    const focusedField: NoteEditorAPI["focusedField"] = writable(null);
    const focusedInput: NoteEditorAPI["focusedInput"] = writable(null);

    const api: NoteEditorAPI = {
        ...apiPartial,
        hoveredField,
        focusedField,
        focusedInput,
        toolbar: toolbar as EditorToolbarAPI,
        fields,
    };

    setContextProperty(api);
    setupLifecycleHooks(api);
</script>

<!--
@component
Serves as a pre-slotted convenience component which combines all the common
components and functionality for general note editing.

Functionality exclusive to specifc note-editing views (e.g. in the browser or
the AddCards dialog) should be implemented in the user of this component.
-->
<div class="note-editor">
    <FieldsEditor>
        <EditorToolbar {size} {wrap} api={toolbar}>
            <slot slot="notetypeButtons" name="notetypeButtons" />
        </EditorToolbar>

        {#if hint}
            <Absolute bottom right --margin="10px">
                <Notification>
                    <Badge --badge-color="tomato" --icon-align="top"
                        >{@html alertIcon}</Badge
                    >
                    <span>{@html hint}</span>
                </Notification>
            </Absolute>
        {/if}

        <Fields>
            <DecoratedElements>
                {#each fieldsData as field, index}
                    {@const content = fieldStores[index]}

                    <EditorField
                        {field}
                        {content}
                        api={fields[index]}
                        on:focusin={() => {
                            $focusedField = fields[index];
                            bridgeCommand(`focus:${index}`);
                        }}
                        on:focusout={() => {
                            $focusedField = null;
                            bridgeCommand(
                                `blur:${index}:${getNoteId()}:${get(content)}`,
                            );
                        }}
                        on:mouseenter={() => {
                            $hoveredField = fields[index];
                        }}
                        on:mouseleave={() => {
                            $hoveredField = null;
                        }}
                        collapsed={fieldsCollapsed[index]}
                        --label-color={cols[index] === "dupe"
                            ? "var(--flag1-bg)"
                            : "var(--window-bg)"}
                    >
                        <svelte:fragment slot="field-label">
                            <LabelContainer
                                collapsed={fieldsCollapsed[index]}
                                on:toggle={async () => {
                                    fieldsCollapsed[index] = !fieldsCollapsed[index];

                                    if (!fieldsCollapsed[index]) {
                                        await tick();
                                        richTextInputs[index].api.refocus();
                                    } else {
                                        plainTextsHidden[index] = true;
                                    }
                                }}
                            >
                                <svelte:fragment slot="field-name">
                                    <LabelName>
                                        {field.name}
                                    </LabelName>
                                </svelte:fragment>
                                <FieldState>
                                    {#if cols[index] === "dupe"}
                                        <DuplicateLink />
                                    {/if}
                                    <PlainTextBadge
                                        visible={!fieldsCollapsed[index] &&
                                            (fields[index] === $hoveredField ||
                                                fields[index] === $focusedField)}
                                        bind:off={plainTextsHidden[index]}
                                        on:toggle={async () => {
                                            plainTextsHidden[index] =
                                                !plainTextsHidden[index];

                                            if (!plainTextsHidden[index]) {
                                                await tick();
                                                plainTextInputs[index].api.refocus();
                                            }
                                        }}
                                    />
                                    <slot
                                        name="field-state"
                                        {field}
                                        {index}
                                        visible={fields[index] === $hoveredField ||
                                            fields[index] === $focusedField}
                                    />
                                </FieldState>
                            </LabelContainer>
                        </svelte:fragment>
                        <svelte:fragment slot="editing-inputs">
<<<<<<< HEAD
                            <Collapsible collapsed={richTextsHidden[index]}>
                                <RichTextInput
                                    bind:hidden={richTextsHidden[index]}
                                    on:focusout={() => {
                                        saveFieldNow();
                                        $focusedInput = null;
                                    }}
                                    bind:this={richTextInputs[index]}
                                >
                                    <ImageHandle maxWidth={250} maxHeight={125} />
                                    <MathjaxHandle />
                                </RichTextInput>
                            </Collapsible>
                            <Collapsible collapsed={plainTextsHidden[index]}>
                                <PlainTextInput
                                    bind:hidden={plainTextsHidden[index]}
                                    on:focusout={() => {
                                        saveFieldNow();
                                        $focusedInput = null;
                                    }}
                                    bind:this={plainTextInputs[index]}
                                />
                            </Collapsible>
=======
                            <RichTextInput
                                hidden={richTextsHidden[index]}
                                on:focusout={() => {
                                    saveFieldNow();
                                    $focusedInput = null;
                                }}
                                bind:this={richTextInputs[index]}
                            >
                                <ImageHandle maxWidth={250} maxHeight={125} />
                                <MathjaxHandle />
                                <FieldDescription>
                                    {field.description}
                                </FieldDescription>
                            </RichTextInput>

                            <PlainTextInput
                                hidden={plainTextsHidden[index]}
                                on:focusout={() => {
                                    saveFieldNow();
                                    $focusedInput = null;
                                }}
                                bind:this={plainTextInputs[index]}
                            />
>>>>>>> 4b3332bd
                        </svelte:fragment>
                    </EditorField>
                {/each}

                <MathjaxElement />
                <FrameElement />
            </DecoratedElements>
        </Fields>
    </FieldsEditor>

    <StickyContainer --gutter-block="0.1rem" --sticky-borders="1px 0 0" class="d-flex">
        <TagEditor {tags} on:tagsupdate={saveTags} />
    </StickyContainer>
</div>

<style lang="scss">
    .note-editor {
        height: 100%;
        display: flex;
        flex-direction: column;
    }
</style><|MERGE_RESOLUTION|>--- conflicted
+++ resolved
@@ -65,12 +65,7 @@
     import Notification from "./Notification.svelte";
     import PlainTextInput from "./plain-text-input";
     import PlainTextBadge from "./PlainTextBadge.svelte";
-<<<<<<< HEAD
-    import { editingInputIsRichText, RichTextInput } from "./rich-text-input";
-=======
     import RichTextInput, { editingInputIsRichText } from "./rich-text-input";
-    import RichTextBadge from "./RichTextBadge.svelte";
->>>>>>> 4b3332bd
 
     function quoteFontFamily(fontFamily: string): string {
         // generic families (e.g. sans-serif) must not be quoted
@@ -392,7 +387,6 @@
                             </LabelContainer>
                         </svelte:fragment>
                         <svelte:fragment slot="editing-inputs">
-<<<<<<< HEAD
                             <Collapsible collapsed={richTextsHidden[index]}>
                                 <RichTextInput
                                     bind:hidden={richTextsHidden[index]}
@@ -404,8 +398,12 @@
                                 >
                                     <ImageHandle maxWidth={250} maxHeight={125} />
                                     <MathjaxHandle />
+                                    <FieldDescription>
+                                        {field.description}
+                                    </FieldDescription>
                                 </RichTextInput>
                             </Collapsible>
+
                             <Collapsible collapsed={plainTextsHidden[index]}>
                                 <PlainTextInput
                                     bind:hidden={plainTextsHidden[index]}
@@ -416,31 +414,6 @@
                                     bind:this={plainTextInputs[index]}
                                 />
                             </Collapsible>
-=======
-                            <RichTextInput
-                                hidden={richTextsHidden[index]}
-                                on:focusout={() => {
-                                    saveFieldNow();
-                                    $focusedInput = null;
-                                }}
-                                bind:this={richTextInputs[index]}
-                            >
-                                <ImageHandle maxWidth={250} maxHeight={125} />
-                                <MathjaxHandle />
-                                <FieldDescription>
-                                    {field.description}
-                                </FieldDescription>
-                            </RichTextInput>
-
-                            <PlainTextInput
-                                hidden={plainTextsHidden[index]}
-                                on:focusout={() => {
-                                    saveFieldNow();
-                                    $focusedInput = null;
-                                }}
-                                bind:this={plainTextInputs[index]}
-                            />
->>>>>>> 4b3332bd
                         </svelte:fragment>
                     </EditorField>
                 {/each}
