# Copyright: Damien Elmes <anki@ichi2.net>
# License: GNU AGPL, version 3 or later; http://www.gnu.org/licenses/agpl.html

# Profile handling
##########################################################################
# - Saves in pickles rather than json to easily store Qt window state.
# - Saves in sqlite rather than a flat file so the config can't be corrupted

import os
import random
import pickle
import shutil
import io
import locale
import re

from aqt.qt import *
from anki.db import DB
from anki.utils import isMac, isWin, intTime, checksum
import anki.lang
from aqt.utils import showWarning
from aqt import appHelpSite
import aqt.forms
from send2trash import send2trash
import anki.sound

metaConf = dict(
    ver=0,
    updates=True,
    created=intTime(),
    id=random.randrange(0, 2**63),
    lastMsg=-1,
    suppressUpdate=False,
    firstRun=True,
    defaultLang=None,
    disabledAddons=[],
)

profileConf = dict(
    # profile
    mainWindowGeom=None,
    mainWindowState=None,
    numBackups=50,
    lastOptimize=intTime(),
    # editing
    fullSearch=False,
    searchHistory=[],
    lastColour="#00f",
    stripHTML=True,
    pastePNG=False,
    # not exposed in gui
    deleteMedia=False,
    preserveKeyboard=True,
    # syncing
    syncKey=None,
    syncMedia=True,
    autoSync=True,
    # importing
    allowHTML=False,
    importMode=1,
)

class ProfileManager:

    def __init__(self, base=None):
        self.name = None
        self.db = None
        # instantiate base folder
        self._setBaseFolder(base)

        anki.sound.setMpvConfigBase(self.base)

    def setupMeta(self):
        # load metadata
        self.firstRun = self._loadMeta()

    # profile load on startup
    def openProfile(self, profile):
        if profile:
            if profile not in self.profiles():
                QMessageBox.critical(None, "Error", "Requested profile does not exist.")
                sys.exit(1)
            try:
                self.load(profile)
            except TypeError:
                raise Exception("Provided profile does not exist.")

    # Base creation
    ######################################################################

    def ensureBaseExists(self):
        try:
            self._ensureExists(self.base)
        except:
            # can't translate, as lang not initialized
            QMessageBox.critical(
                None, "Error", """\
Anki could not create the folder %s. Please ensure that location is not \
read-only and you have permission to write to it. If you cannot fix this \
issue, please see the documentation for information on running Anki from \
a flash drive.""" % self.base)
            raise

    # Folder migration
    ######################################################################

    def _oldFolderLocation(self):
        if isMac:
            return os.path.expanduser("~/Documents/Anki")
        elif isWin:
<<<<<<< HEAD
            loc = QStandardPaths.writableLocation(QStandardPaths.AppDataLocation)
            if not loc.endswith("Anki2"):
                loc = os.path.join(loc, "Anki2")
            return loc
=======
            from aqt.winpaths import get_personal
            return os.path.join(get_personal(), "Anki")
>>>>>>> 482592d4
        else:
            p = os.path.expanduser("~/Anki")
            if os.path.isdir(p):
                return p
            return os.path.expanduser("~/Documents/Anki")

    def maybeMigrateFolder(self):
        oldBase = self._oldFolderLocation()

        if oldBase and not os.path.exists(self.base) and os.path.isdir(oldBase):
            shutil.move(oldBase, self.base)

    # Profile load/save
    ######################################################################

    def profiles(self):
        return sorted(x for x in
            self.db.list("select name from profiles")
            if x != "_global")

    def _unpickle(self, data):
        class Unpickler(pickle.Unpickler):
            def find_class(self, module, name):
                if module == "PyQt5.sip":
                    try:
                        import PyQt5.sip
                    except:
                        # use old sip location
                        module = "sip"
                fn = super().find_class(module, name)
                if module == "sip" and name == "_unpickle_type":
                    def wrapper(mod, obj, args):
                        if mod.startswith("PyQt4") and obj == "QByteArray":
                            # can't trust str objects from python 2
                            return QByteArray()
                        return fn(mod, obj, args)
                    return wrapper
                else:
                    return fn
        up = Unpickler(io.BytesIO(data), errors="ignore")
        return up.load()

    def _pickle(self, obj):
        return pickle.dumps(obj, protocol=0)

    def load(self, name):
        assert name != "_global"
        data = self.db.scalar("select cast(data as blob) from profiles where name = ?", name)
        self.name = name
        try:
            self.profile = self._unpickle(data)
        except:
            QMessageBox.warning(
                None, _("Profile Corrupt"), _("""\
Anki could not read your profile data. Window sizes and your sync login \
details have been forgotten."""))

            print("resetting corrupt profile")
            self.profile = profileConf.copy()
            self.save()
        return True

    def save(self):
        sql = "update profiles set data = ? where name = ?"
        self.db.execute(sql, self._pickle(self.profile), self.name)
        self.db.execute(sql, self._pickle(self.meta), "_global")
        self.db.commit()

    def create(self, name):
        prof = profileConf.copy()
        self.db.execute("insert or ignore into profiles values (?, ?)",
                        name, self._pickle(prof))
        self.db.commit()

    def remove(self, name):
        p = self.profileFolder()
        if os.path.exists(p):
            send2trash(p)
        self.db.execute("delete from profiles where name = ?", name)
        self.db.commit()

    def trashCollection(self):
        p = self.collectionPath()
        if os.path.exists(p):
            send2trash(p)

    def rename(self, name):
        oldName = self.name
        oldFolder = self.profileFolder()
        self.name = name
        newFolder = self.profileFolder(create=False)
        if os.path.exists(newFolder):
            if (oldFolder != newFolder) and (
                    oldFolder.lower() == newFolder.lower()):
                # OS is telling us the folder exists because it does not take
                # case into account; use a temporary folder location
                midFolder = ''.join([oldFolder, '-temp'])
                if not os.path.exists(midFolder):
                    os.rename(oldFolder, midFolder)
                    oldFolder = midFolder
                else:
                    showWarning(_("Please remove the folder %s and try again.")
                            % midFolder)
                    self.name = oldName
                    return
            else:
                showWarning(_("Folder already exists."))
                self.name = oldName
                return

        # update name
        self.db.execute("update profiles set name = ? where name = ?",
                        name, oldName)
        # rename folder
        try:
            os.rename(oldFolder, newFolder)
        except WindowsError as e:
            self.db.rollback()
            if "Access is denied" in str(e):
                showWarning(_("""\
Anki could not rename your profile because it could not rename the profile \
folder on disk. Please ensure you have permission to write to Documents/Anki \
and no other programs are accessing your profile folders, then try again."""))
            else:
                raise
        except:
            self.db.rollback()
            raise
        else:
            self.db.commit()

    # Folder handling
    ######################################################################

    def profileFolder(self, create=True):
        path = os.path.join(self.base, self.name)
        if create:
            self._ensureExists(path)
        return path

    def addonFolder(self):
        return self._ensureExists(os.path.join(self.base, "addons21"))

    def backupFolder(self):
        return self._ensureExists(
            os.path.join(self.profileFolder(), "backups"))

    def collectionPath(self):
        return os.path.join(self.profileFolder(), "collection.anki2")

    # Helpers
    ######################################################################

    def _ensureExists(self, path):
        if not os.path.exists(path):
            os.makedirs(path)
        return path

    def _setBaseFolder(self, cmdlineBase):
        if cmdlineBase:
            self.base = os.path.abspath(cmdlineBase)
        elif os.environ.get("ANKI_BASE"):
            self.base = os.path.abspath(os.environ["ANKI_BASE"])
        else:
            self.base = self._defaultBase()
            self.maybeMigrateFolder()
        self.ensureBaseExists()

    def _defaultBase(self):
        if isWin:
<<<<<<< HEAD
            loc = QStandardPaths.writableLocation(QStandardPaths.DocumentsLocation)
            # the returned value seem to automatically include the app name, but we use Anki2 rather
            # than Anki
            if not loc.endswith("/.anki"):
                loc = os.path.join(loc, ".anki")
            return loc
=======
            from aqt.winpaths import get_appdata
            return os.path.join(get_appdata(), "Anki2")
>>>>>>> 482592d4
        elif isMac:
            return os.path.expanduser("~/Library/Application Support/Anki2")
        else:
            dataDir = os.environ.get(
                "XDG_DATA_HOME", os.path.expanduser("~/.local/share"))
            if not os.path.exists(dataDir):
                os.makedirs(dataDir)
            return os.path.join(dataDir, "Anki2")

    def _loadMeta(self):
        opath = os.path.join(self.base, "prefs.db")
        path = os.path.join(self.base, "prefs21.db")
        if os.path.exists(opath) and not os.path.exists(path):
            shutil.copy(opath, path)

        new = not os.path.exists(path)
        def recover():
            # if we can't load profile, start with a new one
            if self.db:
                try:
                    self.db.close()
                except:
                    pass
            for suffix in ("", "-journal"):
                fpath = path + suffix
                if os.path.exists(fpath):
                    os.unlink(fpath)
            QMessageBox.warning(
                None, "Preferences Corrupt", """\
Anki's prefs21.db file was corrupt and has been recreated. If you were using multiple \
profiles, please add them back using the same names to recover your cards.""")
        try:
            self.db = DB(path)
            assert self.db.scalar("pragma integrity_check") == "ok"
            self.db.execute("""
create table if not exists profiles
(name text primary key, data text not null);""")
            data = self.db.scalar(
                "select cast(data as blob) from profiles where name = '_global'")
        except:
            recover()
            return self._loadMeta()
        if not new:
            # load previously created data
            try:
                self.meta = self._unpickle(data)
                return
            except:
                print("resetting corrupt _global")
        # create a default global profile
        self.meta = metaConf.copy()
        self.db.execute("insert or replace into profiles values ('_global', ?)",
                        self._pickle(metaConf))
        self._setDefaultLang()
        return True

    def ensureProfile(self):
        "Create a new profile if none exists."
        if self.firstRun:
            self.create(_("User 1"))
            p = os.path.join(self.base, "README.txt")
            open(p, "w", encoding="utf8").write(_("""\
This folder stores all of your Anki data in a single location,
to make backups easy. To tell Anki to use a different location,
please see:

%s
""") % (appHelpSite +  "#startupopts"))

    # Default language
    ######################################################################
    # On first run, allow the user to choose the default language

    def _setDefaultLang(self):
        # the dialog expects _ to be defined, but we're running before
        # setupLang() has been called. so we create a dummy op for now
        import builtins
        builtins.__dict__['_'] = lambda x: x
        # create dialog
        class NoCloseDiag(QDialog):
            def reject(self):
                pass
        d = self.langDiag = NoCloseDiag()
        f = self.langForm = aqt.forms.setlang.Ui_Dialog()
        f.setupUi(d)
        d.accepted.connect(self._onLangSelected)
        d.rejected.connect(lambda: True)
        # default to the system language
        try:
            (lang, enc) = locale.getdefaultlocale()
        except:
            # fails on osx
            lang = "en"
        if lang and lang not in ("pt_BR", "zh_CN", "zh_TW"):
            lang = re.sub("(.*)_.*", "\\1", lang)
        # find index
        idx = None
        en = None
        for c, (name, code) in enumerate(anki.lang.langs):
            if code == "en":
                en = c
            if code == lang:
                idx = c
        # if the system language isn't available, revert to english
        if idx is None:
            idx = en
        # update list
        f.lang.addItems([x[0] for x in anki.lang.langs])
        f.lang.setCurrentRow(idx)
        d.exec_()

    def _onLangSelected(self):
        f = self.langForm
        obj = anki.lang.langs[f.lang.currentRow()]
        code = obj[1]
        name = obj[0]
        en = "Are you sure you wish to display Anki's interface in %s?"
        r = QMessageBox.question(
            None, "Anki", en%name, QMessageBox.Yes | QMessageBox.No,
            QMessageBox.No)
        if r != QMessageBox.Yes:
            return self._setDefaultLang()
        self.setLang(code)

    def setLang(self, code):
        self.meta['defaultLang'] = code
        sql = "update profiles set data = ? where name = ?"
        self.db.execute(sql, self._pickle(self.meta), "_global")
        self.db.commit()
        anki.lang.setLang(code, local=False)

    # OpenGL
    ######################################################################

    def _glPath(self):
        return os.path.join(self.base, "gldriver")

    def glMode(self):
        if isMac:
            return "auto"

        path = self._glPath()
        if not os.path.exists(path):
            if qtminor >= 12:
                return "auto"
            else:
                return "software"

        mode = open(path, "r").read().strip()

        if mode == "angle" and isWin:
            return mode
        elif mode == "software":
            return mode
        return "auto"

    def setGlMode(self, mode):
        open(self._glPath(), "w").write(mode)

    def nextGlMode(self):
        mode = self.glMode()
        if mode == "software":
            self.setGlMode("auto")
        elif mode == "auto":
            if isWin:
                self.setGlMode("angle")
            else:
                self.setGlMode("software")
        elif mode == "angle":
            self.setGlMode("software")<|MERGE_RESOLUTION|>--- conflicted
+++ resolved
@@ -108,15 +108,8 @@
         if isMac:
             return os.path.expanduser("~/Documents/Anki")
         elif isWin:
-<<<<<<< HEAD
-            loc = QStandardPaths.writableLocation(QStandardPaths.AppDataLocation)
-            if not loc.endswith("Anki2"):
-                loc = os.path.join(loc, "Anki2")
-            return loc
-=======
             from aqt.winpaths import get_personal
             return os.path.join(get_personal(), "Anki")
->>>>>>> 482592d4
         else:
             p = os.path.expanduser("~/Anki")
             if os.path.isdir(p):
@@ -287,17 +280,8 @@
 
     def _defaultBase(self):
         if isWin:
-<<<<<<< HEAD
-            loc = QStandardPaths.writableLocation(QStandardPaths.DocumentsLocation)
-            # the returned value seem to automatically include the app name, but we use Anki2 rather
-            # than Anki
-            if not loc.endswith("/.anki"):
-                loc = os.path.join(loc, ".anki")
-            return loc
-=======
             from aqt.winpaths import get_appdata
             return os.path.join(get_appdata(), "Anki2")
->>>>>>> 482592d4
         elif isMac:
             return os.path.expanduser("~/Library/Application Support/Anki2")
         else:
