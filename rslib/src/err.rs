// Copyright: Ankitects Pty Ltd and contributors
// License: GNU AGPL, version 3 or later; http://www.gnu.org/licenses/agpl.html

use crate::i18n::{tr_args, tr_strs, I18n, TR};
pub use failure::{Error, Fail};
use nom::error::{ErrorKind as NomErrorKind, ParseError as NomParseError};
use reqwest::StatusCode;
use std::{io, str::Utf8Error};
use tempfile::PathPersistError;

pub type Result<T> = std::result::Result<T, AnkiError>;

#[derive(Debug, Fail, PartialEq)]
pub enum AnkiError {
    #[fail(display = "invalid input: {}", info)]
    InvalidInput { info: String },

    #[fail(display = "invalid card template: {}", info)]
    TemplateError { info: String },

    #[fail(display = "unable to save template {}", ordinal)]
    TemplateSaveError { ordinal: usize },

    #[fail(display = "I/O error: {}", info)]
    IOError { info: String },

    #[fail(display = "DB error: {}", info)]
    DBError { info: String, kind: DBErrorKind },

    #[fail(display = "Network error: {:?} {}", kind, info)]
    NetworkError {
        info: String,
        kind: NetworkErrorKind,
    },

    #[fail(display = "Sync error: {:?}, {}", kind, info)]
    SyncError { info: String, kind: SyncErrorKind },

    #[fail(display = "JSON encode/decode error: {}", info)]
    JSONError { info: String },

    #[fail(display = "Protobuf encode/decode error: {}", info)]
    ProtoError { info: String },

    #[fail(display = "The user interrupted the operation.")]
    Interrupted,

    #[fail(display = "Operation requires an open collection.")]
    CollectionNotOpen,

    #[fail(display = "Close the existing collection first.")]
    CollectionAlreadyOpen,

    #[fail(display = "A requested item was not found.")]
    NotFound,

    #[fail(display = "The provided item already exists.")]
    Existing,

    #[fail(display = "Unable to place item in/under a filtered deck.")]
    DeckIsFiltered,

    #[fail(display = "Invalid search.")]
    SearchError(SearchErrorKind),
}

// error helpers
impl AnkiError {
    pub(crate) fn invalid_input<S: Into<String>>(s: S) -> AnkiError {
        AnkiError::InvalidInput { info: s.into() }
    }

    pub(crate) fn server_message<S: Into<String>>(msg: S) -> AnkiError {
        AnkiError::SyncError {
            info: msg.into(),
            kind: SyncErrorKind::ServerMessage,
        }
    }

    pub(crate) fn sync_misc<S: Into<String>>(msg: S) -> AnkiError {
        AnkiError::SyncError {
            info: msg.into(),
            kind: SyncErrorKind::Other,
        }
    }

    pub fn localized_description(&self, i18n: &I18n) -> String {
        match self {
            AnkiError::SyncError { info, kind } => match kind {
                SyncErrorKind::ServerMessage => info.into(),
                SyncErrorKind::Other => info.into(),
                SyncErrorKind::Conflict => i18n.tr(TR::SyncConflict),
                SyncErrorKind::ServerError => i18n.tr(TR::SyncServerError),
                SyncErrorKind::ClientTooOld => i18n.tr(TR::SyncClientTooOld),
                SyncErrorKind::AuthFailed => i18n.tr(TR::SyncWrongPass),
                SyncErrorKind::ResyncRequired => i18n.tr(TR::SyncResyncRequired),
                SyncErrorKind::ClockIncorrect => i18n.tr(TR::SyncClockOff),
                SyncErrorKind::DatabaseCheckRequired => i18n.tr(TR::SyncSanityCheckFailed),
                // server message
                SyncErrorKind::SyncNotStarted => "sync not started".into(),
            }
            .into(),
            AnkiError::NetworkError { kind, info } => {
                let summary = match kind {
                    NetworkErrorKind::Offline => i18n.tr(TR::NetworkOffline),
                    NetworkErrorKind::Timeout => i18n.tr(TR::NetworkTimeout),
                    NetworkErrorKind::ProxyAuth => i18n.tr(TR::NetworkProxyAuth),
                    NetworkErrorKind::Other => i18n.tr(TR::NetworkOther),
                };
                let details = i18n.trn(TR::NetworkDetails, tr_strs!["details"=>info]);
                format!("{}\n\n{}", summary, details)
            }
            AnkiError::TemplateError { info } => {
                // already localized
                info.into()
            }
            AnkiError::TemplateSaveError { ordinal } => i18n.trn(
                TR::CardTemplatesInvalidTemplateNumber,
                tr_args!["number"=>ordinal+1],
            ),
            AnkiError::DBError { info, kind } => match kind {
                DBErrorKind::Corrupt => info.clone(),
                DBErrorKind::Locked => "Anki already open, or media currently syncing.".into(),
                _ => format!("{:?}", self),
            },
            AnkiError::SearchError(kind) => match kind {
                SearchErrorKind::MisplacedAnd => i18n.tr(TR::SearchMisplacedAnd),
                SearchErrorKind::MisplacedOr => i18n.tr(TR::SearchMisplacedOr),
                SearchErrorKind::EmptyGroup => i18n.tr(TR::SearchEmptyGroup),
                SearchErrorKind::UnopenedGroup => i18n.tr(TR::SearchUnopenedGroup),
                SearchErrorKind::UnclosedGroup => i18n.tr(TR::SearchUnclosedGroup),
                SearchErrorKind::EmptyQuote => i18n.tr(TR::SearchEmptyQuote),
                SearchErrorKind::UnclosedQuote => i18n.tr(TR::SearchUnclosedQuote),
                SearchErrorKind::MissingKey => i18n.tr(TR::SearchMissingKey),
                SearchErrorKind::UnknownEscape(ctx) => i18n
                    .trn(
                        TR::SearchUnknownEscape,
                        tr_strs!["val"=>(htmlescape::encode_minimal(ctx))],
                    )
                    .into(),
                SearchErrorKind::InvalidIdList => i18n.tr(TR::SearchInvalidIdList),
                SearchErrorKind::InvalidState => i18n.tr(TR::SearchInvalidState),
                SearchErrorKind::InvalidFlag => i18n.tr(TR::SearchInvalidFlag),
                SearchErrorKind::InvalidAdded => i18n.tr(TR::SearchInvalidAdded),
                SearchErrorKind::InvalidEdited => i18n.tr(TR::SearchInvalidEdited),
                SearchErrorKind::InvalidRatedDays => i18n.tr(TR::SearchInvalidRatedDays),
                SearchErrorKind::InvalidRatedEase(ctx) => i18n
                    .trn(TR::SearchInvalidRatedEase, tr_strs!["val"=>(ctx)])
                    .into(),
                SearchErrorKind::InvalidDupeMid => i18n.tr(TR::SearchInvalidDupeMid),
                SearchErrorKind::InvalidDupeText => i18n.tr(TR::SearchInvalidDupeText),
                SearchErrorKind::InvalidPropProperty => i18n.tr(TR::SearchInvalidPropProperty),
                SearchErrorKind::InvalidPropOperator(ctx) => i18n
                    .trn(TR::SearchInvalidPropOperator, tr_strs!["val"=>(ctx)])
                    .into(),
                SearchErrorKind::InvalidPropFloat(ctx) => i18n
                    .trn(
                        TR::SearchInvalidPropFloat,
                        tr_strs!["val"=>(htmlescape::encode_minimal(ctx))],
                    )
                    .into(),
                SearchErrorKind::InvalidPropInteger(ctx) => i18n
                    .trn(
                        TR::SearchInvalidPropInteger,
                        tr_strs!["val"=>(htmlescape::encode_minimal(ctx))],
                    )
                    .into(),
                SearchErrorKind::InvalidPropUnsigned(ctx) => i18n
                    .trn(
                        TR::SearchInvalidPropUnsigned,
                        tr_strs!["val"=>(htmlescape::encode_minimal(ctx))],
                    )
                    .into(),
                SearchErrorKind::InvalidDid => i18n.tr(TR::SearchInvalidDid),
                SearchErrorKind::InvalidMid => i18n.tr(TR::SearchInvalidMid),
                SearchErrorKind::Regex(text) => text.into(),
                SearchErrorKind::Other(Some(info)) => info.into(),
                SearchErrorKind::Other(None) => i18n.tr(TR::SearchInvalid),
            }
            .into(),
            _ => format!("{:?}", self),
        }
    }
}

#[derive(Debug, PartialEq)]
pub enum TemplateError {
    NoClosingBrackets(String),
    ConditionalNotClosed(String),
    ConditionalNotOpen {
        closed: String,
        currently_open: Option<String>,
    },
    FieldNotFound {
        filters: String,
        field: String,
    },
}

impl From<io::Error> for AnkiError {
    fn from(err: io::Error) -> Self {
        AnkiError::IOError {
            info: format!("{:?}", err),
        }
    }
}

impl From<rusqlite::Error> for AnkiError {
    fn from(err: rusqlite::Error) -> Self {
        if let rusqlite::Error::SqliteFailure(error, Some(reason)) = &err {
            if error.code == rusqlite::ErrorCode::DatabaseBusy {
                return AnkiError::DBError {
                    info: "".to_string(),
                    kind: DBErrorKind::Locked,
                };
            }
            if reason.contains("regex parse error") {
                return AnkiError::SearchError(SearchErrorKind::Regex(reason.to_owned()));
            }
        }
        AnkiError::DBError {
            info: format!("{:?}", err),
            kind: DBErrorKind::Other,
        }
    }
}

impl From<rusqlite::types::FromSqlError> for AnkiError {
    fn from(err: rusqlite::types::FromSqlError) -> Self {
        if let rusqlite::types::FromSqlError::Other(ref err) = err {
            if let Some(_err) = err.downcast_ref::<Utf8Error>() {
                return AnkiError::DBError {
                    info: "".to_string(),
                    kind: DBErrorKind::Utf8,
                };
            }
        }
        AnkiError::DBError {
            info: format!("{:?}", err),
            kind: DBErrorKind::Other,
        }
    }
}

#[derive(Debug, PartialEq)]
pub enum NetworkErrorKind {
    Offline,
    Timeout,
    ProxyAuth,
    Other,
}

impl From<reqwest::Error> for AnkiError {
    fn from(err: reqwest::Error) -> Self {
        let url = err.url().map(|url| url.as_str()).unwrap_or("");
        let str_err = format!("{}", err);
        // strip url from error to avoid exposing keys
        let info = str_err.replace(url, "");

        if err.is_timeout() {
            AnkiError::NetworkError {
                info,
                kind: NetworkErrorKind::Timeout,
            }
        } else if err.is_status() {
            error_for_status_code(info, err.status().unwrap())
        } else {
            guess_reqwest_error(info)
        }
    }
}

#[derive(Debug, PartialEq)]
pub enum SyncErrorKind {
    Conflict,
    ServerError,
    ClientTooOld,
    AuthFailed,
    ServerMessage,
    ClockIncorrect,
    Other,
    ResyncRequired,
    DatabaseCheckRequired,
    SyncNotStarted,
}

fn error_for_status_code(info: String, code: StatusCode) -> AnkiError {
    use reqwest::StatusCode as S;
    match code {
        S::PROXY_AUTHENTICATION_REQUIRED => AnkiError::NetworkError {
            info,
            kind: NetworkErrorKind::ProxyAuth,
        },
        S::CONFLICT => AnkiError::SyncError {
            info,
            kind: SyncErrorKind::Conflict,
        },
        S::FORBIDDEN => AnkiError::SyncError {
            info,
            kind: SyncErrorKind::AuthFailed,
        },
        S::NOT_IMPLEMENTED => AnkiError::SyncError {
            info,
            kind: SyncErrorKind::ClientTooOld,
        },
        S::INTERNAL_SERVER_ERROR | S::BAD_GATEWAY | S::GATEWAY_TIMEOUT | S::SERVICE_UNAVAILABLE => {
            AnkiError::SyncError {
                info,
                kind: SyncErrorKind::ServerError,
            }
        }
        _ => AnkiError::NetworkError {
            info,
            kind: NetworkErrorKind::Other,
        },
    }
}

fn guess_reqwest_error(mut info: String) -> AnkiError {
    if info.contains("dns error: cancelled") {
        return AnkiError::Interrupted;
    }
    let kind = if info.contains("unreachable") || info.contains("dns") {
        NetworkErrorKind::Offline
    } else if info.contains("timed out") {
        NetworkErrorKind::Timeout
    } else {
        if info.contains("invalid type") {
            info = format!(
                "{} {} {}\n\n{}",
                "Please force a full sync in the Preferences screen to bring your devices into sync.",
                "Then, please use the Check Database feature, and sync to your other devices.",
                "If problems persist, please post on the support forum.",
                info,
            );
        }

        NetworkErrorKind::Other
    };
    AnkiError::NetworkError { info, kind }
}

impl From<zip::result::ZipError> for AnkiError {
    fn from(err: zip::result::ZipError) -> Self {
        AnkiError::sync_misc(err.to_string())
    }
}

impl From<serde_json::Error> for AnkiError {
    fn from(err: serde_json::Error) -> Self {
        AnkiError::JSONError {
            info: err.to_string(),
        }
    }
}

impl From<prost::EncodeError> for AnkiError {
    fn from(err: prost::EncodeError) -> Self {
        AnkiError::ProtoError {
            info: err.to_string(),
        }
    }
}

impl From<prost::DecodeError> for AnkiError {
    fn from(err: prost::DecodeError) -> Self {
        AnkiError::ProtoError {
            info: err.to_string(),
        }
    }
}

#[derive(Debug, PartialEq)]
pub enum DBErrorKind {
    FileTooNew,
    FileTooOld,
    MissingEntity,
    Corrupt,
    Locked,
    Utf8,
    Other,
}

<<<<<<< HEAD
#[derive(Debug, PartialEq)]
pub enum ParseError<'a> {
    Anki(&'a str, SearchErrorKind),
    Nom(&'a str, NomErrorKind),
}

#[derive(Debug, PartialEq)]
pub enum SearchErrorKind {
    MisplacedAnd,
    MisplacedOr,
    EmptyGroup,
    UnopenedGroup,
    UnclosedGroup,
    EmptyQuote,
    UnclosedQuote,
    MissingKey,
    UnknownEscape(String),
    InvalidIdList,
    InvalidState,
    InvalidFlag,
    InvalidAdded,
    InvalidEdited,
    InvalidRatedDays,
    InvalidRatedEase(String),
    InvalidDupeMid,
    InvalidDupeText,
    InvalidPropProperty,
    InvalidPropOperator(String),
    InvalidPropFloat(String),
    InvalidPropInteger(String),
    InvalidPropUnsigned(String),
    InvalidDid,
    InvalidMid,
    Regex(String),
    Other(Option<String>),
}

impl From<ParseError<'_>> for AnkiError {
    fn from(err: ParseError) -> Self {
        match err {
            ParseError::Anki(_, kind) => AnkiError::SearchError(kind),
            ParseError::Nom(_, _) => AnkiError::SearchError(SearchErrorKind::Other(None)),
        }
    }
}

impl From<nom::Err<ParseError<'_>>> for AnkiError {
    fn from(err: nom::Err<ParseError<'_>>) -> Self {
        match err {
            nom::Err::Error(e) => e.into(),
            nom::Err::Failure(e) => e.into(),
            nom::Err::Incomplete(_) => AnkiError::SearchError(SearchErrorKind::Other(None)),
        }
    }
}

impl<'a> NomParseError<&'a str> for ParseError<'a> {
    fn from_error_kind(input: &'a str, kind: NomErrorKind) -> Self {
        ParseError::Nom(input, kind)
    }

    fn append(_: &str, _: NomErrorKind, other: Self) -> Self {
        other
    }
=======
impl From<PathPersistError> for AnkiError {
    fn from(e: PathPersistError) -> Self {
        AnkiError::IOError {
            info: e.to_string(),
        }
    }
>>>>>>> 3ebc95d2
}<|MERGE_RESOLUTION|>--- conflicted
+++ resolved
@@ -147,6 +147,7 @@
                 SearchErrorKind::InvalidRatedEase(ctx) => i18n
                     .trn(TR::SearchInvalidRatedEase, tr_strs!["val"=>(ctx)])
                     .into(),
+                SearchErrorKind::InvalidResched => i18n.tr(TR::SearchInvalidResched),
                 SearchErrorKind::InvalidDupeMid => i18n.tr(TR::SearchInvalidDupeMid),
                 SearchErrorKind::InvalidDupeText => i18n.tr(TR::SearchInvalidDupeText),
                 SearchErrorKind::InvalidPropProperty => i18n.tr(TR::SearchInvalidPropProperty),
@@ -381,7 +382,14 @@
     Other,
 }
 
-<<<<<<< HEAD
+impl From<PathPersistError> for AnkiError {
+    fn from(e: PathPersistError) -> Self {
+        AnkiError::IOError {
+            info: e.to_string(),
+        }
+    }
+}
+
 #[derive(Debug, PartialEq)]
 pub enum ParseError<'a> {
     Anki(&'a str, SearchErrorKind),
@@ -408,6 +416,7 @@
     InvalidRatedEase(String),
     InvalidDupeMid,
     InvalidDupeText,
+    InvalidResched,
     InvalidPropProperty,
     InvalidPropOperator(String),
     InvalidPropFloat(String),
@@ -446,12 +455,4 @@
     fn append(_: &str, _: NomErrorKind, other: Self) -> Self {
         other
     }
-=======
-impl From<PathPersistError> for AnkiError {
-    fn from(e: PathPersistError) -> Self {
-        AnkiError::IOError {
-            info: e.to_string(),
-        }
-    }
->>>>>>> 3ebc95d2
 }