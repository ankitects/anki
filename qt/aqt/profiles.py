# Copyright: Ankitects Pty Ltd and contributors
# License: GNU AGPL, version 3 or later; http://www.gnu.org/licenses/agpl.html

from __future__ import annotations

import io
import pickle
import random
import shutil
import traceback
import warnings
from enum import Enum
from typing import Any, Dict, List, Optional

from send2trash import send2trash

import anki.lang
import aqt.forms
import aqt.sound
from anki.collection import Collection
from anki.db import DB
from anki.lang import without_unicode_isolation
from anki.sync import SyncAuth
from anki.utils import intTime, isMac, isWin
from aqt import appHelpSite
from aqt.qt import *
from aqt.utils import disable_help_button, showWarning, tr

# Profile handling
##########################################################################
# - Saves in pickles rather than json to easily store Qt window state.
# - Saves in sqlite rather than a flat file so the config can't be corrupted


class RecordingDriver(Enum):
    PyAudio = "PyAudio"
    QtAudioInput = "Qt"


class VideoDriver(Enum):
    OpenGL = "auto"
    ANGLE = "angle"
    Software = "software"

    @staticmethod
    def default_for_platform() -> VideoDriver:
        if isMac:
            return VideoDriver.OpenGL
        else:
            return VideoDriver.Software

    def constrained_to_platform(self) -> VideoDriver:
        if self == VideoDriver.ANGLE and not isWin:
            return VideoDriver.Software
        return self

    def next(self) -> VideoDriver:
        if self == VideoDriver.Software:
            return VideoDriver.OpenGL
        elif self == VideoDriver.OpenGL and isWin:
            return VideoDriver.ANGLE
        else:
            return VideoDriver.Software

    @staticmethod
    def all_for_platform() -> List[VideoDriver]:
        all = [VideoDriver.OpenGL]
        if isWin:
            all.append(VideoDriver.ANGLE)
        all.append(VideoDriver.Software)
        return all


metaConf = dict(
    ver=0,
    updates=True,
    created=intTime(),
    id=random.randrange(0, 2 ** 63),
    lastMsg=-1,
    suppressUpdate=False,
    firstRun=True,
    defaultLang=None,
)

profileConf: Dict[str, Any] = dict(
    # profile
    mainWindowGeom=None,
    mainWindowState=None,
    numBackups=50,
    lastOptimize=intTime(),
    # editing
    searchHistory=[],
    lastTextColor="#00f",
    lastHighlightColor="#00f",
    # syncing
    syncKey=None,
    syncMedia=True,
    autoSync=True,
    # importing
    allowHTML=False,
    importMode=1,
    # these are not used, but Anki 2.1.42 and below
    # expect these keys to exist
    lastColour="#00f",
    stripHTML=True,
    deleteMedia=False,
)


class LoadMetaResult:
    firstTime: bool
    loadError: bool


class AnkiRestart(SystemExit):
    def __init__(self, exitcode: int = 0) -> None:
        self.exitcode = exitcode
        super().__init__()


class ProfileManager:
    def __init__(self, base: Optional[str] = None) -> None:  #
        ## Settings which should be forgotten each Anki restart
        self.session: Dict[str, Any] = {}
        self.name: Optional[str] = None
        self.db: Optional[DB] = None
        self.profile: Optional[Dict] = None
        # instantiate base folder
        self.base: str
        self._setBaseFolder(base)

    def setupMeta(self) -> LoadMetaResult:
        # load metadata
        res = self._loadMeta()
        self.firstRun = res.firstTime
        return res

    # profile load on startup
    def openProfile(self, profile: str) -> None:
        if profile:
            if profile not in self.profiles():
                QMessageBox.critical(
                    None, tr.qt_misc_error(), tr.profiles_profile_does_not_exist()
                )
                sys.exit(1)
            try:
                self.load(profile)
            except TypeError as exc:
                raise Exception("Provided profile does not exist.") from exc

    # Base creation
    ######################################################################

    def ensureBaseExists(self) -> None:
        self._ensureExists(self.base)

    # Folder migration
    ######################################################################

    def _oldFolderLocation(self) -> str:
        if isMac:
            return os.path.expanduser("~/Documents/Anki")
        elif isWin:
            from aqt.winpaths import get_personal

            return os.path.join(get_personal(), "Anki")
        else:
            p = os.path.expanduser("~/Anki")
            if os.path.isdir(p):
                return p
            return os.path.expanduser("~/Documents/Anki")

    def maybeMigrateFolder(self) -> None:
        newBase = self.base
        oldBase = self._oldFolderLocation()

        if oldBase and not os.path.exists(self.base) and os.path.isdir(oldBase):
            try:
                # if anything goes wrong with UI, reset to the old behavior of always migrating
                self._tryToMigrateFolder(oldBase)
            except AnkiRestart:
                raise
            except:
                print("migration failed")
                self.base = newBase
                shutil.move(oldBase, self.base)

    def _tryToMigrateFolder(self, oldBase: str) -> None:
        from PyQt5 import QtGui, QtWidgets

        app = QtWidgets.QApplication([])
        icon = QtGui.QIcon()
        icon.addPixmap(
            QtGui.QPixmap(":/icons/anki.png"),
            QtGui.QIcon.Normal,
            QtGui.QIcon.Off,
        )
        window_title = "Data Folder Migration"
        migration_directories = f"\n\n    {oldBase}\n\nto\n\n    {self.base}"

        confirmation = QMessageBox()
        confirmation.setIcon(QMessageBox.Warning)
        confirmation.setWindowIcon(icon)
        confirmation.setStandardButtons(QMessageBox.Ok | QMessageBox.Cancel)  # type: ignore
        confirmation.setWindowTitle(window_title)
        confirmation.setText(
            "Anki needs to move its data folder from Documents/Anki to a new location. Proceed?"
        )
        retval = confirmation.exec_()

        if retval == QMessageBox.Ok:
            progress = QMessageBox()
            progress.setIcon(QMessageBox.Information)
            progress.setStandardButtons(QMessageBox.NoButton)
            progress.setWindowIcon(icon)
            progress.setWindowTitle(window_title)
            progress.setText("Please wait...")
            progress.show()
            app.processEvents()  # type: ignore

            shutil.move(oldBase, self.base)
            progress.hide()

            completion = QMessageBox()
            completion.setIcon(QMessageBox.Information)
            completion.setStandardButtons(QMessageBox.Ok)
            completion.setWindowIcon(icon)
            completion.setWindowTitle(window_title)
            completion.setText("Migration complete. Please start Anki again.")
            completion.show()
            completion.exec_()
        else:
            diag = QMessageBox()
            diag.setIcon(QMessageBox.Warning)
            diag.setWindowIcon(icon)
            diag.setStandardButtons(QMessageBox.Ok)
            diag.setWindowTitle(window_title)
            diag.setText(
                "Migration aborted. If you would like to keep the old folder location, please "
                "see the Startup Options section of the manual. Anki will now quit."
            )
            diag.exec_()

        raise AnkiRestart(exitcode=0)

    # Profile load/save
    ######################################################################

    def profiles(self) -> List:
        def names() -> List:
            return self.db.list("select name from profiles where name != '_global'")

        n = names()
        if not n:
            self._ensureProfile()
            n = names()

        return n

    def _unpickle(self, data: bytes) -> Any:
        class Unpickler(pickle.Unpickler):
            def find_class(self, module: str, name: str) -> Any:
                if module == "PyQt5.sip":
                    try:
                        import PyQt5.sip  # pylint: disable=unused-import
                    except:
                        # use old sip location
                        module = "sip"
                fn = super().find_class(module, name)
                if module == "sip" and name == "_unpickle_type":

                    def wrapper(mod, obj, args) -> Any:  # type: ignore
                        if mod.startswith("PyQt4") and obj == "QByteArray":
                            # can't trust str objects from python 2
                            return QByteArray()
                        return fn(mod, obj, args)

                    return wrapper
                else:
                    return fn

        up = Unpickler(io.BytesIO(data), errors="ignore")
        return up.load()

    def _pickle(self, obj: Any) -> bytes:
        # pyqt needs to be updated to fix
        # 'PY_SSIZE_T_CLEAN will be required for '#' formats' warning
        # check if this is still required for pyqt6
        with warnings.catch_warnings():
            warnings.simplefilter("ignore")
            return pickle.dumps(obj, protocol=4)

    def load(self, name: str) -> bool:
        assert name != "_global"
        data = self.db.scalar(
            "select cast(data as blob) from profiles where name = ?", name
        )
        self.name = name
        try:
            self.profile = self._unpickle(data)
        except:
            QMessageBox.warning(
                None,
                tr.profiles_profile_corrupt(),
                tr.profiles_anki_could_not_read_your_profile(),
            )
            traceback.print_stack()
            print("resetting corrupt profile")
            self.profile = profileConf.copy()
            self.save()
        finally:
            from aqt import utils as aqtUtils

            aqtUtils.QsciEnabled = self.syntax_highlight()
        return True

    def save(self) -> None:
        sql = "update profiles set data = ? where name = ?"
        self.db.execute(sql, self._pickle(self.profile), self.name)
        self.db.execute(sql, self._pickle(self.meta), "_global")
        self.db.commit()

    def create(self, name: str) -> None:
        prof = profileConf.copy()
        self.db.execute(
            "insert or ignore into profiles values (?, ?)", name, self._pickle(prof)
        )
        self.db.commit()

    def remove(self, name: str) -> None:
        p = self.profileFolder()
        if os.path.exists(p):
            send2trash(p)
        self.db.execute("delete from profiles where name = ?", name)
        self.db.commit()

    def trashCollection(self) -> None:
        p = self.collectionPath()
        if os.path.exists(p):
            send2trash(p)

    def rename(self, name: str) -> None:
        oldName = self.name
        oldFolder = self.profileFolder()
        self.name = name
        newFolder = self.profileFolder(create=False)
        if os.path.exists(newFolder):
            if (oldFolder != newFolder) and (oldFolder.lower() == newFolder.lower()):
                # OS is telling us the folder exists because it does not take
                # case into account; use a temporary folder location
                midFolder = "".join([oldFolder, "-temp"])
                if not os.path.exists(midFolder):
                    os.rename(oldFolder, midFolder)
                    oldFolder = midFolder
                else:
                    showWarning(tr.profiles_please_remove_the_folder_and(val=midFolder))
                    self.name = oldName
                    return
            else:
                showWarning(tr.profiles_folder_already_exists())
                self.name = oldName
                return

        # update name
        self.db.execute("update profiles set name = ? where name = ?", name, oldName)
        # rename folder
        try:
            os.rename(oldFolder, newFolder)
        except Exception as e:
            self.db.rollback()
            if "WinError 5" in str(e):
                showWarning(tr.profiles_anki_could_not_rename_your_profile())
            else:
                raise
        except:
            self.db.rollback()
            raise
        else:
            self.db.commit()

    # Folder handling
    ######################################################################

    def profileFolder(self, create: bool = True) -> str:
        path = os.path.join(self.base, self.name)
        if create:
            self._ensureExists(path)
        return path

    def addonFolder(self) -> str:
        return self._ensureExists(os.path.join(self.base, "addons21"))

    def backupFolder(self) -> str:
        return self._ensureExists(os.path.join(self.profileFolder(), "backups"))

    def collectionPath(self) -> str:
        return os.path.join(self.profileFolder(), "collection.anki2")

    # Downgrade
    ######################################################################

    def downgrade(self, profiles: List[str]) -> List[str]:
        "Downgrade all profiles. Return a list of profiles that couldn't be opened."
        problem_profiles = []
        for name in profiles:
            path = os.path.join(self.base, name, "collection.anki2")
            if not os.path.exists(path):
                continue
            with DB(path) as db:
                if db.scalar("select ver from col") == 11:
                    # nothing to do
                    continue
            try:
                c = Collection(path)
                c.close(save=False, downgrade=True)
            except Exception as e:
                print(e)
                problem_profiles.append(name)
        return problem_profiles

    # Helpers
    ######################################################################

    def _ensureExists(self, path: str) -> str:
        if not os.path.exists(path):
            os.makedirs(path)
        return path

    def _setBaseFolder(self, cmdlineBase: Optional[str]) -> None:
        if cmdlineBase:
            self.base = os.path.abspath(cmdlineBase)
        elif os.environ.get("ANKI_BASE"):
            self.base = os.path.abspath(os.environ["ANKI_BASE"])
        else:
            self.base = self._defaultBase()
            self.maybeMigrateFolder()
        self.ensureBaseExists()

    def _defaultBase(self) -> str:
        if isWin:
            from aqt.winpaths import get_appdata

            return os.path.join(get_appdata(), "Anki2")
        elif isMac:
            return os.path.expanduser("~/Library/Application Support/Anki2")
        else:
            dataDir = os.environ.get(
                "XDG_DATA_HOME", os.path.expanduser("~/.local/share")
            )
            if not os.path.exists(dataDir):
                os.makedirs(dataDir)
            return os.path.join(dataDir, "Anki2")

    def _loadMeta(self, retrying: bool = False) -> LoadMetaResult:
        result = LoadMetaResult()
        result.firstTime = False
        result.loadError = retrying

        opath = os.path.join(self.base, "prefs.db")
        path = os.path.join(self.base, "prefs21.db")
        if not retrying and os.path.exists(opath) and not os.path.exists(path):
            shutil.copy(opath, path)

        result.firstTime = not os.path.exists(path)

        def recover() -> None:
            # if we can't load profile, start with a new one
            if self.db:
                try:
                    self.db.close()
                except:
                    pass
            for suffix in ("", "-journal"):
                fpath = path + suffix
                if os.path.exists(fpath):
                    os.unlink(fpath)

        # open DB file and read data
        try:
            self.db = DB(path)
            assert self.db.scalar("pragma integrity_check") == "ok"
            self.db.execute(
                """
create table if not exists profiles
(name text primary key, data blob not null);"""
            )
            data = self.db.scalar(
                "select cast(data as blob) from profiles where name = '_global'"
            )
        except:
            traceback.print_stack()
            if result.loadError:
                # already failed, prevent infinite loop
                raise
            # delete files and try again
            recover()
            return self._loadMeta(retrying=True)

        # try to read data
        if not result.firstTime:
            try:
                self.meta = self._unpickle(data)
                return result
            except:
                traceback.print_stack()
                print("resetting corrupt _global")
                result.loadError = True
                result.firstTime = True

        # if new or read failed, create a default global profile
        self.meta = metaConf.copy()
        self.db.execute(
            "insert or replace into profiles values ('_global', ?)",
            self._pickle(metaConf),
        )
        return result

    def _ensureProfile(self) -> None:
        "Create a new profile if none exists."
        self.create(tr.profiles_user_1())
        p = os.path.join(self.base, "README.txt")
        with open(p, "w", encoding="utf8") as file:
            file.write(
                without_unicode_isolation(
                    tr.profiles_folder_readme(
                        link=f"{appHelpSite}files#startup-options",
                    )
                )
            )

    # Default language
    ######################################################################
    # On first run, allow the user to choose the default language

    def setDefaultLang(self, idx: int) -> None:
        # create dialog
        class NoCloseDiag(QDialog):
            def reject(self) -> None:
                pass

        d = self.langDiag = NoCloseDiag()
        f = self.langForm = aqt.forms.setlang.Ui_Dialog()
        f.setupUi(d)
        disable_help_button(d)
        qconnect(d.accepted, self._onLangSelected)
        qconnect(d.rejected, lambda: True)
        # update list
        f.lang.addItems([x[0] for x in anki.lang.langs])
        f.lang.setCurrentRow(idx)
        d.exec_()

    def _onLangSelected(self) -> None:
        f = self.langForm
        obj = anki.lang.langs[f.lang.currentRow()]
        code = obj[1]
        name = obj[0]
        r = QMessageBox.question(
            None, "Anki", tr.profiles_confirm_lang_choice(lang=name), QMessageBox.Yes | QMessageBox.No, QMessageBox.No  # type: ignore
        )
        if r != QMessageBox.Yes:
            return self.setDefaultLang(f.lang.currentRow())
        self.setLang(code)

    def setLang(self, code: str) -> None:
        self.meta["defaultLang"] = code
        sql = "update profiles set data = ? where name = ?"
        self.db.execute(sql, self._pickle(self.meta), "_global")
        self.db.commit()
        anki.lang.set_lang(code)

    # OpenGL
    ######################################################################

    def _gldriver_path(self) -> str:
        return os.path.join(self.base, "gldriver")

    def video_driver(self) -> VideoDriver:
        path = self._gldriver_path()
        try:
            with open(path) as file:
                text = file.read().strip()
                return VideoDriver(text).constrained_to_platform()
        except (ValueError, OSError):
            return VideoDriver.default_for_platform()

    def set_video_driver(self, driver: VideoDriver) -> None:
        with open(self._gldriver_path(), "w") as file:
            file.write(driver.value)

    def set_next_video_driver(self) -> None:
        self.set_video_driver(self.video_driver().next())

    # Shared options
    ######################################################################

    def uiScale(self) -> float:
        scale = self.meta.get("uiScale", 1.0)
        return max(scale, 1)

    def setUiScale(self, scale: float) -> None:
        self.meta["uiScale"] = scale

    def last_addon_update_check(self) -> int:
        return self.meta.get("last_addon_update_check", 0)

    def set_last_addon_update_check(self, secs: int) -> None:
        self.meta["last_addon_update_check"] = secs

    def night_mode(self) -> bool:
        return self.meta.get("night_mode", False)

    def set_night_mode(self, on: bool) -> None:
        self.meta["night_mode"] = on

    def dark_mode_widgets(self) -> bool:
        return self.meta.get("dark_mode_widgets", False)

    # Profile-specific
    ######################################################################

<<<<<<< HEAD
=======
    def interrupt_audio(self) -> bool:
        return self.profile.get("interrupt_audio", True)

    def syntax_highlight(self) -> bool:
        return self.profile.get("syntax_highlight", True)

    def set_syntax_highlight(self, val: bool) -> None:
        from aqt import utils as aqtUtils

        aqtUtils.QsciEnabled = val
        self.profile["syntax_highlight"] = val

    def set_interrupt_audio(self, val: bool) -> None:
        self.profile["interrupt_audio"] = val
        aqt.sound.av_player.interrupt_current_audio = val

>>>>>>> a6474a0d
    def set_sync_key(self, val: Optional[str]) -> None:
        self.profile["syncKey"] = val

    def set_sync_username(self, val: Optional[str]) -> None:
        self.profile["syncUser"] = val

    def set_host_number(self, val: Optional[int]) -> None:
        self.profile["hostNum"] = val or 0

    def media_syncing_enabled(self) -> bool:
        return self.profile["syncMedia"]

    def auto_syncing_enabled(self) -> bool:
        return self.profile["autoSync"]

    def sync_auth(self) -> Optional[SyncAuth]:
        hkey = self.profile.get("syncKey")
        if not hkey:
            return None
        return SyncAuth(hkey=hkey, host_number=self.profile.get("hostNum", 0))

    def clear_sync_auth(self) -> None:
        self.profile["syncKey"] = None
        self.profile["syncUser"] = None
        self.profile["hostNum"] = 0

    def auto_sync_media_minutes(self) -> int:
        return self.profile.get("autoSyncMediaMinutes", 15)

    def set_auto_sync_media_minutes(self, val: int) -> None:
        self.profile["autoSyncMediaMinutes"] = val

    def recording_driver(self) -> RecordingDriver:
        if driver := self.profile.get("recordingDriver"):
            try:
                return RecordingDriver(driver)
            except ValueError:
                # revert to default
                pass
        return RecordingDriver.QtAudioInput

    def set_recording_driver(self, driver: RecordingDriver) -> None:
        self.profile["recordingDriver"] = driver.value<|MERGE_RESOLUTION|>--- conflicted
+++ resolved
@@ -618,11 +618,6 @@
     # Profile-specific
     ######################################################################
 
-<<<<<<< HEAD
-=======
-    def interrupt_audio(self) -> bool:
-        return self.profile.get("interrupt_audio", True)
-
     def syntax_highlight(self) -> bool:
         return self.profile.get("syntax_highlight", True)
 
@@ -632,11 +627,6 @@
         aqtUtils.QsciEnabled = val
         self.profile["syntax_highlight"] = val
 
-    def set_interrupt_audio(self, val: bool) -> None:
-        self.profile["interrupt_audio"] = val
-        aqt.sound.av_player.interrupt_current_audio = val
-
->>>>>>> a6474a0d
     def set_sync_key(self, val: Optional[str]) -> None:
         self.profile["syncKey"] = val
 
