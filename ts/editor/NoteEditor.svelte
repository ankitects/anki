--- conflicted
+++ resolved
@@ -132,23 +132,13 @@
     }
 
     let fonts: [string, number, boolean][] = [];
-<<<<<<< HEAD
-    let richTextsHidden: boolean[] = [];
-    let plainTextsHidden: boolean[] = [];
     let fieldsCollapsed: boolean[] = [];
-=======
->>>>>>> b6c26d23
+
     const fields = clearableArray<EditorFieldAPI>();
 
     export function setFonts(fs: [string, number, boolean][]): void {
         fonts = fs;
-<<<<<<< HEAD
-
-        richTextsHidden = fonts.map((_, index) => richTextsHidden[index] ?? false);
-        plainTextsHidden = fonts.map((_, index) => plainTextsHidden[index] ?? true);
         fieldsCollapsed = fonts.map((_, index) => fieldsCollapsed[index] ?? false);
-=======
->>>>>>> b6c26d23
     }
 
     export function focusField(index: number | null): void {
