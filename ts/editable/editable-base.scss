@use "sass/scrollbar";

* {
    max-width: 100%;
}

p {
    margin-top: 0;
    margin-bottom: 1rem;

    &:empty::after {
        content: "\a";
        white-space: pre;
    }
}

[hidden] {
    display: none;
}

<<<<<<< HEAD
:host(body) {
    @include scrollbar.custom;
=======
:host(.night-mode) {
    @include scrollbar.night-mode;
}

pre {
    white-space: pre-wrap;
>>>>>>> 8cf829d4
}<|MERGE_RESOLUTION|>--- conflicted
+++ resolved
@@ -18,15 +18,10 @@
     display: none;
 }
 
-<<<<<<< HEAD
 :host(body) {
     @include scrollbar.custom;
-=======
-:host(.night-mode) {
-    @include scrollbar.night-mode;
 }
 
 pre {
     white-space: pre-wrap;
->>>>>>> 8cf829d4
 }