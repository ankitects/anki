--- conflicted
+++ resolved
@@ -16,11 +16,8 @@
  */
 type AnkiPackages =
     | "anki/NoteEditor"
-<<<<<<< HEAD
     | "anki/PlainTextInput"
-=======
     | "anki/TemplateButtons"
->>>>>>> 0d83581a
     | "anki/packages"
     | "anki/bridgecommand"
     | "anki/shortcuts"
