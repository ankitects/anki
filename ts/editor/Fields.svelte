<!--
Copyright: Ankitects Pty Ltd and contributors
License: GNU AGPL, version 3 or later; http://www.gnu.org/licenses/agpl.html
-->
<!--
@component
Contains the fields. This contains the scrollable area.
-->
<div class="fields">
    <slot />
</div>

<style lang="scss">
    .fields {
        margin-top: 5px;
        display: grid;
        grid-auto-rows: min-content;
        grid-gap: 6px;

        /* Add space after the last field and the start of the tag editor */
        padding-bottom: 5px;

<<<<<<< HEAD
        > :global(:last-child) {
            /* bottom padding is eaten by overflow-x */
            margin-bottom: 5px;
        }
=======
        /* Move the scrollbar for the NoteEditor into this element */
        overflow-y: auto;

        /* Push the tag editor to the bottom of the note editor */
        flex-grow: 1;
>>>>>>> 6a7f2d8a
    }
</style><|MERGE_RESOLUTION|>--- conflicted
+++ resolved
@@ -20,17 +20,10 @@
         /* Add space after the last field and the start of the tag editor */
         padding-bottom: 5px;
 
-<<<<<<< HEAD
-        > :global(:last-child) {
-            /* bottom padding is eaten by overflow-x */
-            margin-bottom: 5px;
-        }
-=======
         /* Move the scrollbar for the NoteEditor into this element */
         overflow-y: auto;
 
         /* Push the tag editor to the bottom of the note editor */
         flex-grow: 1;
->>>>>>> 6a7f2d8a
     }
 </style>