# Copyright: Ankitects Pty Ltd and contributors
# -*- coding: utf-8 -*-
# License: GNU AGPL, version 3 or later; http://www.gnu.org/licenses/agpl.html

from __future__ import annotations

import os
import re
import subprocess
import sys
import traceback
from typing import TYPE_CHECKING, Any, List, Optional, Union

import anki
import aqt
from anki.lang import _
from anki.rsbackend import TR  # pylint: disable=unused-import
from anki.utils import (
    devMode,
    invalidFilename,
    isMac,
    isWin,
    noBundledLibs,
    versionWithBuild,
)
from aqt.qt import *
from aqt.qt import Qsci
from aqt.theme import theme_manager

if TYPE_CHECKING:
    from anki.rsbackend import TRValue


def aqt_data_folder() -> str:
    # wheel install?
    dir = os.path.join(sys.prefix, "aqt_data")
    if not os.path.exists(dir) or not os.listdir(dir):
        # running in place?
        dir = os.path.join(os.path.dirname(__file__), "..", "aqt_data")
    return dir


def locale_dir() -> str:
    return os.path.join(aqt_data_folder(), "locale")


def tr(key: TRValue, **kwargs: Union[str, int, float]) -> str:
    "Shortcut to access Fluent translations."
    return anki.lang.current_i18n.translate(key, **kwargs)


def openHelp(section):
    link = aqt.appHelpSite
    if section:
        link += "#%s" % section
    openLink(link)


def openLink(link):
    tooltip(_("Loading..."), period=1000)
    with noBundledLibs():
        QDesktopServices.openUrl(QUrl(link))


def showWarning(text, parent=None, help="", title="Anki", textFormat=None):
    "Show a small warning with an OK button."
    return showInfo(text, parent, help, "warning", title=title, textFormat=textFormat)


def showCritical(text, parent=None, help="", title="Anki", textFormat=None):
    "Show a small critical error with an OK button."
    return showInfo(text, parent, help, "critical", title=title, textFormat=textFormat)


def showInfo(
    text,
    parent=False,
    help="",
    type="info",
    title="Anki",
    textFormat=None,
    customBtns=None,
):
    "Show a small info window with an OK button."
    if parent is False:
        parent = aqt.mw.app.activeWindow() or aqt.mw
    if type == "warning":
        icon = QMessageBox.Warning
    elif type == "critical":
        icon = QMessageBox.Critical
    else:
        icon = QMessageBox.Information
    mb = QMessageBox(parent)
    if textFormat == "plain":
        mb.setTextFormat(Qt.PlainText)
    elif textFormat == "rich":
        mb.setTextFormat(Qt.RichText)
    elif textFormat is not None:
        raise Exception("unexpected textFormat type")
    mb.setText(text)
    mb.setIcon(icon)
    mb.setWindowTitle(title)
    if customBtns:
        default = None
        for btn in customBtns:
            b = mb.addButton(btn)
            if not default:
                default = b
        mb.setDefaultButton(default)
    else:
        b = mb.addButton(QMessageBox.Ok)
        b.setDefault(True)
    if help:
        b = mb.addButton(QMessageBox.Help)
        qconnect(b.clicked, lambda: openHelp(help))
        b.setAutoDefault(False)
    return mb.exec_()


def showText(
    txt,
    parent=None,
    type="text",
    run=True,
    geomKey=None,
    minWidth=500,
    minHeight=400,
    title="Anki",
    copyBtn=False,
):
    if not parent:
        parent = aqt.mw.app.activeWindow() or aqt.mw
    diag = QDialog(parent)
    diag.setWindowTitle(title)
    layout = QVBoxLayout(diag)
    diag.setLayout(layout)
    text = QTextBrowser()
    text.setOpenExternalLinks(True)
    if type == "text":
        text.setPlainText(txt)
    else:
        text.setHtml(txt)
    layout.addWidget(text)
    box = QDialogButtonBox(QDialogButtonBox.Close)
    layout.addWidget(box)
    if copyBtn:

        def onCopy():
            QApplication.clipboard().setText(text.toPlainText())

        btn = QPushButton(_("Copy to Clipboard"))
        qconnect(btn.clicked, onCopy)
        box.addButton(btn, QDialogButtonBox.ActionRole)

    def onReject():
        if geomKey:
            saveGeom(diag, geomKey)
        QDialog.reject(diag)

    qconnect(box.rejected, onReject)

    def onFinish():
        if geomKey:
            saveGeom(diag, geomKey)

    qconnect(box.accepted, onFinish)
    diag.setMinimumHeight(minHeight)
    diag.setMinimumWidth(minWidth)
    if geomKey:
        restoreGeom(diag, geomKey)
    if run:
        diag.exec_()
    else:
        return diag, box


def askUser(text, parent=None, help="", defaultno=False, msgfunc=None, title="Anki"):
    "Show a yes/no question. Return true if yes."
    if not parent:
        parent = aqt.mw.app.activeWindow()
    if not msgfunc:
        msgfunc = QMessageBox.question
    sb = QMessageBox.Yes | QMessageBox.No
    if help:
        sb |= QMessageBox.Help
    while 1:
        if defaultno:
            default = QMessageBox.No
        else:
            default = QMessageBox.Yes
        r = msgfunc(parent, title, text, sb, default)
        if r == QMessageBox.Help:

            openHelp(help)
        else:
            break
    return r == QMessageBox.Yes


class ButtonedDialog(QMessageBox):
    def __init__(self, text, buttons, parent=None, help="", title="Anki"):
        QMessageBox.__init__(self, parent)
        self.buttons = []
        self.setWindowTitle(title)
        self.help = help
        self.setIcon(QMessageBox.Warning)
        self.setText(text)
        # v = QVBoxLayout()
        # v.addWidget(QLabel(text))
        # box = QDialogButtonBox()
        # v.addWidget(box)
        for b in buttons:
            self.buttons.append(self.addButton(b, QMessageBox.AcceptRole))
        if help:
            self.addButton(_("Help"), QMessageBox.HelpRole)
            buttons.append(_("Help"))
        # self.setLayout(v)

    def run(self):
        self.exec_()
        but = self.clickedButton().text()
        if but == "Help":
            # FIXME stop dialog closing?
            openHelp(self.help)
        txt = self.clickedButton().text()
        # work around KDE 'helpfully' adding accelerators to button text of Qt apps
        return txt.replace("&", "")

    def setDefault(self, idx):
        self.setDefaultButton(self.buttons[idx])


def askUserDialog(text, buttons, parent=None, help="", title="Anki"):
    if not parent:
        parent = aqt.mw
    diag = ButtonedDialog(text, buttons, parent, help, title=title)
    return diag


class GetTextDialog(QDialog):
    def __init__(
        self,
        parent,
        question,
        help=None,
        edit=None,
        default="",
        title="Anki",
        minWidth=400,
    ):
        QDialog.__init__(self, parent)
        self.setWindowTitle(title)
        self.question = question
        self.help = help
        self.qlabel = QLabel(question)
        self.setMinimumWidth(minWidth)
        v = QVBoxLayout()
        v.addWidget(self.qlabel)
        if not edit:
            edit = QLineEdit()
        self.l = edit
        if default:
            self.l.setText(default)
            self.l.selectAll()
        v.addWidget(self.l)
        buts = QDialogButtonBox.Ok | QDialogButtonBox.Cancel
        if help:
            buts |= QDialogButtonBox.Help
        b = QDialogButtonBox(buts)
        v.addWidget(b)
        self.setLayout(v)
        qconnect(b.button(QDialogButtonBox.Ok).clicked, self.accept)
        qconnect(b.button(QDialogButtonBox.Cancel).clicked, self.reject)
        if help:
            qconnect(b.button(QDialogButtonBox.Help).clicked, self.helpRequested)

    def accept(self):
        return QDialog.accept(self)

    def reject(self):
        return QDialog.reject(self)

    def helpRequested(self):
        openHelp(self.help)


try:
    QsciEnabled = True
    Qsci_font = QFont()
    Qsci_font.setFamily("Courier")
    Qsci_font.setFixedPitch(True)
    Qsci_font.setPointSize(10)

<<<<<<< HEAD
=======
    from aqt.qt import Qsci

>>>>>>> 2781087c
    class SimplePythonEditor(Qsci.QsciScintilla):
        def __init__(self, parent=None):
            super().__init__(parent)
            self.setFont(Qsci_font)
            self.setMarginsFont(Qsci_font)

            fontmetrics = QFontMetrics(Qsci_font)
            self.setMarginsFont(Qsci_font)

            # Margin 0 is used for line numbers
            self.setMarginWidth(0, fontmetrics.width("0000"))
            self.setMarginLineNumbers(0, True)
            self.setMarginsBackgroundColor(QColor("#cccccc"))

            # Margin 1 used for markers (not used by us)
            self.setMarginWidth(1, 0)

            # Clickable margin 1 for showing markers
            self.setMarginSensitivity(1, True)

            # Brace matching: enable for a brace immediately before or after
            # the current position
            self.setBraceMatching(Qsci.QsciScintilla.SloppyBraceMatch)

            # Current line visible with special background color
            self.setCaretLineVisible(True)
            self.setCaretLineBackgroundColor(QColor("#dadaff"))

            lexer = Qsci.QsciLexerHTML()
            lexer.setDefaultFont(Qsci_font)
            self.setLexer(lexer)

            text = bytearray(str.encode("Courier"))
            self.SendScintilla(Qsci.QsciScintilla.SCI_STYLESETFONT, 1, text)
            self.setWrapMode(Qsci.QsciScintilla.WrapWord)
            self.setEolMode(Qsci.QsciScintilla.EolUnix)
            self.setWrapIndentMode(Qsci.QsciScintilla.WrapIndentSame)

            self.setAutoCompletionCaseSensitivity(False)
            self.setAutoCompletionReplaceWord(False)
            self.setAutoCompletionSource(Qsci.QsciScintilla.AcsDocument)
            self.setAutoCompletionThreshold(1)

        def setAcceptRichText(self, *args, **kwargs):
            pass

        def setTabStopDistance(self, *args, **kwargs):
            pass

        def setPlainText(self, text):
            self.setText(text)

        def toPlainText(self):
            return self.text()


except Exception as error:
<<<<<<< HEAD
    Qsci = None
    if devMode:
=======
    import traceback
    from anki.utils import devMode

    Qsci = None
    if devMode:

>>>>>>> 2781087c
        sys.stderr.write(
            f"Could not create the syntax highlighter: {error}\n{traceback.format_exc()}\n"
        )


def setupSyntaxHighlighter(parent, name, layout_name):
    global QsciEnabled
    if Qsci and QsciEnabled:
        try:
            editor = SimplePythonEditor()
            editor.setObjectName(name)
            old_editor = getattr(parent, name)
            layout = getattr(parent, layout_name)
            layout.replaceWidget(old_editor, editor)
            old_editor.setParent(None)
            setattr(parent, name, editor)
        except:
            QsciEnabled = False
<<<<<<< HEAD
=======
            import traceback

>>>>>>> 2781087c
            sys.stderr.write(
                f"Could not create the syntax highlighter: {error}\n{traceback.format_exc()}\n"
            )


def changeSyntaxName(editor, syntax_name):
    global QsciEnabled
    if Qsci and QsciEnabled:
        try:
            lexer = getattr(Qsci, syntax_name)()
            lexer.setDefaultFont(Qsci_font)
            editor.setLexer(lexer)
        except Exception as error:
            QsciEnabled = False
<<<<<<< HEAD
=======
            import traceback

>>>>>>> 2781087c
            sys.stderr.write(
                f"Could not change the syntax highlighting to '{syntax_name}': {error}\n{traceback.format_exc()}\n"
            )


def getText(
    prompt,
    parent=None,
    help=None,
    edit=None,
    default="",
    title="Anki",
    geomKey=None,
    **kwargs,
):
    if not parent:
        parent = aqt.mw.app.activeWindow() or aqt.mw
    d = GetTextDialog(
        parent, prompt, help=help, edit=edit, default=default, title=title, **kwargs
    )
    d.setWindowModality(Qt.WindowModal)
    if geomKey:
        restoreGeom(d, geomKey)
    ret = d.exec_()
    if geomKey and ret:
        saveGeom(d, geomKey)
    return (str(d.l.text()), ret)


def getOnlyText(*args, **kwargs):
    (s, r) = getText(*args, **kwargs)
    if r:
        return s
    else:
        return ""


# fixme: these utilities could be combined into a single base class
def chooseList(prompt, choices, startrow=0, parent=None):
    if not parent:
        parent = aqt.mw.app.activeWindow()
    d = QDialog(parent)
    d.setWindowModality(Qt.WindowModal)
    l = QVBoxLayout()
    d.setLayout(l)
    t = QLabel(prompt)
    l.addWidget(t)
    c = QListWidget()
    c.addItems(choices)
    c.setCurrentRow(startrow)
    l.addWidget(c)
    bb = QDialogButtonBox(QDialogButtonBox.Ok)
    qconnect(bb.accepted, d.accept)
    l.addWidget(bb)
    d.exec_()
    return c.currentRow()


def getTag(parent, deck, question, tags="user", **kwargs):
    from aqt.tagedit import TagEdit

    te = TagEdit(parent)
    te.setCol(deck)
    ret = getText(question, parent, edit=te, geomKey="getTag", **kwargs)
    te.hideCompleter()
    return ret


# File handling
######################################################################


def getFile(parent, title, cb, filter="*.*", dir=None, key=None, multi=False):
    "Ask the user for a file."
    assert not dir or not key
    if not dir:
        dirkey = key + "Directory"
        dir = aqt.mw.pm.profile.get(dirkey, "")
    else:
        dirkey = None
    d = QFileDialog(parent)
    mode = QFileDialog.ExistingFiles if multi else QFileDialog.ExistingFile
    d.setFileMode(mode)
    if os.path.exists(dir):
        d.setDirectory(dir)
    d.setWindowTitle(title)
    d.setNameFilter(filter)
    ret = []

    def accept():
        files = list(d.selectedFiles())
        if dirkey:
            dir = os.path.dirname(files[0])
            aqt.mw.pm.profile[dirkey] = dir
        result = files if multi else files[0]
        if cb:
            cb(result)
        ret.append(result)

    qconnect(d.accepted, accept)
    if key:
        restoreState(d, key)
    d.exec_()
    if key:
        saveState(d, key)
    return ret and ret[0]


def getSaveFile(parent, title, dir_description, key, ext, fname=None):
    """Ask the user for a file to save. Use DIR_DESCRIPTION as config
    variable. The file dialog will default to open with FNAME."""
    config_key = dir_description + "Directory"

    defaultPath = QStandardPaths.writableLocation(QStandardPaths.DocumentsLocation)
    base = aqt.mw.pm.profile.get(config_key, defaultPath)
    path = os.path.join(base, fname)
    file = QFileDialog.getSaveFileName(
        parent,
        title,
        path,
        "{0} (*{1})".format(key, ext),
        options=QFileDialog.DontConfirmOverwrite,
    )[0]
    if file:
        # add extension
        if not file.lower().endswith(ext):
            file += ext
        # save new default
        dir = os.path.dirname(file)
        aqt.mw.pm.profile[config_key] = dir
        # check if it exists
        if os.path.exists(file):
            if not askUser(
                _("This file exists. Are you sure you want to overwrite it?"), parent
            ):
                return None
    return file


def saveGeom(widget, key: str):
    key += "Geom"
    if isMac and widget.windowState() & Qt.WindowFullScreen:
        geom = None
    else:
        geom = widget.saveGeometry()
    aqt.mw.pm.profile[key] = geom


def restoreGeom(widget, key: str, offset=None, adjustSize=False):
    key += "Geom"
    if aqt.mw.pm.profile.get(key):
        widget.restoreGeometry(aqt.mw.pm.profile[key])
        if isMac and offset:
            if qtminor > 6:
                # bug in osx toolkit
                s = widget.size()
                widget.resize(s.width(), s.height() + offset * 2)
        ensureWidgetInScreenBoundaries(widget)
    else:
        if adjustSize:
            widget.adjustSize()


def ensureWidgetInScreenBoundaries(widget):
    handle = widget.window().windowHandle()
    if not handle:
        # window has not yet been shown, retry later
        aqt.mw.progress.timer(50, lambda: ensureWidgetInScreenBoundaries(widget), False)
        return

    # ensure widget is smaller than screen bounds
    geom = handle.screen().availableGeometry()
    wsize = widget.size()
    cappedWidth = min(geom.width(), wsize.width())
    cappedHeight = min(geom.height(), wsize.height())
    if cappedWidth > wsize.width() or cappedHeight > wsize.height():
        widget.resize(QSize(cappedWidth, cappedHeight))

    # ensure widget is inside top left
    wpos = widget.pos()
    x = max(geom.x(), wpos.x())
    y = max(geom.y(), wpos.y())
    # and bottom right
    x = min(x, geom.width() + geom.x() - cappedWidth)
    y = min(y, geom.height() + geom.y() - cappedHeight)
    if x != wpos.x() or y != wpos.y():
        widget.move(x, y)


def saveState(widget, key: str):
    key += "State"
    aqt.mw.pm.profile[key] = widget.saveState()


def restoreState(widget, key: str):
    key += "State"
    if aqt.mw.pm.profile.get(key):
        widget.restoreState(aqt.mw.pm.profile[key])


def saveIsChecked(widget, key: str):
    key += "IsChecked"
    aqt.mw.pm.profile[key] = widget.isChecked()


def restoreIsChecked(widget, key: str):
    key += "IsChecked"
    if aqt.mw.pm.profile.get(key) is not None:
        widget.setChecked(aqt.mw.pm.profile[key])


def saveComboIndex(widget: QComboBox, key: str):
    textKey = key + "ComboActiveText"
    indexKey = key + "ComboActiveIndex"
    aqt.mw.pm.profile[textKey] = widget.currentText()
    aqt.mw.pm.profile[indexKey] = widget.currentIndex()


def restoreComboIndex(widget: QComboBox, history: List[str], key: str):
    textKey = key + "ComboActiveText"
    indexKey = key + "ComboActiveIndex"
    text = aqt.mw.pm.profile.get(textKey)
    index = aqt.mw.pm.profile.get(indexKey)
    if text is not None and index is not None:
        if index < len(history) and history[index] == text:
            widget.setCurrentIndex(index)


def restoreComboHistory(comboBox: QComboBox, name: str):
    name += "BoxHistory"
    history = aqt.mw.pm.profile.get(name, [])
    comboBox.addItems(history)
    comboBox.lineEdit().setText(history[0] if history else "")
    comboBox.lineEdit().selectAll()
    return history


def saveComboHistory(comboBox: QComboBox, history: List[str], name: str):
    name += "BoxHistory"
    text_input = comboBox.lineEdit().text()
    if text_input in history:
        history.remove(text_input)
    history.insert(0, text_input)
    history = history[:50]
    comboBox.clear()
    comboBox.addItems(history)
    aqt.mw.pm.profile[name] = history
    return text_input


def saveSplitter(widget, key):
    key += "Splitter"
    aqt.mw.pm.profile[key] = widget.saveState()


def restoreSplitter(widget, key):
    key += "Splitter"
    if aqt.mw.pm.profile.get(key):
        widget.restoreState(aqt.mw.pm.profile[key])


def saveHeader(widget, key):
    key += "Header"
    aqt.mw.pm.profile[key] = widget.saveState()


def restoreHeader(widget, key):
    key += "Header"
    if aqt.mw.pm.profile.get(key):
        widget.restoreState(aqt.mw.pm.profile[key])


def save_is_checked(widget, key: str):
    key += "IsChecked"
    aqt.mw.pm.profile[key] = widget.isChecked()


def restore_is_checked(widget, key: str):
    key += "IsChecked"
    if aqt.mw.pm.profile.get(key) is not None:
        widget.setChecked(aqt.mw.pm.profile[key])


def save_combo_index_for_session(widget: QComboBox, key: str):
    textKey = key + "ComboActiveText"
    indexKey = key + "ComboActiveIndex"
    aqt.mw.pm.session[textKey] = widget.currentText()
    aqt.mw.pm.session[indexKey] = widget.currentIndex()


def restore_combo_index_for_session(widget: QComboBox, history: List[str], key: str):
    textKey = key + "ComboActiveText"
    indexKey = key + "ComboActiveIndex"
    text = aqt.mw.pm.session.get(textKey)
    index = aqt.mw.pm.session.get(indexKey)
    if text is not None and index is not None:
        if index < len(history) and history[index] == text:
            widget.setCurrentIndex(index)


def save_combo_history(comboBox: QComboBox, history: List[str], name: str):
    name += "BoxHistory"
    text_input = comboBox.lineEdit().text()
    if text_input in history:
        history.remove(text_input)
    history.insert(0, text_input)
    history = history[:50]
    comboBox.clear()
    comboBox.addItems(history)
    aqt.mw.pm.session[name] = text_input
    aqt.mw.pm.profile[name] = history
    return text_input


def restore_combo_history(comboBox: QComboBox, name: str):
    name += "BoxHistory"
    history = aqt.mw.pm.profile.get(name, [])
    comboBox.addItems([""] + history)
    if history:
        session_input = aqt.mw.pm.session.get(name)
        if session_input and session_input == history[0]:
            comboBox.lineEdit().setText(session_input)
            comboBox.lineEdit().selectAll()
    return history


def mungeQA(col, txt):
    print("mungeQA() deprecated; use mw.prepare_card_text_for_display()")
    txt = col.media.escapeImages(txt)
    return txt


def openFolder(path):
    if isWin:
        subprocess.Popen(["explorer", "file://" + path])
    else:
        with noBundledLibs():
            QDesktopServices.openUrl(QUrl("file://" + path))


def shortcut(key):
    if isMac:
        return re.sub("(?i)ctrl", "Command", key)
    return key


def maybeHideClose(bbox):
    if isMac:
        b = bbox.button(QDialogButtonBox.Close)
        if b:
            bbox.removeButton(b)


def addCloseShortcut(widg):
    if not isMac:
        return
    widg._closeShortcut = QShortcut(QKeySequence("Ctrl+W"), widg)
    qconnect(widg._closeShortcut.activated, widg.reject)


def downArrow():
    if isWin:
        return "▼"
    # windows 10 is lacking the smaller arrow on English installs
    return "▾"


# Tooltips
######################################################################

_tooltipTimer: Optional[QTimer] = None
_tooltipLabel: Optional[QLabel] = None


def tooltip(msg, period=3000, parent=None, x_offset=0, y_offset=100):
    global _tooltipTimer, _tooltipLabel

    class CustomLabel(QLabel):
        silentlyClose = True

        def mousePressEvent(self, evt):
            evt.accept()
            self.hide()

    closeTooltip()
    aw = parent or aqt.mw.app.activeWindow() or aqt.mw
    lab = CustomLabel(
        """\
<table cellpadding=10>
<tr>
<td>%s</td>
</tr>
</table>"""
        % msg,
        aw,
    )
    lab.setFrameStyle(QFrame.Panel)
    lab.setLineWidth(2)
    lab.setWindowFlags(Qt.ToolTip)
    if not theme_manager.night_mode:
        p = QPalette()
        p.setColor(QPalette.Window, QColor("#feffc4"))
        p.setColor(QPalette.WindowText, QColor("#000000"))
        lab.setPalette(p)
    lab.move(aw.mapToGlobal(QPoint(0 + x_offset, aw.height() - y_offset)))
    lab.show()
    _tooltipTimer = aqt.mw.progress.timer(
        period, closeTooltip, False, requiresCollection=False
    )
    _tooltipLabel = lab


def closeTooltip():
    global _tooltipLabel, _tooltipTimer
    if _tooltipLabel:
        try:
            _tooltipLabel.deleteLater()
        except:
            # already deleted as parent window closed
            pass
        _tooltipLabel = None
    if _tooltipTimer:
        _tooltipTimer.stop()
        _tooltipTimer = None


# true if invalid; print warning
def checkInvalidFilename(str, dirsep=True):
    bad = invalidFilename(str, dirsep)
    if bad:
        showWarning(_("The following character can not be used: %s") % bad)
        return True
    return False


# Menus
######################################################################


class MenuList:
    def __init__(self):
        self.children = []

    def addItem(self, title, func):
        item = MenuItem(title, func)
        self.children.append(item)
        return item

    def addSeparator(self):
        self.children.append(None)

    def addMenu(self, title):
        submenu = SubMenu(title)
        self.children.append(submenu)
        return submenu

    def addChild(self, child):
        self.children.append(child)

    def renderTo(self, qmenu):
        for child in self.children:
            if child is None:
                qmenu.addSeparator()
            elif isinstance(child, QAction):
                qmenu.addAction(child)
            else:
                child.renderTo(qmenu)

    def popupOver(self, widget):
        qmenu = QMenu()
        self.renderTo(qmenu)
        qmenu.exec_(widget.mapToGlobal(QPoint(0, 0)))

    # Chunking
    ######################################################################

    chunkSize = 30

    def chunked(self):
        if len(self.children) <= self.chunkSize:
            return self

        newList = MenuList()
        oldItems = self.children[:]
        while oldItems:
            chunk = oldItems[: self.chunkSize]
            del oldItems[: self.chunkSize]
            label = self._chunkLabel(chunk)
            menu = newList.addMenu(label)
            menu.children = chunk
        return newList

    def _chunkLabel(self, items):
        start = items[0].title
        end = items[-1].title
        prefix = os.path.commonprefix([start.upper(), end.upper()])
        n = len(prefix) + 1
        return "{}-{}".format(start[:n].upper(), end[:n].upper())


class SubMenu(MenuList):
    def __init__(self, title):
        super().__init__()
        self.title = title

    def renderTo(self, menu):
        submenu = menu.addMenu(self.title)
        super().renderTo(submenu)


class MenuItem:
    def __init__(self, title, func):
        self.title = title
        self.func = func

    def renderTo(self, qmenu):
        a = qmenu.addAction(self.title)
        qconnect(a.triggered, self.func)


def qtMenuShortcutWorkaround(qmenu):
    if qtminor < 10:
        return
    for act in qmenu.actions():
        act.setShortcutVisibleInContextMenu(True)


######################################################################


def supportText():
    import platform
    import time
    from aqt import mw

    if isWin:
        platname = "Windows " + platform.win32_ver()[0]
    elif isMac:
        platname = "Mac " + platform.mac_ver()[0]
    else:
        platname = "Linux"

    def schedVer():
        try:
            return mw.col.schedVer()
        except:
            return "?"

    lc = mw.pm.last_addon_update_check()
    lcfmt = time.strftime("%Y-%m-%d %H:%M:%S", time.localtime(lc))

    return """\
Anki {} Python {} Qt {} PyQt {}
Platform: {}
Flags: frz={} ao={} sv={}
Add-ons, last update check: {}
""".format(
        versionWithBuild(),
        platform.python_version(),
        QT_VERSION_STR,
        PYQT_VERSION_STR,
        platname,
        getattr(sys, "frozen", False),
        mw.addonManager.dirty,
        schedVer(),
        lcfmt,
    )


######################################################################

# adapted from version detection in qutebrowser
def opengl_vendor():
    old_context = QOpenGLContext.currentContext()
    old_surface = None if old_context is None else old_context.surface()

    surface = QOffscreenSurface()
    surface.create()

    ctx = QOpenGLContext()
    ok = ctx.create()
    if not ok:
        return None

    ok = ctx.makeCurrent(surface)
    if not ok:
        return None

    try:
        if ctx.isOpenGLES():
            # Can't use versionFunctions there
            return None

        vp = QOpenGLVersionProfile()
        vp.setVersion(2, 0)

        try:
            vf = ctx.versionFunctions(vp)
        except ImportError as e:
            return None

        if vf is None:
            return None

        return vf.glGetString(vf.GL_VENDOR)
    finally:
        ctx.doneCurrent()
        if old_context and old_surface:
            old_context.makeCurrent(old_surface)


def gfxDriverIsBroken():
    driver = opengl_vendor()
    return driver == "nouveau"


######################################################################


def startup_info() -> Any:
    "Use subprocess.Popen(startupinfo=...) to avoid opening a console window."
    if not sys.platform == "win32":
        return None
    si = subprocess.STARTUPINFO()  # pytype: disable=module-attr
    si.dwFlags |= subprocess.STARTF_USESHOWWINDOW  # pytype: disable=module-attr
    return si<|MERGE_RESOLUTION|>--- conflicted
+++ resolved
@@ -8,23 +8,14 @@
 import re
 import subprocess
 import sys
-import traceback
 from typing import TYPE_CHECKING, Any, List, Optional, Union
 
 import anki
 import aqt
 from anki.lang import _
 from anki.rsbackend import TR  # pylint: disable=unused-import
-from anki.utils import (
-    devMode,
-    invalidFilename,
-    isMac,
-    isWin,
-    noBundledLibs,
-    versionWithBuild,
-)
+from anki.utils import invalidFilename, isMac, isWin, noBundledLibs, versionWithBuild
 from aqt.qt import *
-from aqt.qt import Qsci
 from aqt.theme import theme_manager
 
 if TYPE_CHECKING:
@@ -291,11 +282,8 @@
     Qsci_font.setFixedPitch(True)
     Qsci_font.setPointSize(10)
 
-<<<<<<< HEAD
-=======
     from aqt.qt import Qsci
 
->>>>>>> 2781087c
     class SimplePythonEditor(Qsci.QsciScintilla):
         def __init__(self, parent=None):
             super().__init__(parent)
@@ -353,17 +341,11 @@
 
 
 except Exception as error:
-<<<<<<< HEAD
+    import traceback
+    from anki.utils import devMode
+
     Qsci = None
     if devMode:
-=======
-    import traceback
-    from anki.utils import devMode
-
-    Qsci = None
-    if devMode:
-
->>>>>>> 2781087c
         sys.stderr.write(
             f"Could not create the syntax highlighter: {error}\n{traceback.format_exc()}\n"
         )
@@ -382,11 +364,8 @@
             setattr(parent, name, editor)
         except:
             QsciEnabled = False
-<<<<<<< HEAD
-=======
             import traceback
 
->>>>>>> 2781087c
             sys.stderr.write(
                 f"Could not create the syntax highlighter: {error}\n{traceback.format_exc()}\n"
             )
@@ -401,11 +380,8 @@
             editor.setLexer(lexer)
         except Exception as error:
             QsciEnabled = False
-<<<<<<< HEAD
-=======
             import traceback
 
->>>>>>> 2781087c
             sys.stderr.write(
                 f"Could not change the syntax highlighting to '{syntax_name}': {error}\n{traceback.format_exc()}\n"
             )
