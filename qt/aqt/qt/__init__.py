# Copyright: Ankitects Pty Ltd and contributors
# License: GNU AGPL, version 3 or later; http://www.gnu.org/licenses/agpl.html

# make sure not to optimize imports on this file
# pylint: disable=unused-import
from __future__ import annotations

import os
import sys
import traceback
<<<<<<< HEAD
from typing import Callable, TypeVar
=======
from collections.abc import Callable
from typing import TypeVar, Union
>>>>>>> 3f66f995

try:
    import PyQt6
except:
    from .qt5 import *  # type: ignore
else:
    if os.getenv("ENABLE_QT5_COMPAT"):
        print("Running with temporary Qt5 compatibility shims.")
        from . import qt5_compat  # needs to be imported first
    from .qt6 import *

from anki.utils import is_mac, is_win

# fix buggy ubuntu12.04 display of language selector
os.environ["LIBOVERLAY_SCROLLBAR"] = "0"


def debug() -> None:
    from pdb import set_trace

    pyqtRemoveInputHook()
    set_trace()  # pylint: disable=forgotten-debug-statement


if os.environ.get("DEBUG"):

    def info(type, value, tb) -> None:  # type: ignore
        for line in traceback.format_exception(type, value, tb):
            sys.stdout.write(line)
        pyqtRemoveInputHook()
        from pdb import pm

        pm()

    sys.excepthook = info

_version = QLibraryInfo.version()
qtmajor = _version.majorVersion()
qtminor = _version.minorVersion()
qtpoint = _version.microVersion()
qtfullversion = _version.segments()

if qtmajor < 5 or (qtmajor == 5 and qtminor < 14):
    raise Exception("Anki does not support your Qt version.")


def qconnect(signal: Callable | pyqtSignal | pyqtBoundSignal, func: Callable) -> None:
    """Helper to work around type checking not working with signal.connect(func)."""
    signal.connect(func)  # type: ignore


_T = TypeVar("_T")


def without_qt5_compat_wrapper(cls: _T) -> _T:
    """Remove Qt5 compat wrapper from Qt class, if active.

    Only needed for a few Qt APIs that deal with QVariants."""
    if fn := getattr(cls, "_without_compat_wrapper", None):
        return fn()
    else:
        return cls<|MERGE_RESOLUTION|>--- conflicted
+++ resolved
@@ -8,12 +8,8 @@
 import os
 import sys
 import traceback
-<<<<<<< HEAD
-from typing import Callable, TypeVar
-=======
 from collections.abc import Callable
 from typing import TypeVar, Union
->>>>>>> 3f66f995
 
 try:
     import PyQt6
