// Copyright: Ankitects Pty Ltd and contributors
// License: GNU AGPL, version 3 or later; http://www.gnu.org/licenses/agpl.html

use std::io::Cursor;
use std::io::Write;
use std::path::Path;

use anki_io::create_dir_all;
use anki_io::write_file_if_changed;
use anki_proto_gen::BackendService;
use anki_proto_gen::Method;
use anyhow::Result;
use inflections::Inflect;
use prost_reflect::FieldDescriptor;
use prost_reflect::Kind;
use prost_reflect::MessageDescriptor;

pub(crate) fn write_python_interface(services: &[BackendService]) -> Result<()> {
    let output_path = Path::new("../../out/pylib/anki/_backend_generated.py");
    create_dir_all(output_path.parent().unwrap())?;
    let mut out = Cursor::new(Vec::new());
    write_header(&mut out)?;

    for service in services {
        if service.name == "BackendAnkidroidService" {
            continue;
        }
        for method in service.all_methods() {
            render_method(service, method, &mut out);
        }
    }
    write_file_if_changed(output_path, out.into_inner())?;

    Ok(())
}

/// Generates text like the following:
///
/// def get_field_names_raw(self, message: bytes) -> bytes:
///     return self._run_command(7, 16, message)
///
/// def get_field_names(self, ntid: int) -> Sequence[str]:
///     message = anki.notetypes_pb2.NotetypeId(ntid=ntid)
///     raw_bytes = self._run_command(7, 16, message.SerializeToString())
///     output = anki.generic_pb2.StringList()
///     output.ParseFromString(raw_bytes)
///     return output.vals
fn render_method(service: &BackendService, method: &Method, out: &mut impl Write) {
    let method_name = method.name.to_snake_case();
    let input = method.proto.input();
    let output = method.proto.output();
    let service_idx = service.index;
    let method_idx = method.index;
    let comments = format_comments(&method.comments);

    // raw bytes
    write!(
        out,
        r#"    def {method_name}_raw(self, message: bytes) -> bytes:
        {comments}return self._run_command({service_idx}, {method_idx}, message)

"#
    )
    .unwrap();

    // (possibly destructured) message
    let (input_params, input_assign) = maybe_destructured_input(&input);
    let output_constructor = full_name_to_python(output.full_name());
    let (output_msg_or_single_field, output_type) = maybe_destructured_output(&output);
    write!(
        out,
        r#"    def {method_name}({input_params}) -> {output_type}:
        {comments}{input_assign}
        raw_bytes = self._run_command({service_idx}, {method_idx}, message.SerializeToString())
        output = {output_constructor}()
        output.ParseFromString(raw_bytes)
        return {output_msg_or_single_field}

"#
    )
    .unwrap();
}

fn format_comments(comments: &Option<String>) -> String {
    comments
        .as_ref()
        .map(|c| {
            format!(
                r#""""{c}"""
        "#
            )
        })
        .unwrap_or_default()
}

/// If any of the following apply to the input type:
/// - it has a single field
/// - its name ends in Request
<<<<<<< HEAD
/// - it has any optional fields ...then destructuring will be skipped, and the
///   method will take the input message directly. Returns (params_line,
///   assignment_lines)
=======
/// - it has any optional fields
///
/// ...then destructuring will be skipped, and the method will take the input
/// message directly. Returns (params_line, assignment_lines)
>>>>>>> ca439314
fn maybe_destructured_input(input: &MessageDescriptor) -> (String, String) {
    if (input.name().ends_with("Request") || input.fields().len() < 2)
        && input.oneofs().next().is_none()
    {
        // destructure
        let method_args = build_method_arguments(input);
        let input_type = full_name_to_python(input.full_name());
        let input_message_args = build_input_message_arguments(input);
        let assignment = format!("message = {input_type}({input_message_args})",);
        (method_args, assignment)
    } else {
        // no destructure
        let params = format!("self, message: {}", full_name_to_python(input.full_name()));
        let assignment = String::new();
        (params, assignment)
    }
}

/// e.g. "self, *, note_ids: Sequence[int], new_fields: Sequence[int]"
fn build_method_arguments(input: &MessageDescriptor) -> String {
    let fields = input.fields();
    let mut args = vec!["self".to_string()];
    if fields.len() >= 2 {
        args.push("*".to_string());
    }
    for field in fields {
        let arg = format!("{}: {}", field.name(), python_type(&field, false));
        args.push(arg);
    }
    args.join(", ")
}

/// e.g. "note_ids=note_ids, new_fields=new_fields"
fn build_input_message_arguments(input: &MessageDescriptor) -> String {
    input
        .fields()
        .map(|field| {
            let name = field.name();
            format!("{name}={name}")
        })
        .collect::<Vec<_>>()
        .join(", ")
}

// If output type has a single field and is not an enum, we return its single
// field value directly. Returns (expr, type), where expr is 'output' or
// 'output.<only_field>'.
fn maybe_destructured_output(output: &MessageDescriptor) -> (String, String) {
    let first_field = output.fields().next();
    if output.fields().len() == 1 && !matches!(first_field.as_ref().unwrap().kind(), Kind::Enum(_))
    {
        let field = first_field.unwrap();
        (
            format!("output.{}", field.name()),
            python_type(&field, true),
        )
    } else {
        ("output".into(), full_name_to_python(output.full_name()))
    }
}

/// e.g. uint32 -> int; repeated bool -> Sequence[bool]
fn python_type(field: &FieldDescriptor, output: bool) -> String {
    let kind = match field.kind() {
        Kind::Int32
        | Kind::Int64
        | Kind::Uint32
        | Kind::Uint64
        | Kind::Sint32
        | Kind::Sint64
        | Kind::Fixed32
        | Kind::Fixed64
        | Kind::Sfixed32
        | Kind::Sfixed64 => "int".into(),
        Kind::Float | Kind::Double => "float".into(),
        Kind::Bool => "bool".into(),
        Kind::String => "str".into(),
        Kind::Bytes => "bytes".into(),
        Kind::Message(msg) => full_name_to_python(msg.full_name()),
        Kind::Enum(en) => format!("{}.V", full_name_to_python(en.full_name())),
    };
    if field.is_list() {
        if output {
            format!("Sequence[{}]", kind)
        } else {
            format!("Iterable[{}]", kind)
        }
    } else if field.is_map() {
        let map_kind = field.kind();
        let map_kind = map_kind.as_message().unwrap();
        let map_kv: Vec<_> = map_kind.fields().map(|f| python_type(&f, output)).collect();
        format!("Mapping[{}, {}]", map_kv[0], map_kv[1])
    } else {
        kind
    }
}

// e.g. anki.import_export.ImportResponse ->
// anki.import_export_pb2.ImportResponse
fn full_name_to_python(name: &str) -> String {
    let mut name = name.splitn(3, '.');
    format!(
        "{}.{}_pb2.{}",
        name.next().unwrap(),
        name.next().unwrap(),
        name.next().unwrap()
    )
}

fn write_header(out: &mut impl Write) -> Result<()> {
    out.write_all(
        br#"# Copyright: Ankitects Pty Ltd and contributors
# License: GNU AGPL, version 3 or later; https://www.gnu.org/licenses/agpl.html
# pylint: skip-file

from __future__ import annotations

"""
THIS FILE IS AUTOMATICALLY GENERATED - DO NOT EDIT.

Please do not access methods on the backend directly - they may be changed
or removed at any time. Instead, please use the methods on the collection
instead. Eg, don't use col.backend.all_deck_config(), instead use
col.decks.all_config()
"""

from typing import *

import anki
import anki.ankiweb_pb2
import anki.backend_pb2
import anki.card_rendering_pb2
import anki.cards_pb2
import anki.collection_pb2
import anki.config_pb2
import anki.deck_config_pb2
import anki.decks_pb2
import anki.i18n_pb2
import anki.image_occlusion_pb2
import anki.import_export_pb2
import anki.links_pb2
import anki.media_pb2
import anki.notes_pb2
import anki.notetypes_pb2
import anki.scheduler_pb2
import anki.search_pb2
import anki.stats_pb2
import anki.sync_pb2
import anki.tags_pb2

class RustBackendGenerated:
    def _run_command(self, service: int, method: int, input: Any) -> bytes:
        raise Exception("not implemented")

"#,
    )?;
    Ok(())
}<|MERGE_RESOLUTION|>--- conflicted
+++ resolved
@@ -96,16 +96,10 @@
 /// If any of the following apply to the input type:
 /// - it has a single field
 /// - its name ends in Request
-<<<<<<< HEAD
-/// - it has any optional fields ...then destructuring will be skipped, and the
-///   method will take the input message directly. Returns (params_line,
-///   assignment_lines)
-=======
 /// - it has any optional fields
 ///
 /// ...then destructuring will be skipped, and the method will take the input
 /// message directly. Returns (params_line, assignment_lines)
->>>>>>> ca439314
 fn maybe_destructured_input(input: &MessageDescriptor) -> (String, String) {
     if (input.name().ends_with("Request") || input.fields().len() < 2)
         && input.oneofs().next().is_none()
