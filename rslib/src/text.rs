// Copyright: Ankitects Pty Ltd and contributors
// License: GNU AGPL, version 3 or later; http://www.gnu.org/licenses/agpl.html

use lazy_static::lazy_static;
use regex::{Captures, Regex};
use std::borrow::Cow;
use std::ptr;
use unicase::eq as uni_eq;
use unicode_normalization::{
    char::is_combining_mark, is_nfc, is_nfkd_quick, IsNormalized, UnicodeNormalization,
};

#[derive(Debug, PartialEq)]
pub enum AVTag {
    SoundOrVideo(String),
    TextToSpeech {
        field_text: String,
        lang: String,
        voices: Vec<String>,
        speed: f32,
        other_args: Vec<String>,
    },
}

lazy_static! {
    static ref HTML: Regex = Regex::new(concat!(
        "(?si)",
        // wrapped text
        r"(<!--.*?-->)|(<style.*?>.*?</style>)|(<script.*?>.*?</script>)",
        // html tags
        r"|(<.*?>)",
    ))
    .unwrap();

    static ref IMG_TAG: Regex = Regex::new(
        r#"(?xsi)
            # the start of the image tag
            <img[^>]+src=
            (?:
                    # 1: double-quoted filename
                    "
                    ([^"]+?)
                    "
                    [^>]*>                    
                |
                    # 2: single-quoted filename
                    '
                    ([^']+?)
                    '
                    [^>]*>
                |
                    # 3: unquoted filename
                    ([^ >]+?)
                    (?:
                        # then either a space and the rest
                        \x20[^>]*>
                        |
                        # or the tag immediately ends
                        >
                    )
            )
            "#
    ).unwrap();

    // videos are also in sound tags
    static ref AV_TAGS: Regex = Regex::new(
        r#"(?xs)
<<<<<<< HEAD
            \[sound:(?P<soundname>[^\]|]*)
                (?:\|(?P<soundargs>[^\]]*))?
            \]
=======
            \[sound:(.+?)\]     # 1 - the filename in a sound tag
>>>>>>> 31ceb5d7
            |
            \[anki:tts\]
                \[(?P<ttsargs>.*?)\]
                (?P<ttstext>.*?)
            \[/anki:tts\]
            "#).unwrap();
}

pub fn strip_html(html: &str) -> Cow<str> {
    let mut out: Cow<str> = html.into();

    if let Cow::Owned(o) = strip_html_preserving_entities(html) {
        out = o.into();
    }

    if let Cow::Owned(o) = decode_entities(out.as_ref()) {
        out = o.into();
    }

    out
}

pub fn strip_html_preserving_entities(html: &str) -> Cow<str> {
    HTML.replace_all(html, "")
}

pub fn decode_entities(html: &str) -> Cow<str> {
    if html.contains('&') {
        match htmlescape::decode_html(html) {
            Ok(text) => text.replace("\u{a0}", " "),
            Err(e) => format!("{:?}", e),
        }
        .into()
    } else {
        // nothing to do
        html.into()
    }
}

pub fn strip_html_for_tts(html: &str) -> Cow<str> {
    match HTML.replace_all(html, " ") {
        Cow::Borrowed(_) => decode_entities(html),
        Cow::Owned(s) => decode_entities(&s).to_string().into(),
    }
}

pub fn strip_av_tags(text: &str) -> Cow<str> {
    AV_TAGS.replace_all(text, "")
}

/// Extract audio tags from string, replacing them with [anki:play] refs
pub fn extract_av_tags<'a>(text: &'a str, question_side: bool) -> (Cow<'a, str>, Vec<AVTag>) {
    let mut tags = vec![];
    let context = if question_side { 'q' } else { 'a' };
    let replaced_text = AV_TAGS.replace_all(text, |caps: &Captures| {
        // extract
        let tag = if let Some(av_file) = caps.name("soundname") {
            AVTag::SoundOrVideo(decode_entities(av_file.as_str()).into())
        } else {
            let args = caps.name("ttsargs").unwrap();
            let field_text = caps.name("ttstext").unwrap();
            tts_tag_from_string(field_text.as_str(), args.as_str())
        };

        // and replace with reference
        if caps.name("soundargs").is_some()
            && caps
                .name("soundargs")
                .unwrap()
                .as_str()
                .contains("fileonly")
        {
            caps.name("soundname").unwrap().as_str().to_string()
        } else {
            tags.push(tag);
            format!("[anki:play:{}:{}]", context, tags.len() - 1)
        }
    });

    (replaced_text, tags)
}

#[derive(Debug)]
pub(crate) struct MediaRef<'a> {
    pub full_ref: &'a str,
    pub fname: &'a str,
}

pub(crate) fn extract_media_refs(text: &str) -> Vec<MediaRef> {
    let mut out = vec![];

    for caps in IMG_TAG.captures_iter(text) {
        out.push(MediaRef {
            full_ref: caps.get(0).unwrap().as_str(),
            fname: caps
                .get(1)
                .or_else(|| caps.get(2))
                .or_else(|| caps.get(3))
                .unwrap()
                .as_str(),
        });
    }

    for caps in AV_TAGS.captures_iter(text) {
        if let Some(m) = caps.name("soundname") {
            out.push(MediaRef {
                full_ref: caps.get(0).unwrap().as_str(),
                fname: m.as_str(),
            });
        }
    }

    out
}

fn tts_tag_from_string<'a>(field_text: &'a str, args: &'a str) -> AVTag {
    let mut other_args = vec![];
    let mut split_args = args.split_ascii_whitespace();
    let lang = split_args.next().unwrap_or("");
    let mut voices = None;
    let mut speed = 1.0;

    for remaining_arg in split_args {
        if remaining_arg.starts_with("voices=") {
            voices = remaining_arg
                .split('=')
                .nth(1)
                .map(|voices| voices.split(',').map(ToOwned::to_owned).collect());
        } else if remaining_arg.starts_with("speed=") {
            speed = remaining_arg
                .split('=')
                .nth(1)
                .unwrap()
                .parse()
                .unwrap_or(1.0);
        } else {
            other_args.push(remaining_arg.to_owned());
        }
    }

    AVTag::TextToSpeech {
        field_text: strip_html_for_tts(field_text).into(),
        lang: lang.into(),
        voices: voices.unwrap_or_else(Vec::new),
        speed,
        other_args,
    }
}

pub fn strip_html_preserving_image_filenames(html: &str) -> Cow<str> {
    let without_fnames = IMG_TAG.replace_all(html, r" ${1}${2}${3} ");
    let without_html = HTML.replace_all(&without_fnames, "");
    // no changes?
    if let Cow::Borrowed(b) = without_html {
        if ptr::eq(b, html) {
            return Cow::Borrowed(html);
        }
    }
    // make borrow checker happy
    without_html.into_owned().into()
}

pub(crate) fn normalize_to_nfc(s: &str) -> Cow<str> {
    if !is_nfc(s) {
        s.chars().nfc().collect::<String>().into()
    } else {
        s.into()
    }
}

pub(crate) fn ensure_string_in_nfc(s: &mut String) {
    if !is_nfc(s) {
        *s = s.chars().nfc().collect()
    }
}

/// True if search is equal to text, folding case.
/// Supports '*' to match 0 or more characters.
pub(crate) fn matches_wildcard(text: &str, search: &str) -> bool {
    if search.contains('*') {
        let search = format!("^(?i){}$", regex::escape(search).replace(r"\*", ".*"));
        Regex::new(&search).unwrap().is_match(text)
    } else {
        uni_eq(text, search)
    }
}

/// Convert provided string to NFKD form and strip combining characters.
pub(crate) fn without_combining(s: &str) -> Cow<str> {
    // if the string is already normalized
    if matches!(is_nfkd_quick(s.chars()), IsNormalized::Yes) {
        // and no combining characters found, return unchanged
        if !s.chars().any(is_combining_mark) {
            return s.into();
        }
    }

    // we need to create a new string without the combining marks
    s.chars()
        .nfkd()
        .filter(|c| !is_combining_mark(*c))
        .collect::<String>()
        .into()
}

#[cfg(test)]
mod test {
    use super::matches_wildcard;
    use crate::text::without_combining;
    use crate::text::{
        extract_av_tags, strip_av_tags, strip_html, strip_html_preserving_image_filenames, AVTag,
    };
    use std::borrow::Cow;

    #[test]
    fn stripping() {
        assert_eq!(strip_html("test"), "test");
        assert_eq!(strip_html("t<b>e</b>st"), "test");
        assert_eq!(strip_html("so<SCRIPT>t<b>e</b>st</script>me"), "some");

        assert_eq!(
            strip_html_preserving_image_filenames("<img src=foo.jpg>"),
            " foo.jpg "
        );
        assert_eq!(
            strip_html_preserving_image_filenames("<img src='foo.jpg'><html>"),
            " foo.jpg "
        );
        assert_eq!(strip_html_preserving_image_filenames("<html>"), "");
    }

    #[test]
    fn audio() {
        let s =
            "abc[sound:fo&amp;o.mp3]def[anki:tts][en_US voices=Bob,Jane speed=1.2]foo<br>1&gt;2[/anki:tts]gh";
        assert_eq!(strip_av_tags(s), "abcdefgh");

        let (text, tags) = extract_av_tags(s, true);
        assert_eq!(text, "abc[anki:play:q:0]def[anki:play:q:1]gh");

        assert_eq!(
            tags,
            vec![
                AVTag::SoundOrVideo("fo&o.mp3".into()),
                AVTag::TextToSpeech {
                    field_text: "foo 1>2".into(),
                    lang: "en_US".into(),
                    voices: vec!["Bob".into(), "Jane".into()],
                    other_args: vec![],
                    speed: 1.2
                },
            ]
        );
    }

    #[test]
    fn wildcard() {
        assert_eq!(matches_wildcard("foo", "bar"), false);
        assert_eq!(matches_wildcard("foo", "Foo"), true);
        assert_eq!(matches_wildcard("foo", "F*"), true);
        assert_eq!(matches_wildcard("foo", "F*oo"), true);
        assert_eq!(matches_wildcard("foo", "b*"), false);
    }

    #[test]
    fn combining() {
        assert!(matches!(without_combining("test"), Cow::Borrowed(_)));
        assert!(matches!(without_combining("Über"), Cow::Owned(_)));
    }
}<|MERGE_RESOLUTION|>--- conflicted
+++ resolved
@@ -65,13 +65,9 @@
     // videos are also in sound tags
     static ref AV_TAGS: Regex = Regex::new(
         r#"(?xs)
-<<<<<<< HEAD
-            \[sound:(?P<soundname>[^\]|]*)
+            \[sound:(?P<soundname>[^\]|]+)
                 (?:\|(?P<soundargs>[^\]]*))?
             \]
-=======
-            \[sound:(.+?)\]     # 1 - the filename in a sound tag
->>>>>>> 31ceb5d7
             |
             \[anki:tts\]
                 \[(?P<ttsargs>.*?)\]
