--- conflicted
+++ resolved
@@ -3,25 +3,15 @@
 License: GNU AGPL, version 3 or later; http://www.gnu.org/licenses/agpl.html
 -->
 <script lang="ts">
-<<<<<<< HEAD
-    import * as tr from "@tslib/ftl";
-    import { getPlatformString } from "@tslib/shortcuts";
-    import { createEventDispatcher } from "svelte";
-    
-=======
     import { createEventDispatcher, getContext } from "svelte";
 
->>>>>>> 88362ba1
     import DropdownItem from "../../components/DropdownItem.svelte";
     import IconConstrain from "../../components/IconConstrain.svelte";
     import Popover from "../../components/Popover.svelte";
     import WithFloating from "../../components/WithFloating.svelte";
-<<<<<<< HEAD
-=======
-    import { tagActionsShortcutsKey } from "../../lib/context-keys";
-    import * as tr from "../../lib/ftl";
-    import { getPlatformString } from "../../lib/shortcuts";
->>>>>>> 88362ba1
+    import { tagActionsShortcutsKey } from "@tslib/context-keys";
+    import * as tr from "@tslib/ftl";
+    import { getPlatformString } from "@tslib/shortcuts";
     import { dotsIcon } from "./icons";
 
     const dispatch = createEventDispatcher();
