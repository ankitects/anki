--- conflicted
+++ resolved
@@ -17,14 +17,9 @@
             return match.remove();
         }
 
-<<<<<<< HEAD
         const fontWeight = getComputedStyle(element).fontWeight;
         const threshold = 700;
         if (fontWeight && Number(fontWeight) >= threshold) {
-=======
-        const fontWeight = element.style.fontWeight;
-        if (fontWeight === "bold" || Number(fontWeight) >= 700) {
->>>>>>> 981b37e4
             return match.clear((): void => {
                 if (
                     removeStyleProperties(element, "font-weight") &&
