--- conflicted
+++ resolved
@@ -18,22 +18,8 @@
     display: none;
 }
 
-<<<<<<< HEAD
-/* Nudge users towards using brighter colors,
-   so they are more readable in dark themes */
-span[style*="color"] {
-    filter: brightness(0.8);
-}
-
-:host(.night-mode) {
-    @include scrollbar.night-mode;
-    span[style*="color"] {
-        filter: brightness(1.2);
-    }
-=======
 :host(body) {
     @include scrollbar.custom;
->>>>>>> 414ff5db
 }
 
 pre {
