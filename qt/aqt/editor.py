# -*- coding: utf-8 -*-
# Copyright: Ankitects Pty Ltd and contributors
# License: GNU AGPL, version 3 or later; http://www.gnu.org/licenses/agpl.html
import base64
import html
import itertools
import json
import mimetypes
import re
import urllib.error
import urllib.parse
import urllib.request
import warnings
from random import randrange
from typing import Callable, List, Optional, Tuple

import bs4
import requests
from bs4 import BeautifulSoup

import aqt
import aqt.sound
from anki.cards import Card
<<<<<<< HEAD
from anki.consts import MODEL_CLOZE
=======
from anki.collection import SearchTerm
>>>>>>> 9bfe8e38
from anki.hooks import runFilter
from anki.httpclient import HttpClient
from anki.notes import Note
from anki.utils import checksum, isLin, isWin, namedtmp
from aqt import AnkiQt, gui_hooks
from aqt.main import ResetReason
from aqt.qt import *
from aqt.sound import av_player
from aqt.theme import theme_manager
from aqt.utils import (
    TR,
    HelpPage,
    disable_help_button,
    getFile,
    openHelp,
    qtMenuShortcutWorkaround,
    restoreGeom,
    saveGeom,
    shortcut,
    showInfo,
    showWarning,
    tooltip,
    tr,
)
from aqt.webview import AnkiWebView

pics = ("jpg", "jpeg", "png", "tif", "tiff", "gif", "svg", "webp", "ico")
audio = (
    "wav",
    "mp3",
    "ogg",
    "flac",
    "mp4",
    "swf",
    "mov",
    "mpeg",
    "mkv",
    "m4a",
    "3gp",
    "spx",
    "oga",
    "webm",
    "mpg",
    "ogx",
    "avi",
    "flv",
    "ogv",
)

_html = """
<style>
:root {
    --bg-color: %s;
}
</style>
<div>
    <div id="topbutsOuter">
        %s
    </div>
    <div id="fields">
    </div>
    <div id="dupes" class="is-inactive">
        <a href="#" onclick="pycmd('dupes');return false;">%s</a>
    </div>
</div>
"""

# caller is responsible for resetting note on reset
class Editor:
    def __init__(self, mw: AnkiQt, widget, parentWindow, addMode=False) -> None:
        self.mw = mw
        self.widget = widget
        self.parentWindow = parentWindow
        self.note: Optional[Note] = None
        self.addMode = addMode
        self.currentField: Optional[int] = None
        # current card, for card layout
        self.card: Optional[Card] = None
        self.setupOuter()
        self.setupWeb()
        self.setupShortcuts()
        self.setupTags()
        gui_hooks.editor_did_init(self)

    # Initial setup
    ############################################################

    def setupOuter(self):
        l = QVBoxLayout()
        l.setContentsMargins(0, 0, 0, 0)
        l.setSpacing(0)
        self.widget.setLayout(l)
        self.outerLayout = l

    def setupWeb(self) -> None:
        self.web = EditorWebView(self.widget, self)
        self.web.allowDrops = True
        self.web.set_bridge_command(self.onBridgeCmd, self)
        self.outerLayout.addWidget(self.web, 1)

        lefttopbtns: List[str] = [
            self._addButton(
                None,
                "fields",
                tr(TR.EDITING_CUSTOMIZE_FIELDS),
                tr(TR.EDITING_FIELDS) + "...",
                disables=False,
                rightside=False,
            ),
            self._addButton(
                None,
                "cards",
                tr(TR.EDITING_CUSTOMIZE_CARD_TEMPLATES_CTRLANDL),
                tr(TR.EDITING_CARDS) + "...",
                disables=False,
                rightside=False,
            ),
        ]

        gui_hooks.editor_did_init_left_buttons(lefttopbtns, self)

        righttopbtns: List[str] = [
            self._addButton(
                "text_bold", "bold", tr(TR.EDITING_BOLD_TEXT_CTRLANDB), id="bold"
            ),
            self._addButton(
                "text_italic",
                "italic",
                tr(TR.EDITING_ITALIC_TEXT_CTRLANDI),
                id="italic",
            ),
            self._addButton(
                "text_under",
                "underline",
                tr(TR.EDITING_UNDERLINE_TEXT_CTRLANDU),
                id="underline",
            ),
            self._addButton(
                "text_super",
                "super",
                tr(TR.EDITING_SUPERSCRIPT_CTRLANDAND),
                id="superscript",
            ),
            self._addButton(
                "text_sub", "sub", tr(TR.EDITING_SUBSCRIPT_CTRLAND), id="subscript"
            ),
            self._addButton(
                "text_clear", "clear", tr(TR.EDITING_REMOVE_FORMATTING_CTRLANDR)
            ),
            self._addButton(
                None,
                "colour",
                tr(TR.EDITING_SET_FOREGROUND_COLOUR_F7),
                """
<div id="forecolor"
     style="display: inline-block; background: #000; border-radius: 5px;"
     class="topbut"
>""",
            ),
            self._addButton(
                None,
                "changeCol",
                tr(TR.EDITING_CHANGE_COLOUR_F8),
                """
<div style="display: inline-block; border-radius: 5px;"
     class="topbut rainbow"
>""",
            ),
            self._addButton(
                "text_cloze", "cloze", tr(TR.EDITING_CLOZE_DELETION_CTRLANDSHIFTANDC)
            ),
            self._addButton(
                "paperclip", "attach", tr(TR.EDITING_ATTACH_PICTURESAUDIOVIDEO_F3)
            ),
            self._addButton("media-record", "record", tr(TR.EDITING_RECORD_AUDIO_F5)),
            self._addButton("more", "more"),
        ]

        gui_hooks.editor_did_init_buttons(righttopbtns, self)
        # legacy filter
        righttopbtns = runFilter("setupEditorButtons", righttopbtns, self)

        topbuts = """
            <div id="topbutsleft" class="topbuts">
                %(leftbts)s
            </div>
            <div id="topbutsright" class="topbuts">
                %(rightbts)s
            </div>
        """ % dict(
            leftbts="".join(lefttopbtns),
            rightbts="".join(righttopbtns),
        )
        bgcol = self.mw.app.palette().window().color().name()  # type: ignore
        # then load page
        self.web.stdHtml(
            _html % (bgcol, topbuts, tr(TR.EDITING_SHOW_DUPLICATES)),
            css=["css/editor.css"],
            js=["js/vendor/jquery.min.js", "js/editor.js"],
            context=self,
        )
        self.web.eval("preventButtonFocus();")

    # Top buttons
    ######################################################################

    def resourceToData(self, path):
        """Convert a file (specified by a path) into a data URI."""
        if not os.path.exists(path):
            raise FileNotFoundError
        mime, _ = mimetypes.guess_type(path)
        with open(path, "rb") as fp:
            data = fp.read()
            data64 = b"".join(base64.encodebytes(data).splitlines())
            return "data:%s;base64,%s" % (mime, data64.decode("ascii"))

    def addButton(
        self,
        icon: Optional[str],
        cmd: str,
        func: Callable[["Editor"], None],
        tip: str = "",
        label: str = "",
        id: str = None,
        toggleable: bool = False,
        keys: str = None,
        disables: bool = True,
        rightside: bool = True,
    ):
        """Assign func to bridge cmd, register shortcut, return button"""
        if func:
            self._links[cmd] = func

            if keys:

                def on_activated():
                    func(self)

                if toggleable:
                    # generate a random id for triggering toggle
                    id = id or str(randrange(1_000_000))

                    def on_hotkey():
                        on_activated()
                        self.web.eval(f'toggleEditorButton("#{id}");')

                else:
                    on_hotkey = on_activated

                QShortcut(  # type: ignore
                    QKeySequence(keys),
                    self.widget,
                    activated=on_hotkey,
                )

        btn = self._addButton(
            icon,
            cmd,
            tip=tip,
            label=label,
            id=id,
            toggleable=toggleable,
            disables=disables,
            rightside=rightside,
        )
        return btn

    def _addButton(
        self,
        icon: Optional[str],
        cmd: str,
        tip: str = "",
        label: str = "",
        id: Optional[str] = None,
        toggleable: bool = False,
        disables: bool = True,
        rightside: bool = True,
    ) -> str:
        if icon:
            if icon.startswith("qrc:/"):
                iconstr = icon
            elif os.path.isabs(icon):
                iconstr = self.resourceToData(icon)
            else:
                iconstr = "/_anki/imgs/{}.png".format(icon)
            imgelm = """<img class=topbut src="{}">""".format(iconstr)
        else:
            imgelm = ""
        if label or not imgelm:
            labelelm = """<span class=blabel>{}</span>""".format(label or cmd)
        else:
            labelelm = ""
        if id:
            idstr = "id={}".format(id)
        else:
            idstr = ""
        if toggleable:
            toggleScript = "toggleEditorButton(this);"
        else:
            toggleScript = ""
        tip = shortcut(tip)
        if rightside:
            class_ = "linkb"
        else:
            class_ = ""
        if not disables:
            class_ += " perm"
        return """<button tabindex=-1
                        {id}
                        class="{class_}"
                        type="button"
                        title="{tip}"
                        onclick="pycmd('{cmd}');{togglesc}return false;"
                >
                    {imgelm}
                    {labelelm}
                </button>""".format(
            imgelm=imgelm,
            cmd=cmd,
            tip=tip,
            labelelm=labelelm,
            id=idstr,
            togglesc=toggleScript,
            class_=class_,
        )

    def setupShortcuts(self) -> None:
        # if a third element is provided, enable shortcut even when no field selected
        cuts: List[Tuple] = [
            ("Ctrl+L", self.onCardLayout, True),
            ("Ctrl+B", self.toggleBold),
            ("Ctrl+I", self.toggleItalic),
            ("Ctrl+U", self.toggleUnderline),
            ("Ctrl++", self.toggleSuper),
            ("Ctrl+=", self.toggleSub),
            ("Ctrl+R", self.removeFormat),
            ("F7", self.onForeground),
            ("F8", self.onChangeCol),
            ("Ctrl+Shift+C", self.onCloze),
            ("Ctrl+Shift+Alt+C", self.onCloze),
            ("F3", self.onAddMedia),
            ("F5", self.onRecSound),
            ("Ctrl+T, T", self.insertLatex),
            ("Ctrl+T, E", self.insertLatexEqn),
            ("Ctrl+T, M", self.insertLatexMathEnv),
            ("Ctrl+M, M", self.insertMathjaxInline),
            ("Ctrl+M, E", self.insertMathjaxBlock),
            ("Ctrl+M, C", self.insertMathjaxChemistry),
            ("Ctrl+Shift+X", self.onHtmlEdit),
            ("Ctrl+Shift+T", self.onFocusTags, True),
        ]
        gui_hooks.editor_did_init_shortcuts(cuts, self)
        for row in cuts:
            if len(row) == 2:
                keys, fn = row  # pylint: disable=unbalanced-tuple-unpacking
                fn = self._addFocusCheck(fn)
            else:
                keys, fn, _ = row
            QShortcut(QKeySequence(keys), self.widget, activated=fn)  # type: ignore

    def _addFocusCheck(self, fn):
        def checkFocus():
            if self.currentField is None:
                return
            fn()

        return checkFocus

    def onFields(self):
        self.saveNow(self._onFields)

    def _onFields(self):
        from aqt.fields import FieldDialog

        FieldDialog(self.mw, self.note.model(), parent=self.parentWindow)

    def onCardLayout(self):
        self.saveNow(self._onCardLayout)

    def _onCardLayout(self):
        from aqt.clayout import CardLayout

        if self.card:
            ord = self.card.ord
        else:
            ord = 0
        CardLayout(
            self.mw,
            self.note,
            ord=ord,
            parent=self.parentWindow,
            fill_empty=self.addMode,
        )
        if isWin:
            self.parentWindow.activateWindow()

    # JS->Python bridge
    ######################################################################

    def onBridgeCmd(self, cmd) -> None:
        if not self.note:
            # shutdown
            return
        # focus lost or key/button pressed?
        if cmd.startswith("blur") or cmd.startswith("key"):
            (type, ord, nid, txt) = cmd.split(":", 3)
            ord = int(ord)
            try:
                nid = int(nid)
            except ValueError:
                nid = 0
            if nid != self.note.id:
                print("ignored late blur")
                return

            self.note.fields[ord] = self.mungeHTML(txt)

            if not self.addMode:
                self.note.flush()
                self.mw.requireReset(reason=ResetReason.EditorBridgeCmd, context=self)
            if type == "blur":
                self.currentField = None
                # run any filters
                if gui_hooks.editor_did_unfocus_field(False, self.note, ord):
                    # something updated the note; update it after a subsequent focus
                    # event has had time to fire
                    self.mw.progress.timer(100, self.loadNoteKeepingFocus, False)
                else:
                    self.checkValid()
            else:
                gui_hooks.editor_did_fire_typing_timer(self.note)
                self.checkValid()
        # focused into field?
        elif cmd.startswith("focus"):
            (type, num) = cmd.split(":", 1)
            self.currentField = int(num)
            gui_hooks.editor_did_focus_field(self.note, self.currentField)
        elif cmd in self._links:
            self._links[cmd](self)
        else:
            print("uncaught cmd", cmd)

    def mungeHTML(self, txt):
        return gui_hooks.editor_will_munge_html(txt, self)

    # Setting/unsetting the current note
    ######################################################################

    def setNote(self, note, hide=True, focusTo=None):
        "Make NOTE the current note."
        self.note = note
        self.currentField = None
        if self.note:
            self.loadNote(focusTo=focusTo)
        else:
            self.hideCompleters()
            if hide:
                self.widget.hide()

    def loadNoteKeepingFocus(self):
        self.loadNote(self.currentField)

    def loadNote(self, focusTo=None) -> None:
        if not self.note:
            return

        data = [
            (fld, self.mw.col.media.escape_media_filenames(val))
            for fld, val in self.note.items()
        ]
        self.widget.show()
        self.updateTags()

        def oncallback(arg):
            if not self.note:
                return
            self.setupForegroundButton()
            self.checkValid()
            if focusTo is not None:
                self.web.setFocus()
            gui_hooks.editor_did_load_note(self)

        js = "setFields(%s); setFonts(%s); focusField(%s); setNoteId(%s);" % (
            json.dumps(data),
            json.dumps(self.fonts()),
            json.dumps(focusTo),
            json.dumps(self.note.id),
        )
        js = gui_hooks.editor_will_load_note(js, self.note, self)
        self.web.evalWithCallback(js, oncallback)

    def fonts(self) -> List[Tuple[str, int, bool]]:
        return [
            (gui_hooks.editor_will_use_font_for_field(f["font"]), f["size"], f["rtl"])
            for f in self.note.model()["flds"]
        ]

    def saveNow(self, callback, keepFocus=False):
        "Save unsaved edits then call callback()."
        if not self.note:
            # calling code may not expect the callback to fire immediately
            self.mw.progress.timer(10, callback, False)
            return
        self.saveTags()
        self.web.evalWithCallback("saveNow(%d)" % keepFocus, lambda res: callback())

    def checkValid(self):
        cols = [""] * len(self.note.fields)
        err = self.note.dupeOrEmpty()
        if err == 2:
            cols[0] = "dupe"

        self.web.eval("setBackgrounds(%s);" % json.dumps(cols))

    def showDupes(self):
        self.mw.browser_search(
            SearchTerm(
                dupe=SearchTerm.Dupe(
                    notetype_id=self.note.model()["id"], first_field=self.note.fields[0]
                )
            )
        )

    def fieldsAreBlank(self, previousNote=None):
        if not self.note:
            return True
        m = self.note.model()
        for c, f in enumerate(self.note.fields):
            f = f.replace("<br>", "").strip()
            notChangedvalues = {"", "<br>"}
            if previousNote and m["flds"][c]["sticky"]:
                notChangedvalues.add(previousNote.fields[c].replace("<br>", "").strip())
            if f not in notChangedvalues:
                return False
        return True

    def cleanup(self):
        self.setNote(None)
        # prevent any remaining evalWithCallback() events from firing after C++ object deleted
        self.web = None

    # HTML editing
    ######################################################################

    def onHtmlEdit(self):
        field = self.currentField
        self.saveNow(lambda: self._onHtmlEdit(field))

    def _onHtmlEdit(self, field):
        d = QDialog(self.widget, Qt.Window)
        form = aqt.forms.edithtml.Ui_Dialog()
        form.setupUi(d)
        restoreGeom(d, "htmlEditor")
        disable_help_button(d)
        qconnect(
            form.buttonBox.helpRequested, lambda: openHelp(HelpPage.EDITING_FEATURES)
        )
        form.textEdit.setPlainText(self.note.fields[field])
        d.show()
        form.textEdit.moveCursor(QTextCursor.End)
        d.exec_()
        html = form.textEdit.toPlainText()
        if html.find(">") > -1:
            # filter html through beautifulsoup so we can strip out things like a
            # leading </div>
            html_escaped = self.mw.col.media.escape_media_filenames(html)
            with warnings.catch_warnings():
                warnings.simplefilter("ignore", UserWarning)
                html_escaped = str(BeautifulSoup(html_escaped, "html.parser"))
                html = self.mw.col.media.escape_media_filenames(
                    html_escaped, unescape=True
                )
        self.note.fields[field] = html
        if not self.addMode:
            self.note.flush()
        self.loadNote(focusTo=field)
        saveGeom(d, "htmlEditor")

    # Tag handling
    ######################################################################

    def setupTags(self):
        import aqt.tagedit

        g = QGroupBox(self.widget)
        g.setStyleSheet("border: 0")
        tb = QGridLayout()
        tb.setSpacing(12)
        tb.setContentsMargins(2, 6, 2, 6)
        # tags
        l = QLabel(tr(TR.EDITING_TAGS))
        tb.addWidget(l, 1, 0)
        self.tags = aqt.tagedit.TagEdit(self.widget)
        qconnect(self.tags.lostFocus, self.saveTags)
        self.tags.setToolTip(
            shortcut(tr(TR.EDITING_JUMP_TO_TAGS_WITH_CTRLANDSHIFTANDT))
        )
        border = theme_manager.str_color("border")
        self.tags.setStyleSheet(f"border: 1px solid {border}")
        tb.addWidget(self.tags, 1, 1)
        g.setLayout(tb)
        self.outerLayout.addWidget(g)

    def updateTags(self):
        if self.tags.col != self.mw.col:
            self.tags.setCol(self.mw.col)
        if not self.tags.text() or not self.addMode:
            self.tags.setText(self.note.stringTags().strip())

    def saveTags(self) -> None:
        if not self.note:
            return
        self.note.tags = self.mw.col.tags.split(self.tags.text())
        if not self.addMode:
            self.note.flush()
        gui_hooks.editor_did_update_tags(self.note)

    def saveAddModeVars(self):
        if self.addMode:
            # save tags to model
            m = self.note.model()
            m["tags"] = self.note.tags
            self.mw.col.models.save(m, updateReqs=False)

    def hideCompleters(self):
        self.tags.hideCompleter()

    def onFocusTags(self):
        self.tags.setFocus()

    # Format buttons
    ######################################################################

    def toggleBold(self):
        self.web.eval("setFormat('bold');")

    def toggleItalic(self):
        self.web.eval("setFormat('italic');")

    def toggleUnderline(self):
        self.web.eval("setFormat('underline');")

    def toggleSuper(self):
        self.web.eval("setFormat('superscript');")

    def toggleSub(self):
        self.web.eval("setFormat('subscript');")

    def removeFormat(self):
        self.web.eval("setFormat('removeFormat');")

    def onCloze(self):
        self.saveNow(self._onCloze, keepFocus=True)

    def _onCloze(self):
        # check that the model is set up for cloze deletion
        if self.note.model()["type"] != MODEL_CLOZE:
            if self.addMode:
                tooltip(tr(TR.EDITING_WARNING_CLOZE_DELETIONS_WILL_NOT_WORK))
            else:
                showInfo(tr(TR.EDITING_TO_MAKE_A_CLOZE_DELETION_ON))
                return
        # find the highest existing cloze
        highest = 0
        for name, val in list(self.note.items()):
            m = re.findall(r"\{\{c(\d+)::", val)
            if m:
                highest = max(highest, sorted([int(x) for x in m])[-1])
        # reuse last?
        if not self.mw.app.keyboardModifiers() & Qt.AltModifier:
            highest += 1
        # must start at 1
        highest = max(1, highest)
        self.web.eval("wrap('{{c%d::', '}}');" % highest)

    # Foreground colour
    ######################################################################

    def setupForegroundButton(self):
        self.fcolour = self.mw.pm.profile.get("lastColour", "#00f")
        self.onColourChanged()

    # use last colour
    def onForeground(self):
        self._wrapWithColour(self.fcolour)

    # choose new colour
    def onChangeCol(self):
        if isLin:
            new = QColorDialog.getColor(
                QColor(self.fcolour), None, None, QColorDialog.DontUseNativeDialog
            )
        else:
            new = QColorDialog.getColor(QColor(self.fcolour), None)
        # native dialog doesn't refocus us for some reason
        self.parentWindow.activateWindow()
        if new.isValid():
            self.fcolour = new.name()
            self.onColourChanged()
            self._wrapWithColour(self.fcolour)

    def _updateForegroundButton(self):
        self.web.eval("setFGButton('%s')" % self.fcolour)

    def onColourChanged(self):
        self._updateForegroundButton()
        self.mw.pm.profile["lastColour"] = self.fcolour

    def _wrapWithColour(self, colour):
        self.web.eval("setFormat('forecolor', '%s')" % colour)

    # Audio/video/images
    ######################################################################

    def onAddMedia(self):
        extension_filter = " ".join(
            "*." + extension for extension in sorted(itertools.chain(pics, audio))
        )
        key = tr(TR.EDITING_MEDIA) + " (" + extension_filter + ")"

        def accept(file):
            self.addMedia(file, canDelete=True)

        file = getFile(self.widget, tr(TR.EDITING_ADD_MEDIA), accept, key, key="media")
        self.parentWindow.activateWindow()

    def addMedia(self, path, canDelete=False):
        try:
            html = self._addMedia(path, canDelete)
        except Exception as e:
            showWarning(str(e))
            return
        self.web.eval("setFormat('inserthtml', %s);" % json.dumps(html))

    def _addMedia(self, path, canDelete=False):
        "Add to media folder and return local img or sound tag."
        # copy to media folder
        fname = self.mw.col.media.addFile(path)
        # remove original?
        if canDelete and self.mw.pm.profile["deleteMedia"]:
            if os.path.abspath(fname) != os.path.abspath(path):
                try:
                    os.unlink(path)
                except:
                    pass
        # return a local html link
        return self.fnameToLink(fname)

    def _addMediaFromData(self, fname: str, data: bytes) -> str:
        return self.mw.col.media.writeData(fname, data)

    def onRecSound(self):
        aqt.sound.record_audio(
            self.parentWindow,
            self.mw,
            True,
            lambda file: self.addMedia(file, canDelete=True),
        )

    # Media downloads
    ######################################################################

    def urlToLink(self, url: str) -> Optional[str]:
        fname = self.urlToFile(url)
        if not fname:
            return None
        return self.fnameToLink(fname)

    def fnameToLink(self, fname: str) -> str:
        ext = fname.split(".")[-1].lower()
        if ext in pics:
            name = urllib.parse.quote(fname.encode("utf8"))
            return '<img src="%s">' % name
        else:
            av_player.play_file(fname)
            return "[sound:%s]" % html.escape(fname, quote=False)

    def urlToFile(self, url: str) -> Optional[str]:
        l = url.lower()
        for suffix in pics + audio:
            if l.endswith("." + suffix):
                return self._retrieveURL(url)
        # not a supported type
        return None

    def isURL(self, s):
        s = s.lower()
        return (
            s.startswith("http://")
            or s.startswith("https://")
            or s.startswith("ftp://")
            or s.startswith("file://")
        )

    def inlinedImageToFilename(self, txt: str) -> str:
        prefix = "data:image/"
        suffix = ";base64,"
        for ext in ("jpg", "jpeg", "png", "gif"):
            fullPrefix = prefix + ext + suffix
            if txt.startswith(fullPrefix):
                b64data = txt[len(fullPrefix) :].strip()
                data = base64.b64decode(b64data, validate=True)
                if ext == "jpeg":
                    ext = "jpg"
                return self._addPastedImage(data, "." + ext)

        return ""

    def inlinedImageToLink(self, src: str) -> str:
        fname = self.inlinedImageToFilename(src)
        if fname:
            return self.fnameToLink(fname)

        return ""

    # ext should include dot
    def _addPastedImage(self, data: bytes, ext: str) -> str:
        # hash and write
        csum = checksum(data)
        fname = "{}-{}{}".format("paste", csum, ext)
        return self._addMediaFromData(fname, data)

    def _retrieveURL(self, url: str) -> Optional[str]:
        "Download file into media folder and return local filename or None."
        # urllib doesn't understand percent-escaped utf8, but requires things like
        # '#' to be escaped.
        url = urllib.parse.unquote(url)
        if url.lower().startswith("file://"):
            url = url.replace("%", "%25")
            url = url.replace("#", "%23")
            local = True
        else:
            local = False
        # fetch it into a temporary folder
        self.mw.progress.start(immediate=not local, parent=self.parentWindow)
        content_type = None
        error_msg: Optional[str] = None
        try:
            if local:
                req = urllib.request.Request(
                    url, None, {"User-Agent": "Mozilla/5.0 (compatible; Anki)"}
                )
                with urllib.request.urlopen(req) as response:
                    filecontents = response.read()
            else:
                with HttpClient() as client:
                    client.timeout = 30
                    with client.get(url) as response:
                        if response.status_code != 200:
                            error_msg = tr(
                                TR.QT_MISC_UNEXPECTED_RESPONSE_CODE,
                                val=response.status_code,
                            )
                            return None
                        filecontents = response.content
                        content_type = response.headers.get("content-type")
        except (urllib.error.URLError, requests.exceptions.RequestException) as e:
            error_msg = tr(TR.EDITING_AN_ERROR_OCCURRED_WHILE_OPENING, val=str(e))
            return None
        finally:
            self.mw.progress.finish()
            if error_msg:
                showWarning(error_msg)
        # strip off any query string
        url = re.sub(r"\?.*?$", "", url)
        fname = os.path.basename(urllib.parse.unquote(url))
        if not fname.strip():
            fname = "paste"
        if content_type:
            fname = self.mw.col.media.add_extension_based_on_mime(fname, content_type)

        return self.mw.col.media.write_data(fname, filecontents)

    # Paste/drag&drop
    ######################################################################

    removeTags = ["script", "iframe", "object", "style"]

    def _pastePreFilter(self, html: str, internal: bool) -> str:
        # https://anki.tenderapp.com/discussions/ankidesktop/39543-anki-is-replacing-the-character-by-when-i-exit-the-html-edit-mode-ctrlshiftx
        if html.find(">") < 0:
            return html

        with warnings.catch_warnings() as w:
            warnings.simplefilter("ignore", UserWarning)
            doc = BeautifulSoup(html, "html.parser")

        tag: bs4.element.Tag
        if not internal:
            for tag in self.removeTags:
                for node in doc(tag):
                    node.decompose()

            # convert p tags to divs
            for node in doc("p"):
                node.name = "div"

        for tag in doc("img"):
            try:
                src = tag["src"]
            except KeyError:
                # for some bizarre reason, mnemosyne removes src elements
                # from missing media
                continue

            # in internal pastes, rewrite mediasrv references to relative
            if internal:
                m = re.match(r"http://127.0.0.1:\d+/(.*)$", src)
                if m:
                    tag["src"] = m.group(1)
            else:
                # in external pastes, download remote media
                if self.isURL(src):
                    fname = self._retrieveURL(src)
                    if fname:
                        tag["src"] = fname
                elif src.startswith("data:image/"):
                    # and convert inlined data
                    tag["src"] = self.inlinedImageToFilename(src)

        html = str(doc)
        return html

    def doPaste(self, html: str, internal: bool, extended: bool = False) -> None:
        html = self._pastePreFilter(html, internal)
        if extended:
            ext = "true"
        else:
            ext = "false"
        self.web.eval(
            "pasteHTML(%s, %s, %s);" % (json.dumps(html), json.dumps(internal), ext)
        )

    def doDrop(self, html: str, internal: bool, extended: bool = False) -> None:
        def pasteIfField(ret):
            if ret:
                self.doPaste(html, internal, extended)

        p = self.web.mapFromGlobal(QCursor.pos())
        self.web.evalWithCallback(f"focusIfField({p.x()}, {p.y()});", pasteIfField)

    def onPaste(self):
        self.web.onPaste()

    def onCutOrCopy(self):
        self.web.flagAnkiText()

    # Advanced menu
    ######################################################################

    def onAdvanced(self):
        m = QMenu(self.mw)

        for text, handler, shortcut in (
            (tr(TR.EDITING_MATHJAX_INLINE), self.insertMathjaxInline, "Ctrl+M, M"),
            (tr(TR.EDITING_MATHJAX_BLOCK), self.insertMathjaxBlock, "Ctrl+M, E"),
            (
                tr(TR.EDITING_MATHJAX_CHEMISTRY),
                self.insertMathjaxChemistry,
                "Ctrl+M, C",
            ),
            (tr(TR.EDITING_LATEX), self.insertLatex, "Ctrl+T, T"),
            (tr(TR.EDITING_LATEX_EQUATION), self.insertLatexEqn, "Ctrl+T, E"),
            (tr(TR.EDITING_LATEX_MATH_ENV), self.insertLatexMathEnv, "Ctrl+T, M"),
            (tr(TR.EDITING_EDIT_HTML), self.onHtmlEdit, "Ctrl+Shift+X"),
        ):
            a = m.addAction(text)
            qconnect(a.triggered, handler)
            a.setShortcut(QKeySequence(shortcut))

        qtMenuShortcutWorkaround(m)

        m.exec_(QCursor.pos())

    # LaTeX
    ######################################################################

    def insertLatex(self):
        self.web.eval("wrap('[latex]', '[/latex]');")

    def insertLatexEqn(self):
        self.web.eval("wrap('[$]', '[/$]');")

    def insertLatexMathEnv(self):
        self.web.eval("wrap('[$$]', '[/$$]');")

    def insertMathjaxInline(self):
        self.web.eval("wrap('\\\\(', '\\\\)');")

    def insertMathjaxBlock(self):
        self.web.eval("wrap('\\\\[', '\\\\]');")

    def insertMathjaxChemistry(self):
        self.web.eval("wrap('\\\\(\\\\ce{', '}\\\\)');")

    # Links from HTML
    ######################################################################

    _links = dict(
        fields=onFields,
        cards=onCardLayout,
        bold=toggleBold,
        italic=toggleItalic,
        underline=toggleUnderline,
        super=toggleSuper,
        sub=toggleSub,
        clear=removeFormat,
        colour=onForeground,
        changeCol=onChangeCol,
        cloze=onCloze,
        attach=onAddMedia,
        record=onRecSound,
        more=onAdvanced,
        dupes=showDupes,
        paste=onPaste,
        cutOrCopy=onCutOrCopy,
    )


# Pasting, drag & drop, and keyboard layouts
######################################################################


class EditorWebView(AnkiWebView):
    def __init__(self, parent, editor):
        AnkiWebView.__init__(self, title="editor")
        self.editor = editor
        self.strip = self.editor.mw.pm.profile["stripHTML"]
        self.setAcceptDrops(True)
        self._markInternal = False
        clip = self.editor.mw.app.clipboard()
        qconnect(clip.dataChanged, self._onClipboardChange)
        gui_hooks.editor_web_view_did_init(self)

    def _onClipboardChange(self):
        if self._markInternal:
            self._markInternal = False
            self._flagAnkiText()

    def onCut(self):
        self.triggerPageAction(QWebEnginePage.Cut)

    def onCopy(self):
        self.triggerPageAction(QWebEnginePage.Copy)

    def _wantsExtendedPaste(self) -> bool:
        extended = not (self.editor.mw.app.queryKeyboardModifiers() & Qt.ShiftModifier)
        if self.editor.mw.pm.profile.get("pasteInvert", False):
            extended = not extended
        return extended

    def _onPaste(self, mode: QClipboard.Mode) -> None:
        extended = self._wantsExtendedPaste()
        mime = self.editor.mw.app.clipboard().mimeData(mode=mode)
        html, internal = self._processMime(mime, extended)
        if not html:
            return
        self.editor.doPaste(html, internal, extended)

    def onPaste(self) -> None:
        self._onPaste(QClipboard.Clipboard)

    def onMiddleClickPaste(self) -> None:
        self._onPaste(QClipboard.Selection)

    def dragEnterEvent(self, evt):
        evt.accept()

    def dropEvent(self, evt):
        extended = self._wantsExtendedPaste()
        mime = evt.mimeData()

        if evt.source() and mime.hasHtml():
            # don't filter html from other fields
            html, internal = mime.html(), True
        else:
            html, internal = self._processMime(mime, extended)

        if not html:
            return

        self.editor.doDrop(html, internal, extended)

    # returns (html, isInternal)
    def _processMime(self, mime: QMimeData, extended: bool = False) -> Tuple[str, bool]:
        # print("html=%s image=%s urls=%s txt=%s" % (
        #     mime.hasHtml(), mime.hasImage(), mime.hasUrls(), mime.hasText()))
        # print("html", mime.html())
        # print("urls", mime.urls())
        # print("text", mime.text())

        # try various content types in turn
        html, internal = self._processHtml(mime)
        if html:
            return html, internal

        # favour url if it's a local link
        if mime.hasUrls() and mime.urls()[0].toString().startswith("file://"):
            types = (self._processUrls, self._processImage, self._processText)
        else:
            types = (self._processImage, self._processUrls, self._processText)

        for fn in types:
            html = fn(mime, extended)
            if html:
                return html, True
        return "", False

    def _processUrls(self, mime: QMimeData, extended: bool = False) -> Optional[str]:
        if not mime.hasUrls():
            return None

        buf = ""
        for qurl in mime.urls():
            url = qurl.toString()
            # chrome likes to give us the URL twice with a \n
            url = url.splitlines()[0]
            buf += self.editor.urlToLink(url) or ""

        return buf

    def _processText(self, mime: QMimeData, extended: bool = False) -> Optional[str]:
        if not mime.hasText():
            return None

        txt = mime.text()
        processed = []
        lines = txt.split("\n")

        for line in lines:
            for token in re.split(r"(\S+)", line):
                # inlined data in base64?
                if extended and token.startswith("data:image/"):
                    processed.append(self.editor.inlinedImageToLink(token))
                elif extended and self.editor.isURL(token):
                    # if the user is pasting an image or sound link, convert it to local
                    link = self.editor.urlToLink(token)
                    if link:
                        processed.append(link)
                    else:
                        # not media; add it as a normal link
                        link = '<a href="{}">{}</a>'.format(
                            token, html.escape(urllib.parse.unquote(token))
                        )
                        processed.append(link)
                else:
                    token = html.escape(token).replace("\t", " " * 4)
                    # if there's more than one consecutive space,
                    # use non-breaking spaces for the second one on
                    def repl(match):
                        return match.group(1).replace(" ", "&nbsp;") + " "

                    token = re.sub(" ( +)", repl, token)
                    processed.append(token)

            processed.append("<br>")
        # remove last <br>
        processed.pop()
        return "".join(processed)

    def _processHtml(self, mime: QMimeData) -> Tuple[Optional[str], bool]:
        if not mime.hasHtml():
            return None, False
        html = mime.html()

        # no filtering required for internal pastes
        if html.startswith("<!--anki-->"):
            return html[11:], True

        return html, False

    def _processImage(self, mime: QMimeData, extended: bool = False) -> Optional[str]:
        if not mime.hasImage():
            return None
        im = QImage(mime.imageData())
        uname = namedtmp("paste")
        if self.editor.mw.pm.profile.get("pastePNG", False):
            ext = ".png"
            im.save(uname + ext, None, 50)
        else:
            ext = ".jpg"
            im.save(uname + ext, None, 80)

        # invalid image?
        path = uname + ext
        if not os.path.exists(path):
            return None

        with open(path, "rb") as file:
            data = file.read()
        fname = self.editor._addPastedImage(data, ext)
        if fname:
            return self.editor.fnameToLink(fname)
        return None

    def flagAnkiText(self):
        # be ready to adjust when clipboard event fires
        self._markInternal = True

    def _flagAnkiText(self):
        # add a comment in the clipboard html so we can tell text is copied
        # from us and doesn't need to be stripped
        clip = self.editor.mw.app.clipboard()
        if not isMac and not clip.ownsClipboard():
            return
        mime = clip.mimeData()
        if not mime.hasHtml():
            return
        html = mime.html()
        mime.setHtml("<!--anki-->" + html)
        clip.setMimeData(mime)

    def contextMenuEvent(self, evt: QContextMenuEvent) -> None:
        m = QMenu(self)
        a = m.addAction(tr(TR.EDITING_CUT))
        qconnect(a.triggered, self.onCut)
        a = m.addAction(tr(TR.ACTIONS_COPY))
        qconnect(a.triggered, self.onCopy)
        a = m.addAction(tr(TR.EDITING_PASTE))
        qconnect(a.triggered, self.onPaste)
        gui_hooks.editor_will_show_context_menu(self, m)
        m.popup(QCursor.pos())


# QFont returns "Kozuka Gothic Pro L" but WebEngine expects "Kozuka Gothic Pro Light"
# - there may be other cases like a trailing 'Bold' that need fixing, but will
# wait for further reports first.
def fontMungeHack(font):
    return re.sub(" L$", " Light", font)


def munge_html(txt, editor):
    return "" if txt in ("<br>", "<div><br></div>") else txt


def remove_null_bytes(txt, editor):
    # misbehaving apps may include a null byte in the text
    return txt.replace("\x00", "")


def reverse_url_quoting(txt, editor):
    # reverse the url quoting we added to get images to display
    return editor.mw.col.media.escape_media_filenames(txt, unescape=True)


gui_hooks.editor_will_use_font_for_field.append(fontMungeHack)
gui_hooks.editor_will_munge_html.append(munge_html)
gui_hooks.editor_will_munge_html.append(remove_null_bytes)
gui_hooks.editor_will_munge_html.append(reverse_url_quoting)<|MERGE_RESOLUTION|>--- conflicted
+++ resolved
@@ -21,11 +21,8 @@
 import aqt
 import aqt.sound
 from anki.cards import Card
-<<<<<<< HEAD
+from anki.collection import SearchTerm
 from anki.consts import MODEL_CLOZE
-=======
-from anki.collection import SearchTerm
->>>>>>> 9bfe8e38
 from anki.hooks import runFilter
 from anki.httpclient import HttpClient
 from anki.notes import Note
