<!--
Copyright: Ankitects Pty Ltd and contributors
License: GNU AGPL, version 3 or later; http://www.gnu.org/licenses/agpl.html
-->
<script lang="ts">
    import { cubicOut } from "svelte/easing";
    import { tweened } from "svelte/motion";

    import { removeStyleProperties } from "../lib/styling";

    export let duration = 300;

    export let collapse = false;
    let collapsed = false;

    const size = tweened<number>(undefined, {
        duration,
        easing: cubicOut,
    });

    function doCollapse(collapse: boolean): void {
        if (collapse) {
            size.set(0);
        } else {
            collapsed = false;
            size.set(1, { duration: 0 });
        }
    }

    $: doCollapse(collapse);

    let collapsibleElement: HTMLElement;
    let clientHeight: number;

    function updateHeight(percentage: number): void {
        collapsibleElement.style.overflow = "hidden";

        if (percentage === 1) {
            removeStyleProperties(collapsibleElement, "height", "overflow");
        } else if (percentage === 0) {
            collapsed = true;
            removeStyleProperties(collapsibleElement, "height", "overflow");
        } else {
            collapsibleElement.style.height = `${percentage * clientHeight}px`;
        }
<<<<<<< HEAD

        const update = () => {
            inner.toggleAttribute("hidden", collapse);
            outer.style.removeProperty("overflow");
            hidden = collapse;
        };

        /* fallback required because transition only triggers if the height changes */
        if (height) {
            inner.addEventListener("transitionend", update, { once: true });
        } else {
            update();
        }
=======
>>>>>>> 3642dc62
    }

    $: if (collapsibleElement) {
        updateHeight($size);
    }
</script>

<div bind:this={collapsibleElement} class="collapsible" bind:clientHeight>
    <slot {collapsed} />
</div><|MERGE_RESOLUTION|>--- conflicted
+++ resolved
@@ -43,22 +43,6 @@
         } else {
             collapsibleElement.style.height = `${percentage * clientHeight}px`;
         }
-<<<<<<< HEAD
-
-        const update = () => {
-            inner.toggleAttribute("hidden", collapse);
-            outer.style.removeProperty("overflow");
-            hidden = collapse;
-        };
-
-        /* fallback required because transition only triggers if the height changes */
-        if (height) {
-            inner.addEventListener("transitionend", update, { once: true });
-        } else {
-            update();
-        }
-=======
->>>>>>> 3642dc62
     }
 
     $: if (collapsibleElement) {
