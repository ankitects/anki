--- conflicted
+++ resolved
@@ -11,12 +11,7 @@
     import CardStats from "./CardStats.svelte";
     import Revlog from "./Revlog.svelte";
 
-<<<<<<< HEAD
-    export let cardId: number | null = null;
     export let includeRevlog = true;
-=======
-    export let includeRevlog: boolean = true;
->>>>>>> 2e2fc799
 
     let stats: Stats.CardStatsResponse | null = null;
     let revlog: Stats.CardStatsResponse.StatsRevlogEntry[] | null = null;
@@ -31,7 +26,7 @@
         }
 
         const cardStats = await statsService.cardStats(
-            Cards.CardId.create({ cid: requestedCardId }),
+            Cards.CardId.create({ cid: requestedCardId })
         );
 
         /* Skip if another update has been triggered in the meantime. */
@@ -39,7 +34,8 @@
             stats = cardStats;
 
             if (includeRevlog) {
-                revlog = stats.revlog as Stats.CardStatsResponse.StatsRevlogEntry[];
+                revlog =
+                    stats.revlog as Stats.CardStatsResponse.StatsRevlogEntry[];
             }
         }
     }
