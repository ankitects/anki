# Copyright: Ankitects Pty Ltd and contributors
# License: GNU AGPL, version 3 or later; http://www.gnu.org/licenses/agpl.html

from __future__ import annotations

import base64
import functools
import json
import mimetypes
import os
from collections.abc import Callable
from dataclasses import dataclass
from random import randrange
from typing import Any

from anki.cards import Card
from anki.decks import DeckId
from anki.hooks import runFilter
from anki.models import NotetypeId
from anki.notes import Note, NoteId
from anki.utils import is_win
from aqt import AnkiQt, gui_hooks
from aqt.editor_legacy import *
from aqt.qt import *
from aqt.sound import av_player
from aqt.utils import shortcut, showWarning
from aqt.webview import AnkiWebView, AnkiWebViewKind


def on_editor_ready(func: Callable) -> Callable:
    @functools.wraps(func)
    def decorated(self: NewEditor, *args: Any, **kwargs: Any) -> None:
        if self._ready:
            func(self, *args, **kwargs)
        else:
            self._ready_callbacks.append(lambda: func(self, *args, **kwargs))

    return decorated


@dataclass
class NoteInfo:
    "Used to hold partial note info fetched from the webview"

    id: NoteId | None
    mid: NotetypeId
    fields: list[str]

    def __post_init__(self) -> None:
        if self.id is not None:
            self.id = NoteId(int(self.id))
        if self.mid is not None:
            self.mid = NotetypeId(int(self.mid))


class NewEditor:
    """The screen that embeds an editing widget should listen for changes via
    the `operation_did_execute` hook, and call set_note() when the editor needs
    redrawing.

    The editor will cause that hook to be fired when it saves changes. To avoid
    an unwanted refresh, the parent widget should check if handler
    corresponds to this editor instance, and ignore the change if it does.
    """

    def __init__(
        self,
        mw: AnkiQt,
        widget: QWidget,
        parentWindow: QWidget,
        addMode: bool | None = None,
        *,
        editor_mode: EditorMode = EditorMode.EDIT_CURRENT,
    ) -> None:
        self.mw = mw
        self.widget = widget
        self.parentWindow = parentWindow
        self.nid: NoteId | None = None
        # legacy argument provided?
        if addMode is not None:
            editor_mode = EditorMode.ADD_CARDS if addMode else EditorMode.EDIT_CURRENT
        self.addMode = editor_mode is EditorMode.ADD_CARDS
        self.editorMode = editor_mode
        self.currentField: int | None = None
        # Similar to currentField, but not set to None on a blur. May be
        # outside the bounds of the current notetype.
        self.last_field_index: int | None = None
        # current card, for card layout
        self.card: Card | None = None
        self.state: EditorState = EditorState.INITIAL
        self._ready = False
        self._ready_callbacks: list[Callable[[], None]] = []
        self._init_links()
        self.setupOuter()
        self.add_webview()
        self.setupWeb()
        self.setupShortcuts()
<<<<<<< HEAD
=======
        self.setupColourPalette()
        gui_hooks.editor_did_init(self)
>>>>>>> a842ba14

    # Initial setup
    ############################################################

    def setupOuter(self) -> None:
        l = QVBoxLayout()
        l.setContentsMargins(0, 0, 0, 0)
        l.setSpacing(0)
        self.widget.setLayout(l)
        self.outerLayout = l

    def add_webview(self) -> None:
        self.web = NewEditorWebView(self.widget, self)
        self.web.set_bridge_command(self.onBridgeCmd, self)
        self.web.hide_while_preserving_layout()
        self.outerLayout.addWidget(self.web, 1)

    def setupWeb(self) -> None:
        editor_key = self.mw.pm.editor_key(self.editorMode)
        self.web.load_sveltekit_page(f"editor/?mode={editor_key}")
        self.web.allow_drops = True

    def _set_ready(self) -> None:
        lefttopbtns: list[str] = []
        gui_hooks.editor_did_init_left_buttons(lefttopbtns, self)

        lefttopbtns_defs = [
            f"uiPromise.then((noteEditor) => noteEditor.toolbar.notetypeButtons.appendButton({{ component: editorToolbar.Raw, props: {{ html: {json.dumps(button)} }} }}, -1));"
            for button in lefttopbtns
        ]
        lefttopbtns_js = "\n".join(lefttopbtns_defs)

        righttopbtns: list[str] = []
        gui_hooks.editor_did_init_buttons(righttopbtns, self)
        # legacy filter
        righttopbtns = runFilter("setupEditorButtons", righttopbtns, self)

        righttopbtns_defs = ", ".join([json.dumps(button) for button in righttopbtns])
        righttopbtns_js = (
            f"""
require("anki/ui").loaded.then(() => require("anki/NoteEditor").instances[0].toolbar.toolbar.append({{
    component: editorToolbar.AddonButtons,
    id: "addons",
    props: {{ buttons: [ {righttopbtns_defs} ] }},
}}));
"""
            if len(righttopbtns) > 0
            else ""
        )

        self.web.eval(f"{lefttopbtns_js} {righttopbtns_js}")
        gui_hooks.editor_did_init(self)
        self._ready = True
        for cb in self._ready_callbacks:
            cb()

    # Top buttons
    ######################################################################

    def resourceToData(self, path: str) -> str:
        """Convert a file (specified by a path) into a data URI."""
        if not os.path.exists(path):
            raise FileNotFoundError
        mime, _ = mimetypes.guess_type(path)
        with open(path, "rb") as fp:
            data = fp.read()
            data64 = b"".join(base64.encodebytes(data).splitlines())
            return f"data:{mime};base64,{data64.decode('ascii')}"

    def addButton(
        self,
        icon: str | None,
        cmd: str,
        func: Callable[[NewEditor], None],
        tip: str = "",
        label: str = "",
        id: str | None = None,
        toggleable: bool = False,
        keys: str | None = None,
        disables: bool = True,
        rightside: bool = True,
    ) -> str:
        """Assign func to bridge cmd, register shortcut, return button"""

        def wrapped_func(editor: NewEditor) -> None:
            self.call_after_note_saved(functools.partial(func, editor), keepFocus=True)

        self._links[cmd] = wrapped_func

        if keys:

            def on_activated() -> None:
                wrapped_func(self)

            if toggleable:
                # generate a random id for triggering toggle
                id = id or str(randrange(1_000_000))

                def on_hotkey() -> None:
                    on_activated()
                    self.web.eval(
                        f'toggleEditorButton(document.getElementById("{id}"));'
                    )

            else:
                on_hotkey = on_activated

            QShortcut(  # type: ignore
                QKeySequence(keys),
                self.widget,
                activated=on_hotkey,
            )

        btn = self._addButton(
            icon,
            cmd,
            tip=tip,
            label=label,
            id=id,
            toggleable=toggleable,
            disables=disables,
            rightside=rightside,
        )
        return btn

    def _addButton(
        self,
        icon: str | None,
        cmd: str,
        tip: str = "",
        label: str = "",
        id: str | None = None,
        toggleable: bool = False,
        disables: bool = True,
        rightside: bool = True,
    ) -> str:
        title_attribute = tip

        if icon:
            if icon.startswith("qrc:/"):
                iconstr = icon
            elif os.path.isabs(icon):
                iconstr = self.resourceToData(icon)
            else:
                iconstr = f"/_anki/imgs/{icon}.png"
            image_element = f'<img class="topbut" src="{iconstr}">'
        else:
            image_element = ""

        if not label and icon:
            label_element = ""
        elif label:
            label_element = label
        else:
            label_element = cmd

        title_attribute = shortcut(title_attribute)
        id_attribute_assignment = f"id={id}" if id else ""
        class_attribute = "linkb" if rightside else "rounded"
        if not disables:
            class_attribute += " perm"

        return f"""<button tabindex=-1
                        {id_attribute_assignment}
                        class="anki-addon-button {class_attribute}"
                        type="button"
                        title="{title_attribute}"
                        data-cantoggle="{int(toggleable)}"
                        data-command="{cmd}"
                >
                    {image_element}
                    {label_element}
                </button>"""

    def setupShortcuts(self) -> None:
        # if a third element is provided, enable shortcut even when no field selected
        cuts: list[tuple] = []
        gui_hooks.editor_did_init_shortcuts(cuts, self)
        for row in cuts:
            if len(row) == 2:
                keys, fn = row
                fn = self._addFocusCheck(fn)
            else:
                keys, fn, _ = row
            QShortcut(QKeySequence(keys), self.widget, activated=fn)  # type: ignore

    def setupColourPalette(self) -> None:
        if not (colors := self.mw.col.get_config("customColorPickerPalette")):
            return
        for i, colour in enumerate(colors[: QColorDialog.customCount()]):
            if not QColor.isValidColorName(colour):
                continue
            QColorDialog.setCustomColor(i, QColor.fromString(colour))

    def _addFocusCheck(self, fn: Callable) -> Callable:
        def checkFocus() -> None:
            if self.currentField is None:
                return
            fn()

        return checkFocus

    def onFields(self) -> None:
        self.call_after_note_saved(self._onFields)

    def _onFields(self) -> None:
        from aqt.fields import FieldDialog

        def on_note_info(note_info: NoteInfo) -> None:
            note_type = self.mw.col.models.get(note_info.mid)
            assert note_type is not None
            FieldDialog(self.mw, note_type, parent=self.parentWindow)

        self.get_note_info(on_note_info)

    def onCardLayout(self) -> None:
        self.call_after_note_saved(self._onCardLayout)

    def _onCardLayout(self) -> None:
        from aqt.clayout import CardLayout

        if self.card:
            ord = self.card.ord
        else:
            ord = 0

        def on_note_info(note_info: NoteInfo) -> None:
            if note_info.id:
                note = self.mw.col.get_note(note_info.id)
            else:
                note = Note(self.mw.col, note_info.mid)
                note.fields = note_info.fields
            CardLayout(
                self.mw,
                note,
                ord=ord,
                parent=self.parentWindow,
                fill_empty=False,
            )
            if is_win:
                self.parentWindow.activateWindow()

        self.get_note_info(on_note_info)

    # JS->Python bridge
    ######################################################################

    def onBridgeCmd(self, cmd: str) -> Any:
        # focus lost or key/button pressed?
        if cmd.startswith("blur") or cmd.startswith("key"):
            (type, _) = cmd.split(":", 1)
            if type == "blur":
                self.currentField = None
            else:
                pass

        # focused into field?
        elif cmd.startswith("focus"):
            (type, num) = cmd.split(":", 1)
            self.last_field_index = self.currentField = int(num)

        elif cmd.startswith("saveTags"):
            pass

        elif cmd.startswith("editorState"):
            (_, new_state_id, old_state_id) = cmd.split(":", 2)
            self.signal_state_change(
                EditorState(int(new_state_id)), EditorState(int(old_state_id))
            )

        elif cmd.startswith("ioImageLoaded"):
            (_, path_or_nid_data) = cmd.split(":", 1)
            path_or_nid = json.loads(path_or_nid_data)
            if self.addMode:
                gui_hooks.editor_mask_editor_did_load_image(self, path_or_nid)
            else:
                gui_hooks.editor_mask_editor_did_load_image(
                    self, NoteId(int(path_or_nid))
                )
        elif cmd == "editorReady":
            self._set_ready()

        elif cmd in self._links:
            return self._links[cmd](self)

        else:
            print("uncaught cmd", cmd)

    def signal_state_change(
        self, new_state: EditorState, old_state: EditorState
    ) -> None:
        self.state = new_state
        gui_hooks.editor_state_did_change(self, new_state, old_state)

    # Setting/unsetting the current note
    ######################################################################

    def set_nid(
        self,
        nid: NoteId | None,
        mid: int,
        focus_to: int | None = None,
    ) -> None:
        "Make note with ID `nid` the current note."
        self.nid = nid
        self.currentField = None
        self.load_note(mid, focus_to=focus_to)

    def set_note(
        self,
        note: Note | None,
        hide: bool = True,
        focusTo: int | None = None,
    ) -> None:
        "Make NOTE the current note."
        self.currentField = None
        if note:
            self.nid = note.id
            self.load_note(mid=note.mid, focus_to=focusTo)
        elif hide:
            self.widget.hide()

    @on_editor_ready
    def load_note(
        self,
        mid: int | None = None,
        deck_id: DeckId | None = None,
        original_note_id: NoteId | None = None,
        focus_to: int | None = None,
    ) -> None:
        self.widget.show()

        def oncallback(arg: Any) -> None:
            if not self.nid:
                return
            # we currently do this synchronously to ensure we load before the
            # sidebar on browser startup
            if focus_to is not None:
                self.web.setFocus()
            gui_hooks.editor_did_load_note(self)

        assert self.mw.pm.profile is not None
        load_args = dict(
            nid=self.nid,
            notetypeId=mid,
            focusTo=focus_to,
            originalNoteId=original_note_id,
            reviewerCardId=self.mw.reviewer.card.id if self.mw.reviewer.card else None,
            deckId=deck_id,
            initial=True,
        )
        js = f"loadNote({json.dumps(load_args)});"
        self.web.evalWithCallback(
            f'require("anki/ui").loaded.then(() => {{ {js} }})', oncallback
        )

    def reload_note(self) -> None:
        self.web.eval("reloadNote();")

    def reload_note_if_empty(
        self, deck_id: DeckId | None = None, notetype_id: NotetypeId | None = None
    ) -> None:
        self.web.eval(
            f"reloadNoteIfEmpty({json.dumps(deck_id)}, {json.dumps(notetype_id)});"
        )

    def call_after_note_saved(
        self, callback: Callable, keepFocus: bool = False
    ) -> None:
        "Save unsaved edits then call callback()."
        if not self.nid:
            # calling code may not expect the callback to fire immediately
            self.mw.progress.single_shot(10, callback)
            return
        self.web.evalWithCallback("saveNow(%d)" % keepFocus, lambda res: callback())

    saveNow = call_after_note_saved

    def cleanup(self) -> None:
        av_player.stop_and_clear_queue_if_caller(self.editorMode)
        self.set_note(None)
        # prevent any remaining evalWithCallback() events from firing after C++ object deleted
        if self.web:
            self.web.cleanup()
            self.web = None  # type: ignore

    setNote = set_note

    # Paste/drag&drop
    ######################################################################

    def onPaste(self) -> None:
        self.web.onPaste()

    def onCut(self) -> None:
        self.web.onCut()

    def onCopy(self) -> None:
        self.web.onCopy()

    # Image occlusion
    ######################################################################

    def setup_mask_editor(self, image_path: str) -> None:
        try:
            if self.editorMode == EditorMode.ADD_CARDS:
                self.setup_mask_editor_for_new_note(image_path=image_path)
            else:
                self.setup_mask_editor_for_existing_note(image_path=image_path)
        except Exception as e:
            showWarning(str(e))

    def setup_mask_editor_for_new_note(self, image_path: str):
        """Set-up IO mask editor for adding new notes
        Presupposes that active editor notetype is an image occlusion notetype
        Args:
            image_path: Absolute path to image.
        """
        self.web.eval(
            'require("anki/ui").loaded.then(() =>'
            f"setupMaskEditorForNewNote({json.dumps(image_path)})"
            "); "
        )

    def setup_mask_editor_for_existing_note(self, image_path: str | None = None):
        """Set-up IO mask editor for editing existing notes
        Presupposes that active editor notetype is an image occlusion notetype
        Args:
            image_path: (Optional) Absolute path to image that should replace current
              image
        """
        self.web.eval(
            'require("anki/ui").loaded.then(() =>'
            f"setupMaskEditorForExistingNote({json.dumps(image_path)})"
            "); "
        )

    # Links from HTML
    ######################################################################

    def _init_links(self) -> None:
        self._links: dict[str, Callable] = dict(
            fields=NewEditor.onFields,
            cards=NewEditor.onCardLayout,
            paste=NewEditor.onPaste,
            cut=NewEditor.onCut,
            copy=NewEditor.onCopy,
        )

    def get_note_info(self, on_done: Callable[[NoteInfo], None]) -> None:
        def wrapped_on_done(note_info: dict[str, Any]) -> None:
            on_done(NoteInfo(**note_info))

        self.web.evalWithCallback("getNoteInfo()", wrapped_on_done)


# Pasting, drag & drop, and keyboard layouts
######################################################################


class NewEditorWebView(AnkiWebView):
    def __init__(self, parent: QWidget, editor: NewEditor) -> None:
        AnkiWebView.__init__(self, kind=AnkiWebViewKind.EDITOR)
        self.editor = editor
        self.setAcceptDrops(True)
        self.settings().setAttribute(  # type: ignore
            QWebEngineSettings.WebAttribute.JavascriptCanPaste, True
        )
        self.settings().setAttribute(  # type: ignore
            QWebEngineSettings.WebAttribute.JavascriptCanAccessClipboard, True
        )
        gui_hooks.editor_web_view_did_init(self)

    def onCut(self) -> None:
        self.triggerPageAction(QWebEnginePage.WebAction.Cut)

    def onCopy(self) -> None:
        self.triggerPageAction(QWebEnginePage.WebAction.Copy)

    def onPaste(self) -> None:
        self.triggerPageAction(QWebEnginePage.WebAction.Paste)
        self.triggerPageAction(QWebEnginePage.WebAction.Paste)<|MERGE_RESOLUTION|>--- conflicted
+++ resolved
@@ -95,11 +95,8 @@
         self.add_webview()
         self.setupWeb()
         self.setupShortcuts()
-<<<<<<< HEAD
-=======
         self.setupColourPalette()
         gui_hooks.editor_did_init(self)
->>>>>>> a842ba14
 
     # Initial setup
     ############################################################
