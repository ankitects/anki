--- conflicted
+++ resolved
@@ -50,11 +50,6 @@
     def __init__(self, mw: aqt.main.AnkiQt, *args, **kwargs):
         super().__init__(*args, **kwargs)
         self.is_shutdown = False
-<<<<<<< HEAD
-        _redirectWebExports.mw = mw  # type: ignore
-        allroutes.mw = mw  # type: ignore
-=======
->>>>>>> 4033f009
 
     def run(self):
         try:
@@ -103,97 +98,6 @@
             "Path for '%s - %s' is too long!" % (directory, path),
             HTTPStatus.BAD_REQUEST,
         )
-<<<<<<< HEAD
-
-    directory = os.path.realpath(directory)
-    path = os.path.normpath(path)
-    fullpath = os.path.realpath(os.path.join(directory, path))
-
-    # protect against directory transversal: https://security.openstack.org/guidelines/dg_using-file-paths.html
-    if not fullpath.startswith(directory):
-        return flask.make_response(
-            "Path for '%s - %s' is a security leak!" % (directory, path),
-            HTTPStatus.FORBIDDEN,
-        )
-
-    if isdir:
-        return flask.make_response(
-            "Path for '%s - %s' is a directory (not supported)!" % (directory, path),
-            HTTPStatus.FORBIDDEN,
-        )
-
-    if devMode:
-        print("Sending file '%s - %s'" % (directory, path))
-
-    try:
-        if flask.request.method == "POST":
-            if path == "graphData":
-                body = request.data
-                data = graph_data(allroutes.mw.col, **from_json_bytes(body))
-            elif path == "i18nResources":
-                data = allroutes.mw.col.backend.i18n_resources()
-            else:
-                return flask.make_response(
-                    "Post request to '%s - %s' is a security leak!" % (directory, path),
-                    HTTPStatus.FORBIDDEN,
-                )
-
-            response = flask.make_response(data)
-            response.headers["Content-Type"] = "application/binary"
-            return response
-
-        return flask.send_file(fullpath, conditional=True)
-
-    except Exception as error:
-        if devMode:
-            print(
-                "Caught HTTP server exception,\n%s"
-                % "".join(traceback.format_exception(*sys.exc_info())),
-            )
-
-        # swallow it - user likely surfed away from
-        # review screen before an image had finished
-        # downloading
-        return flask.make_response(
-            "For path '%s - %s' %s!" % (directory, path, error),
-            HTTPStatus.INTERNAL_SERVER_ERROR,
-        )
-
-
-def _redirectWebExports(path):
-    # catch /_anki references and rewrite them to web export folder
-    targetPath = "_anki/"
-    if path.startswith(targetPath):
-        return _exportFolder, path[len(targetPath) :]
-
-    # catch /_addons references and rewrite them to addons folder
-    targetPath = "_addons/"
-    if path.startswith(targetPath):
-        addonPath = path[len(targetPath) :]
-
-        try:
-            addMgr = _redirectWebExports.mw.addonManager
-        except AttributeError as error:
-            if devMode:
-                print("_redirectWebExports: %s" % error)
-            return _exportFolder, addonPath
-
-        try:
-            addon, subPath = addonPath.split(os.path.sep, 1)
-        except ValueError:
-            return addMgr.addonsFolder(), path
-        if not addon:
-            return addMgr.addonsFolder(), path
-
-        pattern = addMgr.getWebExports(addon)
-        if not pattern:
-            return addMgr.addonsFolder(), path
-
-        if re.fullmatch(pattern, subPath):
-            return addMgr.addonsFolder(), addonPath
-
-    return _redirectWebExports.mw.col.media.dir(), path
-=======
 
     directory = os.path.realpath(directory)
     path = os.path.normpath(path)
@@ -289,7 +193,6 @@
             return addMgr.addonsFolder(), addonPath
 
     return aqt.mw.col.media.dir(), path
->>>>>>> 4033f009
 
 
 def graph_data(col: Collection, search: str, days: int) -> bytes:
