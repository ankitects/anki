# Copyright: Ankitects Pty Ltd and contributors
# License: GNU AGPL, version 3 or later; http://www.gnu.org/licenses/agpl.html

from __future__ import annotations

import enum
import gc
import os
import re
import signal
import weakref
from argparse import Namespace
from concurrent.futures import Future
from typing import Any, Literal, Optional, Sequence, TypeVar, cast

import anki
import anki.cards
import anki.sound
import aqt
import aqt.forms
import aqt.mediasrv
import aqt.mpv
import aqt.operations
import aqt.progress
import aqt.sound
import aqt.stats
import aqt.toolbar
import aqt.webview
from anki import hooks
from anki._backend import RustBackend as _RustBackend
from anki._legacy import deprecated
from anki.collection import Collection, Config, OpChanges, UndoStatus
from anki.decks import DeckDict, DeckId
from anki.hooks import runHook
from anki.notes import NoteId
from anki.sound import AVTag, SoundOrVideoTag
from anki.utils import (
    dev_mode,
    ids2str,
    int_time,
    int_version,
    is_lin,
    is_mac,
    is_win,
    split_fields,
)
from aqt import gui_hooks
from aqt.addons import DownloadLogEntry, check_and_prompt_for_updates, show_log_to_user
from aqt.dbcheck import check_db
from aqt.debug_console import show_debug_console
from aqt.emptycards import show_empty_cards
from aqt.flags import FlagManager
from aqt.import_export.exporting import ExportDialog
from aqt.import_export.importing import (
    import_collection_package_op,
    import_file,
    prompt_for_file_then_import,
)
from aqt.legacy import install_pylib_legacy
from aqt.mediacheck import check_media_db
from aqt.mediasync import MediaSyncer
from aqt.operations import QueryOp
from aqt.operations.collection import redo, undo
from aqt.operations.deck import set_current_deck
from aqt.profiles import ProfileManager as ProfileManagerType
from aqt.qt import *
from aqt.qt import sip
from aqt.sync import sync_collection, sync_login
from aqt.taskman import TaskManager
from aqt.theme import Theme, theme_manager
from aqt.toolbar import BottomWebView, Toolbar, TopWebView
from aqt.undo import UndoActionsInfo
from aqt.utils import (
    HelpPage,
    KeyboardModifiersPressed,
    askUser,
    checkInvalidFilename,
    current_window,
    disallow_full_screen,
    getFile,
    getOnlyText,
    openHelp,
    openLink,
    restoreGeom,
    restoreState,
    saveGeom,
    saveState,
    showInfo,
    showWarning,
    tooltip,
    tr,
)
from aqt.webview import AnkiWebView, AnkiWebViewKind

install_pylib_legacy()

MainWindowState = Literal[
    "startup", "deckBrowser", "overview", "review", "resetRequired", "profileManager"
]


T = TypeVar("T")


class MainWebView(AnkiWebView):
    def __init__(self, mw: AnkiQt) -> None:
        AnkiWebView.__init__(self, kind=AnkiWebViewKind.MAIN)
        self.mw = mw
        self.setFocusPolicy(Qt.FocusPolicy.WheelFocus)
        self.setMinimumWidth(400)
        self.setAcceptDrops(True)

    # Importing files via drag & drop
    ##########################################################################

    def dragEnterEvent(self, event: QDragEnterEvent) -> None:
        if self.mw.state != "deckBrowser":
            return super().dragEnterEvent(event)
        mime = event.mimeData()
        if not mime.hasUrls():
            return
        for url in mime.urls():
            path = url.toLocalFile()
            if not os.path.exists(path) or os.path.isdir(path):
                return
        event.accept()

    def dropEvent(self, event: QDropEvent) -> None:
        import aqt.importing

        if self.mw.state != "deckBrowser":
            return super().dropEvent(event)
        mime = event.mimeData()
        paths = [url.toLocalFile() for url in mime.urls()]
        deck_paths = filter(lambda p: not p.endswith(".colpkg"), paths)
        for path in deck_paths:
            if not self.mw.pm.legacy_import_export():
                import_file(self.mw, path)
            else:
                aqt.importing.importFile(self.mw, path)

            # importing continues after the above call returns, so it is not
            # currently safe for us to import more than one file at once
            return

    # Main webview specific event handling
    def eventFilter(self, obj, evt):
        if handled := super().eventFilter(obj, evt):
            return handled

        if evt.type() == QEvent.Type.Leave:
            # Show toolbar when mouse moves outside main webview
            # and automatically hide it with delay after mouse has entered again
            if self.mw.pm.hide_top_bar() or self.mw.pm.hide_bottom_bar():
                self.mw.toolbarWeb.show()
                self.mw.bottomWeb.show()
                return True

        if evt.type() == QEvent.Type.Enter:
            self.mw.toolbarWeb.hide_timer.start()
            self.mw.bottomWeb.hide_timer.start()
            return True

        return False


class AnkiQt(QMainWindow):
    col: Collection
    pm: ProfileManagerType
    web: MainWebView
    bottomWeb: BottomWebView

    def __init__(
        self,
        app: aqt.AnkiApp,
        profileManager: ProfileManagerType,
        backend: _RustBackend,
        opts: Namespace,
        args: list[Any],
    ) -> None:
        QMainWindow.__init__(self)
        self.backend = backend
        self.state: MainWindowState = "startup"
        self.opts = opts
        self.col: Collection | None = None
        self.taskman = TaskManager(self)
        self.media_syncer = MediaSyncer(self)
        aqt.mw = self
        self.app = app
        self.pm = profileManager
        self.fullscreen = False
        self._auto_advance_was_enabled: Optional[bool] = False
        # init rest of app
        self.safeMode = (
            bool(self.app.queryKeyboardModifiers() & Qt.KeyboardModifier.ShiftModifier)
            or self.opts.safemode
        )
        try:
            self.setupUI()
            self.setupAddons(args)
            self.finish_ui_setup()
        except:
            showInfo(tr.qt_misc_error_during_startup(val=traceback.format_exc()))
            sys.exit(1)
        # must call this after ui set up
        if self.safeMode:
            tooltip(tr.qt_misc_shift_key_was_held_down_skipping())
        # were we given a file to import?
        if args and args[0] and not self._isAddon(args[0]):
            self.onAppMsg(args[0])
        # Load profile in a timer so we can let the window finish init and not
        # close on profile load error.
        if is_win:
            fn = self.setupProfileAfterWebviewsLoaded
        else:
            fn = self.setupProfile

        def on_window_init() -> None:
            fn()
            gui_hooks.main_window_did_init()

        self.progress.single_shot(10, on_window_init, False)

    def setupUI(self) -> None:
        self.col = None
        self.disable_automatic_garbage_collection()
        self.setupAppMsg()
        self.setupKeys()
        self.setupThreads()
        self.setupMediaServer()
        self.setupSpellCheck()
        self.setupProgress()
        self.setupStyle()
        self.setupMainWindow()
        self.setupSystemSpecific()
        self.setupMenus()
        self.setupErrorHandler()
        self.setupSignals()
        self.setupHooks()
        self.setup_timers()
        self.updateTitleBar()
        self.setup_focus()
        # screens
        self.setupDeckBrowser()
        self.setupOverview()
        self.setupReviewer()

    def finish_ui_setup(self) -> None:
        "Actions that are deferred until after add-on loading."
        self.toolbar.draw()
        # add-ons are only available here after setupAddons
        gui_hooks.reviewer_did_init(self.reviewer)

    def setupProfileAfterWebviewsLoaded(self) -> None:
        for w in (self.web, self.bottomWeb):
            if not w._domDone:
                self.progress.single_shot(
                    10,
                    self.setupProfileAfterWebviewsLoaded,
                    False,
                )
                return
            else:
                w.requiresCol = True

        self.setupProfile()

    def weakref(self) -> AnkiQt:
        "Shortcut to create a weak reference that doesn't break code completion."
        return weakref.proxy(self)  # type: ignore

    def setup_focus(self) -> None:
        qconnect(self.app.focusChanged, self.on_focus_changed)

    def on_focus_changed(self, old: QWidget, new: QWidget) -> None:
        gui_hooks.focus_did_change(new, old)

    # Profiles
    ##########################################################################

    class ProfileManager(QMainWindow):
        onClose = pyqtSignal()
        closeFires = True

        def closeEvent(self, evt: QCloseEvent) -> None:
            if self.closeFires:
                self.onClose.emit()  # type: ignore
            evt.accept()

        def closeWithoutQuitting(self) -> None:
            self.closeFires = False
            self.close()
            self.closeFires = True

    def setupProfile(self) -> None:
        if self.pm.meta["firstRun"]:
            # load the new deck user profile
            self.pm.load(self.pm.profiles()[0])
            self.pm.meta["firstRun"] = False
            self.pm.save()

        self.pendingImport: str | None = None
        self.restoring_backup = False
        # - if a valid profile was provided on commandline, we load it
        # - if an invalid profile was provided, we skip this step and show the picker
        # - if no profile was provided, we use this step
        if not self.pm.name and not self.pm.invalid_profile_provided_on_commandline:
            profs = self.pm.profiles()
            name = self.pm.last_loaded_profile_name()
            if len(profs) == 1:
                self.pm.load(profs[0])
            elif name in profs:
                self.pm.load(name)

        if not self.pm.name:
            self.showProfileManager()
        else:
            self.loadProfile()

    def showProfileManager(self) -> None:
        self.pm.profile = None
        self.moveToState("profileManager")
        d = self.profileDiag = self.ProfileManager()
        f = self.profileForm = aqt.forms.profiles.Ui_MainWindow()
        f.setupUi(d)
        qconnect(f.login.clicked, self.onOpenProfile)
        qconnect(f.profiles.itemDoubleClicked, self.onOpenProfile)
        qconnect(f.openBackup.clicked, self.onOpenBackup)
        qconnect(f.quit.clicked, d.close)
        qconnect(d.onClose, self.cleanupAndExit)
        qconnect(f.add.clicked, self.onAddProfile)
        qconnect(f.rename.clicked, self.onRenameProfile)
        qconnect(f.delete_2.clicked, self.onRemProfile)
        qconnect(f.profiles.currentRowChanged, self.onProfileRowChange)
        f.statusbar.setVisible(False)
        qconnect(f.downgrade_button.clicked, self._on_downgrade)
        f.downgrade_button.setText(tr.profiles_downgrade_and_quit())
        # enter key opens profile
        QShortcut(QKeySequence("Return"), d, activated=self.onOpenProfile)  # type: ignore
        self.refreshProfilesList()
        # raise first, for osx testing
        d.show()
        d.activateWindow()
        d.raise_()

    def refreshProfilesList(self) -> None:
        f = self.profileForm
        f.profiles.clear()
        profs = self.pm.profiles()
        f.profiles.addItems(profs)
        try:
            idx = profs.index(self.pm.name)
        except:
            idx = 0
        f.profiles.setCurrentRow(idx)

    def onProfileRowChange(self, n: int) -> None:
        if n < 0:
            # called on .clear()
            return
        name = self.pm.profiles()[n]
        self.pm.load(name)

    def openProfile(self) -> None:
        name = self.pm.profiles()[self.profileForm.profiles.currentRow()]
        self.pm.load(name)
        return

    def onOpenProfile(self, *, callback: Callable[[], None] | None = None) -> None:
        def on_done() -> None:
            self.profileDiag.closeWithoutQuitting()
            if callback:
                callback()

        self.profileDiag.hide()
        # code flow is confusing here - if load fails, profile dialog
        # will be shown again
        self.loadProfile(on_done)

    def profileNameOk(self, name: str) -> bool:
        return not checkInvalidFilename(name) and name != "addons21"

    def onAddProfile(self) -> None:
        name = getOnlyText(tr.actions_name()).strip()
        if name:
            if name in self.pm.profiles():
                showWarning(tr.qt_misc_name_exists())
                return
            if not self.profileNameOk(name):
                return
            self.pm.create(name)
            self.pm.name = name
            self.refreshProfilesList()

    def onRenameProfile(self) -> None:
        name = getOnlyText(tr.actions_new_name(), default=self.pm.name).strip()
        if not name:
            return
        if name == self.pm.name:
            return
        if name in self.pm.profiles():
            showWarning(tr.qt_misc_name_exists())
            return
        if not self.profileNameOk(name):
            return
        self.pm.rename(name)
        self.refreshProfilesList()

    def onRemProfile(self) -> None:
        profs = self.pm.profiles()
        if len(profs) < 2:
            showWarning(tr.qt_misc_there_must_be_at_least_one())
            return
        # sure?
        if not askUser(
            tr.qt_misc_all_cards_notes_and_media_for2(name=self.pm.name),
            msgfunc=QMessageBox.warning,
            defaultno=True,
        ):
            return
        self.pm.remove(self.pm.name)
        self.refreshProfilesList()

    def onOpenBackup(self) -> None:
        if not askUser(
            tr.qt_misc_replace_your_collection_with_an_earlier(),
            msgfunc=QMessageBox.warning,
            defaultno=True,
        ):
            return

        def doOpen(path: str) -> None:
            self._openBackup(path)

        getFile(
            self.profileDiag,
            tr.qt_misc_revert_to_backup(),
            cb=doOpen,  # type: ignore
            filter="*.colpkg",
            dir=self.pm.backupFolder(),
        )

    def _openBackup(self, path: str) -> None:
        self.restoring_backup = True
        showInfo(tr.qt_misc_automatic_syncing_and_backups_have_been())

        import_collection_package_op(
            self, path, success=self.onOpenProfile
        ).run_in_background()

    def _on_downgrade(self) -> None:
        self.progress.start()
        profiles = self.pm.profiles()

        def downgrade() -> list[str]:
            return self.pm.downgrade(profiles)

        def on_done(future: Future) -> None:
            self.progress.finish()
            problems = future.result()
            if not problems:
                showInfo("Profiles can now be opened with an older version of Anki.")
            else:
                showWarning(
                    "The following profiles could not be downgraded: {}".format(
                        ", ".join(problems)
                    )
                )
                return
            self.profileDiag.close()

        self.taskman.run_in_background(downgrade, on_done)

    def loadProfile(self, onsuccess: Callable | None = None) -> None:
        if not self.loadCollection():
            return

        self.setup_sound()
        self.flags = FlagManager(self)
        # show main window
        restoreGeom(self, "mainWindow")
        restoreState(self, "mainWindow")
        # titlebar
        self.setWindowTitle(f"{self.pm.name} - Anki")
        # show and raise window for osx
        self.show()
        self.activateWindow()
        self.raise_()

        # import pending?
        if self.pendingImport:
            if self._isAddon(self.pendingImport):
                self.installAddon(self.pendingImport)
            else:
                self.handleImport(self.pendingImport)
            self.pendingImport = None
        gui_hooks.profile_did_open()

        def _onsuccess(synced: bool) -> None:
            if synced:
                self._refresh_after_sync()
            if onsuccess:
                onsuccess()
            if not self.safeMode:
                self.maybe_check_for_addon_updates(self.setup_auto_update)

        last_day_cutoff = self.col.sched.day_cutoff

        def refresh_reviewer_on_day_rollover_change():
            from aqt.reviewer import RefreshNeeded

            # need to refresh?
            nonlocal last_day_cutoff
            current_cutoff = self.col.sched.day_cutoff
            if self.state == "review" and last_day_cutoff != current_cutoff:
                last_day_cutoff = self.col.sched.day_cutoff
                self.reviewer._refresh_needed = RefreshNeeded.QUEUES
                self.reviewer.refresh_if_needed()

            # schedule another check
            secs_until_cutoff = current_cutoff - int_time()
            self._reviewer_refresh_timer = self.progress.timer(
                secs_until_cutoff * 1000,
                refresh_reviewer_on_day_rollover_change,
                repeat=False,
                parent=self,
            )

        refresh_reviewer_on_day_rollover_change()

        self.maybe_auto_sync_on_open_close(_onsuccess)

    def unloadProfile(self, onsuccess: Callable) -> None:
        def callback() -> None:
            self._unloadProfile()
            onsuccess()

        gui_hooks.profile_will_close()
        self.unloadCollection(callback)

    def _unloadProfile(self) -> None:
        self.cleanup_sound()
        saveGeom(self, "mainWindow")
        saveState(self, "mainWindow")
        self.pm.save()
        self.hide()

        self.restoring_backup = False

        # at this point there should be no windows left
        self._checkForUnclosedWidgets()
        self._reviewer_refresh_timer.deleteLater()

    def _checkForUnclosedWidgets(self) -> None:
        for w in self.app.topLevelWidgets():
            if w.isVisible():
                # windows with this property are safe to close immediately
                if getattr(w, "silentlyClose", None):
                    w.close()
                else:
                    print(f"Window should have been closed: {w}")

    def unloadProfileAndExit(self) -> None:
        self.unloadProfile(self.cleanupAndExit)

    def unloadProfileAndShowProfileManager(self) -> None:
        self.unloadProfile(self.showProfileManager)

    def cleanupAndExit(self) -> None:
        self.errorHandler.unload()
        self.mediaServer.shutdown()
        # Rust background jobs are not awaited implicitly
        self.backend.await_backup_completion()
        self.deleteLater()
        app = self.app

        def exit():
            # try to ensure Qt objects are deleted in a logical order,
            # to prevent crashes on shutdown
            gc.collect()
            app.exit(0)

        self.progress.single_shot(100, exit, False)

    # Sound/video
    ##########################################################################

    def setup_sound(self) -> None:
        aqt.sound.setup_audio(self.taskman, self.pm.base, self.col.media.dir())

    def cleanup_sound(self) -> None:
        aqt.sound.cleanup_audio()

    def _add_play_buttons(self, text: str) -> str:
        "Return card text with play buttons added, or stripped."
        if self.col.get_config_bool(Config.Bool.HIDE_AUDIO_PLAY_BUTTONS):
            return anki.sound.strip_av_refs(text)
        else:
            return aqt.sound.av_refs_to_play_icons(text)

    def prepare_card_text_for_display(self, text: str) -> str:
        text = self.col.media.escape_media_filenames(text)
        text = self._add_play_buttons(text)
        return text

    # Collection load/unload
    ##########################################################################

    def loadCollection(self) -> bool:
        try:
            self._loadCollection()
        except Exception as e:
            if "FileTooNew" in str(e):
                showWarning(
                    "This profile requires a newer version of Anki to open. Did you forget to use the Downgrade button prior to switching Anki versions?"
                )
            else:
                showWarning(
                    f"{tr.errors_unable_open_collection()}\n{traceback.format_exc()}"
                )
            # clean up open collection if possible
            try:
                self.backend.close_collection(downgrade_to_schema11=False)
            except Exception as e:
                print("unable to close collection:", e)
            self.col = None
            # return to profile manager
            self.hide()
            self.showProfileManager()
            return False

        # make sure we don't get into an inconsistent state if an add-on
        # has broken the deck browser or the did_load hook
        try:
            self.update_undo_actions()
            gui_hooks.collection_did_load(self.col)
            self.apply_collection_options()
            self.moveToState("deckBrowser")
        except Exception as e:
            # dump error to stderr so it gets picked up by errors.py
            traceback.print_exc()

        return True

    def _loadCollection(self) -> None:
        cpath = self.pm.collectionPath()
        self.col = Collection(cpath, backend=self.backend)
        self.setEnabled(True)

    def reopen(self, after_full_sync: bool = False) -> None:
        self.col.reopen(after_full_sync=after_full_sync)
        gui_hooks.collection_did_temporarily_close(self.col)

    def unloadCollection(self, onsuccess: Callable) -> None:
        def after_media_sync() -> None:
            self._unloadCollection()
            onsuccess()

        def after_sync(synced: bool) -> None:
            self.media_syncer.show_diag_until_finished(after_media_sync)

        def before_sync() -> None:
            self.setEnabled(False)
            self.maybe_auto_sync_on_open_close(after_sync)

        self.closeAllWindows(before_sync)

    def _unloadCollection(self) -> None:
        if not self.col:
            return

        label = (
            tr.qt_misc_closing() if self.restoring_backup else tr.qt_misc_backing_up()
        )
        self.progress.start(label=label)

        corrupt = False

        try:
            self.maybeOptimize()
            if not dev_mode:
                corrupt = self.col.db.scalar("pragma quick_check") != "ok"
        except:
            corrupt = True

        try:
            if not corrupt and not dev_mode and not self.restoring_backup:
                try:
                    # default 5 minute throttle
                    self.col.create_backup(
                        backup_folder=self.pm.backupFolder(),
                        force=False,
                        wait_for_completion=False,
                    )
                except:
                    print("backup on close failed")
            self.col.close(downgrade=False)
        except Exception as e:
            print(e)
            corrupt = True
        finally:
            self.col = None
            self.progress.finish()

        if corrupt:
            showWarning(tr.qt_misc_your_collection_file_appears_to_be())

    def apply_collection_options(self) -> None:
        "Setup audio after collection loaded."
        aqt.sound.av_player.interrupt_current_audio = self.col.get_config_bool(
            Config.Bool.INTERRUPT_AUDIO_WHEN_ANSWERING
        )

    # Auto-optimize
    ##########################################################################

    def maybeOptimize(self) -> None:
        # have two weeks passed?
        if (last_optimize := self.pm.profile.get("lastOptimize")) is not None:
            if (int_time() - last_optimize) < 86400 * 14:
                return
        self.progress.start(label=tr.qt_misc_optimizing())
        self.col.optimize()
        self.pm.profile["lastOptimize"] = int_time()
        self.pm.save()
        self.progress.finish()

    # Tracking main window state (deck browser, reviewer, etc)
    ##########################################################################

    def moveToState(self, state: MainWindowState, *args: Any) -> None:
        # print("-> move from", self.state, "to", state)
        oldState = self.state
        cleanup = getattr(self, f"_{oldState}Cleanup", None)
        if cleanup:
            # pylint: disable=not-callable
            cleanup(state)
        self.clearStateShortcuts()
        self.state = state
        gui_hooks.state_will_change(state, oldState)
        getattr(self, f"_{state}State", lambda *_: None)(oldState, *args)
        if state != "resetRequired":
            self.bottomWeb.adjustHeightToFit()
        gui_hooks.state_did_change(state, oldState)

    def _deckBrowserState(self, oldState: MainWindowState) -> None:
        self.deckBrowser.show()

    def _selectedDeck(self) -> DeckDict | None:
        did = self.col.decks.selected()
        if not self.col.decks.name_if_exists(did):
            showInfo(tr.qt_misc_please_select_a_deck())
            return None
        return self.col.decks.get(did)

    def _overviewState(self, oldState: MainWindowState) -> None:
        if not self._selectedDeck():
            return self.moveToState("deckBrowser")
        self.overview.show()

    def _reviewState(self, oldState: MainWindowState) -> None:
        self.reviewer.show()

        if self.pm.hide_top_bar():
            self.toolbarWeb.hide_timer.setInterval(500)
            self.toolbarWeb.hide_timer.start()
        else:
            self.toolbarWeb.flatten()

        if self.pm.hide_bottom_bar():
            self.bottomWeb.hide_timer.setInterval(500)
            self.bottomWeb.hide_timer.start()

    def _reviewCleanup(self, newState: MainWindowState) -> None:
        if newState != "resetRequired" and newState != "review":
            self.reviewer.auto_advance_enabled = False
            self.reviewer.cleanup()
            self.toolbarWeb.elevate()
            self.toolbarWeb.show()
            self.bottomWeb.show()

    # Resetting state
    ##########################################################################

    def _increase_background_ops(self) -> None:
        if not self._background_op_count:
            gui_hooks.backend_will_block()
        self._background_op_count += 1

    def _decrease_background_ops(self) -> None:
        self._background_op_count -= 1
        if not self._background_op_count:
            gui_hooks.backend_did_block()
        if self._background_op_count < 0:
            raise Exception("no background ops active")

    def _synthesize_op_did_execute_from_reset(self) -> None:
        """Fire the `operation_did_execute` hook with everything marked as changed,
        after legacy code has called .reset()"""
        op = OpChanges()
        for field in op.DESCRIPTOR.fields:
            if field.name != "kind":
                setattr(op, field.name, True)
        gui_hooks.operation_did_execute(op, None)

    def on_operation_did_execute(
        self, changes: OpChanges, handler: object | None
    ) -> None:
        "Notify current screen of changes."
        focused = current_window() == self
        if self.state == "review":
            dirty = self.reviewer.op_executed(changes, handler, focused)
        elif self.state == "overview":
            dirty = self.overview.op_executed(changes, handler, focused)
        elif self.state == "deckBrowser":
            dirty = self.deckBrowser.op_executed(changes, handler, focused)
        else:
            dirty = False

        if not focused and dirty:
            self.fade_out_webview()

        if changes.mtime:
            self.toolbar.update_sync_status()

    def on_focus_did_change(
        self, new_focus: QWidget | None, _old: QWidget | None
    ) -> None:
        "If main window has received focus, ensure current UI state is updated."
        if new_focus and new_focus.window() == self:
            if self.state == "review":
                self.reviewer.refresh_if_needed()
<<<<<<< HEAD
                if self._auto_advance_was_enabled is not None:
                    self.reviewer.auto_advance_enabled = self._auto_advance_was_enabled
                    self.reviewer.auto_advance_if_enabled()
                self._auto_advance_was_enabled = None
=======
                self.reviewer.auto_advance_enabled = self._auto_advance_was_enabled
                if self.reviewer.auto_advance_enabled:
                    tooltip(tr.actions_auto_advance_activated())
                self.reviewer.auto_advance_if_enabled()
>>>>>>> 70ee28b5
            elif self.state == "overview":
                self.overview.refresh_if_needed()
            elif self.state == "deckBrowser":
                self.deckBrowser.refresh_if_needed()
        elif (not new_focus or new_focus.window() != self) and self.state == "review":
            self._auto_advance_was_enabled = self.reviewer.auto_advance_enabled
            self.reviewer.auto_advance_enabled = False
            tooltip(tr.actions_auto_advance_deactivated())

    def fade_out_webview(self) -> None:
        self.web.eval("document.body.style.opacity = 0.3")

    def fade_in_webview(self) -> None:
        self.web.eval("document.body.style.opacity = 1")

    def reset(self, unused_arg: bool = False) -> None:
        """Legacy method of telling UI to refresh after changes made to DB.

        New code should use CollectionOp() instead."""
        if self.col:
            # fire new `operation_did_execute` hook first. If the overview
            # or review screen are currently open, they will rebuild the study
            # queues (via mw.col.reset())
            self._synthesize_op_did_execute_from_reset()
            # fire the old reset hook
            gui_hooks.state_did_reset()
            self.update_undo_actions()

    # legacy

    def requireReset(
        self,
        modal: bool = False,
        reason: Any = None,
        context: Any = None,
    ) -> None:
        traceback.print_stack(file=sys.stdout)
        print("requireReset() is obsolete; please use CollectionOp()")
        self.reset()

    def maybeReset(self) -> None:
        pass

    def delayedMaybeReset(self) -> None:
        pass

    def _resetRequiredState(self, oldState: MainWindowState) -> None:
        pass

    # HTML helpers
    ##########################################################################

    def button(
        self,
        link: str,
        name: str,
        key: str | None = None,
        class_: str = "",
        id: str = "",
        extra: str = "",
    ) -> str:
        class_ = f"but {class_}"
        if key:
            key = tr.actions_shortcut_key(val=key)
        else:
            key = ""
        return """
<button id="{}" class="{}" onclick="pycmd('{}');return false;"
title="{}" {}>{}</button>""".format(
            id,
            class_,
            link,
            key,
            extra,
            name,
        )

    # Main window setup
    ##########################################################################

    def setupMainWindow(self) -> None:
        # main window
        self.form = aqt.forms.main.Ui_MainWindow()
        self.form.setupUi(self)
        # toolbar
        tweb = self.toolbarWeb = TopWebView(self)
        self.toolbar = Toolbar(self, tweb)
        # main area
        self.web = MainWebView(self)
        # bottom area
        sweb = self.bottomWeb = BottomWebView(self)
        sweb.setFocusPolicy(Qt.FocusPolicy.WheelFocus)
        sweb.disable_zoom()
        # add in a layout
        self.mainLayout = QVBoxLayout()
        self.mainLayout.setContentsMargins(0, 0, 0, 0)
        self.mainLayout.setSpacing(0)
        self.mainLayout.addWidget(tweb)
        self.mainLayout.addWidget(self.web)
        self.mainLayout.addWidget(sweb)
        self.form.centralwidget.setLayout(self.mainLayout)

        # force webengine processes to load before cwd is changed
        if is_win:
            for webview in self.web, self.bottomWeb:
                webview.force_load_hack()

        gui_hooks.card_review_webview_did_init(self.web, AnkiWebViewKind.MAIN)

    def closeAllWindows(self, onsuccess: Callable) -> None:
        aqt.dialogs.closeAll(onsuccess)

    # Components
    ##########################################################################

    def setupSignals(self) -> None:
        signal.signal(signal.SIGINT, self.onUnixSignal)
        signal.signal(signal.SIGTERM, self.onUnixSignal)

    def onUnixSignal(self, signum: Any, frame: Any) -> None:
        def quit() -> None:
            self.close()

        self.progress.single_shot(100, quit)

    def setupProgress(self) -> None:
        self.progress = aqt.progress.ProgressManager(self)

    def setupErrorHandler(self) -> None:
        import aqt.errors

        self.errorHandler = aqt.errors.ErrorHandler(self)

    def setupAddons(self, args: list | None) -> None:
        import aqt.addons

        self.addonManager = aqt.addons.AddonManager(self)

        if args and args[0] and self._isAddon(args[0]):
            self.installAddon(args[0], startup=True)

        if not self.safeMode:
            self.addonManager.loadAddons()

    def maybe_check_for_addon_updates(
        self, on_done: Callable[[list[DownloadLogEntry]], None] | None = None
    ) -> None:
        last_check = self.pm.last_addon_update_check()
        elap = int_time() - last_check

        if elap > 86_400 or self.pm.last_run_version != int_version():
            self.check_for_addon_updates(by_user=False, on_done=on_done)
        elif on_done:
            on_done([])

    def check_for_addon_updates(
        self,
        by_user: bool,
        on_done: Callable[[list[DownloadLogEntry]], None] | None = None,
    ) -> None:
        def wrap_on_updates_installed(log: list[DownloadLogEntry]) -> None:
            self.on_updates_installed(log)
            self.pm.set_last_addon_update_check(int_time())
            if on_done:
                on_done(log)

        check_and_prompt_for_updates(
            self,
            self.addonManager,
            wrap_on_updates_installed,
            requested_by_user=by_user,
        )

    def on_updates_installed(self, log: list[DownloadLogEntry]) -> None:
        if log:
            show_log_to_user(self, log)

    def setupSpellCheck(self) -> None:
        os.environ["QTWEBENGINE_DICTIONARIES_PATH"] = os.path.join(
            self.pm.base, "dictionaries"
        )

    def setupThreads(self) -> None:
        self._mainThread = QThread.currentThread()
        self._background_op_count = 0

    def inMainThread(self) -> bool:
        return self._mainThread == QThread.currentThread()

    def setupDeckBrowser(self) -> None:
        from aqt.deckbrowser import DeckBrowser

        self.deckBrowser = DeckBrowser(self)

    def setupOverview(self) -> None:
        from aqt.overview import Overview

        self.overview = Overview(self)

    def setupReviewer(self) -> None:
        from aqt.reviewer import Reviewer

        self.reviewer = Reviewer(self)
        self._auto_advance_was_enabled = self.reviewer.auto_advance_enabled

    # Syncing
    ##########################################################################

    def on_sync_button_clicked(self) -> None:
        if self.media_syncer.is_syncing():
            self.media_syncer.show_sync_log()
        else:
            auth = self.pm.sync_auth()
            if not auth:
                sync_login(
                    self,
                    lambda: self._sync_collection_and_media(self._refresh_after_sync),
                )
            else:
                self._sync_collection_and_media(self._refresh_after_sync)

    def _refresh_after_sync(self) -> None:
        self.toolbar.redraw()
        self.flags.require_refresh()

    def _sync_collection_and_media(self, after_sync: Callable[[], None]) -> None:
        "Caller should ensure auth available."

        def on_collection_sync_finished() -> None:
            self.col.models._clear_cache()
            gui_hooks.sync_did_finish()
            self.reset()

            after_sync()

        gui_hooks.sync_will_start()
        sync_collection(self, on_done=on_collection_sync_finished)

    def maybe_auto_sync_on_open_close(self, after_sync: Callable[[bool], None]) -> None:
        "If disabled, after_sync() is called immediately."
        if self.can_auto_sync():
            self._sync_collection_and_media(lambda: after_sync(True))
        else:
            after_sync(False)

    def maybe_auto_sync_media(self) -> None:
        if self.can_auto_sync():
            return
        # media_syncer takes care of media syncing preference check
        self.media_syncer.start()

    def can_auto_sync(self) -> bool:
        return (
            self.pm.auto_syncing_enabled()
            and bool(self.pm.sync_auth())
            and not self.safeMode
            and not self.restoring_backup
        )

    # legacy
    def _sync(self) -> None:
        pass

    onSync = on_sync_button_clicked

    # Tools
    ##########################################################################

    def raiseMain(self) -> bool:
        if not self.app.activeWindow():
            # make sure window is shown
            self.setWindowState(self.windowState() & ~Qt.WindowState.WindowMinimized)  # type: ignore
        return True

    def setupStyle(self) -> None:
        theme_manager.apply_style()
        if is_lin:
            # On Linux, the check requires invoking an external binary,
            # and can potentially produce verbose logs on systems where
            # the preferred theme cannot be determined,
            # which we don't want to be doing frequently
            interval_secs = 300
        else:
            interval_secs = 2
        self.progress.timer(
            interval_secs * 1000,
            theme_manager.apply_style,
            True,
            False,
            parent=self,
        )

    def set_theme(self, theme: Theme) -> None:
        self.pm.set_theme(theme)
        self.setupStyle()

    # Key handling
    ##########################################################################

    def setupKeys(self) -> None:
        globalShortcuts = [
            ("Ctrl+:", show_debug_console),
            ("d", lambda: self.moveToState("deckBrowser")),
            ("s", self.onStudyKey),
            ("a", self.onAddCard),
            ("b", self.onBrowse),
            ("t", self.onStats),
            ("Shift+t", self.onStats),
            ("y", self.on_sync_button_clicked),
        ]
        self.applyShortcuts(globalShortcuts)
        self.stateShortcuts: list[QShortcut] = []

    def _normalize_shortcuts(
        self, shortcuts: Sequence[tuple[str, Callable]]
    ) -> Sequence[tuple[QKeySequence, Callable]]:
        """
        Remove duplicate shortcuts (possibly added by add-ons)
        by normalizing them and filtering through a dictionary.
        The last duplicate shortcut wins, so add-ons will override
        standard shortcuts if they append to the shortcut list.
        """
        return tuple({QKeySequence(key): fn for key, fn in shortcuts}.items())

    def applyShortcuts(
        self, shortcuts: Sequence[tuple[str, Callable]]
    ) -> list[QShortcut]:
        qshortcuts = []
        for key, fn in self._normalize_shortcuts(shortcuts):
            scut = QShortcut(key, self, activated=fn)  # type: ignore
            scut.setAutoRepeat(False)
            qshortcuts.append(scut)
        return qshortcuts

    def setStateShortcuts(self, shortcuts: list[tuple[str, Callable]]) -> None:
        gui_hooks.state_shortcuts_will_change(self.state, shortcuts)
        # legacy hook
        runHook(f"{self.state}StateShortcuts", shortcuts)
        self.stateShortcuts = self.applyShortcuts(shortcuts)

    def clearStateShortcuts(self) -> None:
        for qs in self.stateShortcuts:
            sip.delete(qs)  # type: ignore
        self.stateShortcuts = []

    def onStudyKey(self) -> None:
        if self.state == "overview":
            self.col.startTimebox()
            self.moveToState("review")
        else:
            self.moveToState("overview")

    # App exit
    ##########################################################################

    def closeEvent(self, event: QCloseEvent) -> None:
        if self.state == "profileManager":
            # if profile manager active, this event may fire via OS X menu bar's
            # quit option
            self.profileDiag.close()
            event.accept()
        else:
            # ignore the event for now, as we need time to clean up
            event.ignore()
            self.unloadProfileAndExit()

    # Undo & autosave
    ##########################################################################

    def undo(self) -> None:
        "Call operations/collection.py:undo() directly instead."
        undo(parent=self)

    def redo(self) -> None:
        "Call operations/collection.py:redo() directly instead."
        redo(parent=self)

    def undo_actions_info(self) -> UndoActionsInfo:
        "Info about the current undo/redo state for updating menus."
        status = self.col.undo_status() if self.col else UndoStatus()
        return UndoActionsInfo.from_undo_status(status)

    def update_undo_actions(self) -> None:
        """Tell the UI to redraw the undo/redo menu actions based on the current state.

        Usually you do not need to call this directly; it is called when a
        CollectionOp is run, and will be called when the legacy .reset() or
        .checkpoint() methods are used."""
        info = self.undo_actions_info()
        self.form.actionUndo.setText(info.undo_text)
        self.form.actionUndo.setEnabled(info.can_undo)
        self.form.actionRedo.setText(info.redo_text)
        self.form.actionRedo.setEnabled(info.can_redo)
        self.form.actionRedo.setVisible(info.show_redo)
        gui_hooks.undo_state_did_change(info)

    @deprecated(info="checkpoints are no longer supported")
    def checkpoint(self, name: str) -> None:
        pass

    @deprecated(info="saving is automatic")
    def autosave(self) -> None:
        pass

    onUndo = undo

    # Other menu operations
    ##########################################################################

    def onAddCard(self) -> None:
        aqt.dialogs.open("AddCards", self)

    def onBrowse(self) -> None:
        aqt.dialogs.open("Browser", self, card=self.reviewer.card)

    def onEditCurrent(self) -> None:
        aqt.dialogs.open("EditCurrent", self)

    def onOverview(self) -> None:
        self.moveToState("overview")

    def onStats(self) -> None:
        deck = self._selectedDeck()
        if not deck:
            return
        want_old = KeyboardModifiersPressed().shift
        if want_old:
            aqt.dialogs.open("DeckStats", self)
        else:
            aqt.dialogs.open("NewDeckStats", self)

    def onPrefs(self) -> None:
        aqt.dialogs.open("Preferences", self)

    def onNoteTypes(self) -> None:
        import aqt.models

        aqt.models.Models(self, self, fromMain=True)

    def onAbout(self) -> None:
        aqt.dialogs.open("About", self)

    def onDonate(self) -> None:
        openLink(aqt.appDonate)

    def onDocumentation(self) -> None:
        openHelp(HelpPage.INDEX)

    # legacy

    def onDeckConf(self, deck: DeckDict | None = None) -> None:
        pass

    # Importing & exporting
    ##########################################################################

    def handleImport(self, path: str) -> None:
        "Importing triggered via file double-click, or dragging file onto Anki icon."
        import aqt.importing

        if not os.path.exists(path):
            # there were instances in the distant past where the received filename was not
            # valid (encoding issues?), so this was added to direct users to try
            # file>import instead.
            showInfo(f"{tr.qt_misc_please_use_fileimport_to_import_this()} ({path})")
            return None

        if not self.pm.legacy_import_export():
            import_file(self, path)
        else:
            aqt.importing.importFile(self, path)

    def onImport(self) -> None:
        "Importing triggered via File>Import."
        import aqt.importing

        if not self.pm.legacy_import_export():
            prompt_for_file_then_import(self)
        else:
            aqt.importing.onImport(self)

    def onExport(self, did: DeckId | None = None) -> None:
        import aqt.exporting

        if not self.pm.legacy_import_export():
            ExportDialog(self, did=did)
        else:
            aqt.exporting.ExportDialog(self, did=did)

    # Installing add-ons from CLI / mimetype handler
    ##########################################################################

    def installAddon(self, path: str, startup: bool = False) -> None:
        from aqt.addons import installAddonPackages

        installAddonPackages(
            self.addonManager,
            [path],
            warn=True,
            advise_restart=not startup,
            strictly_modal=startup,
            parent=None if startup else self,
            force_enable=True,
        )

    # Cramming
    ##########################################################################

    def onCram(self) -> None:
        aqt.dialogs.open("FilteredDeckConfigDialog", self)

    # Menu, title bar & status
    ##########################################################################

    def setupMenus(self) -> None:
        m = self.form

        # File
        qconnect(
            m.actionSwitchProfile.triggered, self.unloadProfileAndShowProfileManager
        )
        qconnect(m.actionImport.triggered, self.onImport)
        qconnect(m.actionExport.triggered, self.onExport)
        qconnect(m.action_create_backup.triggered, self.on_create_backup_now)
        qconnect(m.actionExit.triggered, self.close)

        # Help
        qconnect(m.actionDocumentation.triggered, self.onDocumentation)
        qconnect(m.actionDonate.triggered, self.onDonate)
        qconnect(m.actionAbout.triggered, self.onAbout)

        # Edit
        qconnect(m.actionUndo.triggered, self.undo)
        qconnect(m.actionRedo.triggered, self.redo)

        # Tools
        qconnect(m.actionFullDatabaseCheck.triggered, self.onCheckDB)
        qconnect(m.actionCheckMediaDatabase.triggered, self.on_check_media_db)
        qconnect(m.actionStudyDeck.triggered, self.onStudyDeck)
        qconnect(m.actionCreateFiltered.triggered, self.onCram)
        qconnect(m.actionEmptyCards.triggered, self.onEmptyCards)
        qconnect(m.actionNoteTypes.triggered, self.onNoteTypes)
        qconnect(m.actionPreferences.triggered, self.onPrefs)

        # View
        qconnect(
            m.actionZoomIn.triggered,
            lambda: self.web.setZoomFactor(self.web.zoomFactor() + 0.1),
        )
        qconnect(
            m.actionZoomOut.triggered,
            lambda: self.web.setZoomFactor(self.web.zoomFactor() - 0.1),
        )
        qconnect(m.actionResetZoom.triggered, lambda: self.web.setZoomFactor(1))
        # app-wide shortcut
        qconnect(m.actionFullScreen.triggered, self.on_toggle_full_screen)
        m.actionFullScreen.setShortcut(
            QKeySequence("F11") if is_lin else QKeySequence.StandardKey.FullScreen
        )
        m.actionFullScreen.setShortcutContext(Qt.ShortcutContext.ApplicationShortcut)

    def updateTitleBar(self) -> None:
        self.setWindowTitle("Anki")

    # View
    ##########################################################################

    def on_toggle_full_screen(self) -> None:
        if disallow_full_screen():
            showWarning(
                tr.actions_fullscreen_unsupported(),
                parent=self,
                help=HelpPage.FULL_SCREEN_ISSUE,
            )
            return
        else:
            window = self.app.activeWindow()
            window.setWindowState(
                window.windowState() ^ Qt.WindowState.WindowFullScreen
            )

        # Hide Menubar on Windows and Linux
        if window.windowState() & Qt.WindowState.WindowFullScreen and not is_mac:
            self.fullscreen = True
            self.hide_menubar()
        else:
            self.fullscreen = False
            self.show_menubar()

        # Update Toolbar states
        self.toolbarWeb.hide_if_allowed()
        self.bottomWeb.hide_if_allowed()

    def hide_menubar(self) -> None:
        self.form.menubar.setFixedHeight(0)

    def show_menubar(self) -> None:
        self.form.menubar.setMaximumSize(QWIDGETSIZE_MAX, QWIDGETSIZE_MAX)
        self.form.menubar.setMinimumSize(0, 0)

    # Auto update
    ##########################################################################

    def setup_auto_update(self, _log: list[DownloadLogEntry]) -> None:
        from aqt.update import check_for_update

        check_for_update()

    # Timers
    ##########################################################################

    def setup_timers(self) -> None:
        # refresh decks every 10 minutes
        self.progress.timer(10 * 60 * 1000, self.onRefreshTimer, True, parent=self)
        # check media sync every 5 minutes
        self.progress.timer(5 * 60 * 1000, self.on_autosync_timer, True, parent=self)
        # periodic garbage collection
        self.progress.timer(
            15 * 60 * 1000, self.garbage_collect_now, True, False, parent=self
        )
        # ensure Python interpreter runs at least once per second, so that
        # SIGINT/SIGTERM is processed without a long delay
        self.progress.timer(1000, lambda: None, True, False, parent=self)
        # periodic backups are checked every 5 minutes
        self.progress.timer(
            5 * 60 * 1000,
            self.on_periodic_backup_timer,
            True,
            parent=self,
        )

    def onRefreshTimer(self) -> None:
        if self.state == "deckBrowser":
            self.deckBrowser.refresh()
        elif self.state == "overview":
            self.overview.refresh()

    def on_autosync_timer(self) -> None:
        elap = self.media_syncer.seconds_since_last_sync()
        minutes = self.pm.auto_sync_media_minutes()
        if not minutes:
            return
        if elap > minutes * 60:
            self.maybe_auto_sync_media()

    # Backups
    ##########################################################################

    def on_periodic_backup_timer(self) -> None:
        """Create a backup if enough time has elapsed and collection changed."""
        self._create_backup_with_progress(user_initiated=False)

    def on_create_backup_now(self) -> None:
        self._create_backup_with_progress(user_initiated=True)

    def create_backup_now(self) -> None:
        """Create a backup immediately, regardless of when the last one was created.
        Waits until the backup completes. Intended to be used as part of a longer-running
        CollectionOp/QueryOp."""
        self.col.create_backup(
            backup_folder=self.pm.backupFolder(),
            force=True,
            wait_for_completion=True,
        )

    def _create_backup_with_progress(self, user_initiated: bool) -> None:
        # The initial copy will display a progress window if it takes too long
        def backup(col: Collection) -> bool:
            return col.create_backup(
                backup_folder=self.pm.backupFolder(),
                force=user_initiated,
                wait_for_completion=False,
            )

        def on_success(val: None) -> None:
            if user_initiated:
                tooltip(tr.profiles_backup_created(), parent=self)

        def on_failure(exc: Exception) -> None:
            showWarning(
                tr.profiles_backup_creation_failed(reason=str(exc)), parent=self
            )

        def after_backup_started(created: bool) -> None:
            self.update_undo_actions()

            if user_initiated and not created:
                tooltip(tr.profiles_backup_unchanged(), parent=self)
                return

            # We await backup completion to confirm it was successful, but this step
            # does not block collection access, so we don't need to show the progress
            # window anymore.
            QueryOp(
                parent=self,
                op=lambda col: col.await_backup_completion(),
                success=on_success,
            ).failure(on_failure).without_collection().run_in_background()

        QueryOp(parent=self, op=backup, success=after_backup_started).failure(
            on_failure
        ).with_progress(tr.profiles_creating_backup()).run_in_background()

    # Permanent hooks
    ##########################################################################

    def setupHooks(self) -> None:
        hooks.schema_will_change.append(self.onSchemaMod)
        hooks.notes_will_be_deleted.append(self.onRemNotes)
        hooks.card_odue_was_invalid.append(self.onOdueInvalid)

        gui_hooks.av_player_will_play.append(self.on_av_player_will_play)
        gui_hooks.av_player_did_end_playing.append(self.on_av_player_did_end_playing)
        gui_hooks.operation_did_execute.append(self.on_operation_did_execute)
        gui_hooks.focus_did_change.append(self.on_focus_did_change)

        self._activeWindowOnPlay: QWidget | None = None

    def onOdueInvalid(self) -> None:
        showWarning(tr.qt_misc_invalid_property_found_on_card_please())

    def _isVideo(self, tag: AVTag) -> bool:
        if isinstance(tag, SoundOrVideoTag):
            head, ext = os.path.splitext(tag.filename.lower())
            return ext in (".mp4", ".mov", ".mpg", ".mpeg", ".mkv", ".avi")

        return False

    def on_av_player_will_play(self, tag: AVTag) -> None:
        "Record active window to restore after video playing."
        if not self._isVideo(tag):
            return

        self._activeWindowOnPlay = self.app.activeWindow() or self._activeWindowOnPlay

    def on_av_player_did_end_playing(self, player: Any) -> None:
        "Restore window focus after a video was played."
        w = self._activeWindowOnPlay
        if not self.app.activeWindow() and w and not sip.isdeleted(w) and w.isVisible():
            w.activateWindow()
            w.raise_()
        self._activeWindowOnPlay = None

    # Log note deletion
    ##########################################################################

    def onRemNotes(self, col: Collection, nids: Sequence[NoteId]) -> None:
        path = os.path.join(self.pm.profileFolder(), "deleted.txt")
        existed = os.path.exists(path)
        with open(path, "ab") as f:
            if not existed:
                f.write(b"nid\tmid\tfields\n")
            for id, mid, flds in col.db.execute(
                f"select id, mid, flds from notes where id in {ids2str(nids)}"
            ):
                fields = split_fields(flds)
                f.write(("\t".join([str(id), str(mid)] + fields)).encode("utf8"))
                f.write(b"\n")

    # Schema modifications
    ##########################################################################

    # this will gradually be phased out
    def onSchemaMod(self, arg: bool) -> bool:
        if not self.inMainThread():
            raise Exception("not in main thread")
        progress_shown = self.progress.busy()
        if progress_shown:
            self.progress.finish()
        ret = askUser(tr.qt_misc_the_requested_change_will_require_a())
        if progress_shown:
            self.progress.start()
        return ret

    # in favour of this
    def confirm_schema_modification(self) -> bool:
        """If schema unmodified, ask user to confirm change.
        True if confirmed or already modified."""
        if self.col.schema_changed():
            return True
        return askUser(tr.qt_misc_the_requested_change_will_require_a())

    # Advanced features
    ##########################################################################

    def onCheckDB(self) -> None:
        check_db(self)

    def on_check_media_db(self) -> None:
        gui_hooks.media_check_will_start()
        check_media_db(self)

    def onStudyDeck(self) -> None:
        from aqt.studydeck import StudyDeck

        def callback(ret: StudyDeck) -> None:
            if not ret.name:
                return
            deck_id = self.col.decks.id(ret.name)
            set_current_deck(parent=self, deck_id=deck_id).success(
                lambda out: self.moveToState("overview")
            ).run_in_background()

        StudyDeck(
            self,
            parent=self,
            dyn=True,
            current=self.col.decks.current()["name"],
            callback=callback,
        )

    def onEmptyCards(self) -> None:
        show_empty_cards(self)

    # System specific code
    ##########################################################################

    def setupSystemSpecific(self) -> None:
        self.hideMenuAccels = False
        if is_mac:
            # mac users expect a minimize option
            self.minimizeShortcut = QShortcut("Ctrl+M", self)
            qconnect(self.minimizeShortcut.activated, self.onMacMinimize)
            self.hideMenuAccels = True
            self.maybeHideAccelerators()
            self.hideStatusTips()
        elif is_win:
            # make sure ctypes is bundled
            from ctypes import windll, wintypes  # type: ignore

            _dummy1 = windll
            _dummy2 = wintypes

    def maybeHideAccelerators(self, tgt: Any | None = None) -> None:
        if not self.hideMenuAccels:
            return
        tgt = tgt or self
        for action_ in tgt.findChildren(QAction):
            action = cast(QAction, action_)
            txt = str(action.text())
            m = re.match(r"^(.+)\(&.+\)(.+)?", txt)
            if m:
                action.setText(m.group(1) + (m.group(2) or ""))

    def hideStatusTips(self) -> None:
        for action in self.findChildren(QAction):
            # On Windows, this next line gives a 'redundant cast' error after moving to
            # PyQt6.5.2.
            cast(QAction, action).setStatusTip("")  # type: ignore

    def onMacMinimize(self) -> None:
        self.setWindowState(self.windowState() | Qt.WindowState.WindowMinimized)  # type: ignore

    # Single instance support
    ##########################################################################

    def setupAppMsg(self) -> None:
        qconnect(self.app.appMsg, self.onAppMsg)

    def onAppMsg(self, buf: str) -> None:
        is_addon = self._isAddon(buf)

        if self.state == "startup":
            # try again in a second
            self.progress.single_shot(
                1000,
                lambda: self.onAppMsg(buf),
                False,
            )
            return
        elif self.state == "profileManager":
            # can't raise window while in profile manager
            if buf == "raise":
                return None
            self.pendingImport = buf
            if is_addon:
                msg = tr.qt_misc_addon_will_be_installed_when_a()
            else:
                msg = tr.qt_misc_deck_will_be_imported_when_a()
            tooltip(msg)
            return
        if not self.interactiveState() or self.progress.busy():
            # we can't raise the main window while in profile dialog, syncing, etc
            if buf != "raise":
                showInfo(
                    tr.qt_misc_please_ensure_a_profile_is_open(),
                    parent=None,
                )
            return None
        # raise window
        if is_win:
            # on windows we can raise the window by minimizing and restoring
            self.showMinimized()
            self.setWindowState(Qt.WindowState.WindowActive)
            self.showNormal()
        else:
            # on osx we can raise the window. on unity the icon in the tray will just flash.
            self.activateWindow()
            self.raise_()
        if buf == "raise":
            return None

        # import / add-on installation
        if is_addon:
            self.installAddon(buf)
        else:
            self.handleImport(buf)

        return None

    def _isAddon(self, buf: str) -> bool:
        # only accept primary extension here to avoid conflicts with deck packages
        return buf.endswith(self.addonManager.exts[0])

    def interactiveState(self) -> bool:
        "True if not in profile manager, syncing, etc."
        return self.state in ("overview", "review", "deckBrowser")

    # GC
    ##########################################################################
    # The default Python garbage collection can trigger on any thread. This can
    # cause crashes if Qt objects are garbage-collected, as Qt expects access
    # only on the main thread. So Anki disables the default GC on startup, and
    # instead runs it on a timer, and after dialog close.
    # The gc after dialog close is necessary to free up the memory and extra
    # processes that webviews spawn, as a lot of the GUI code creates ref cycles.

    def garbage_collect_on_dialog_finish(self, dialog: QDialog) -> None:
        qconnect(
            dialog.finished, lambda: self.deferred_delete_and_garbage_collect(dialog)
        )

    def deferred_delete_and_garbage_collect(self, obj: QObject) -> None:
        obj.deleteLater()
        self.progress.single_shot(1000, self.garbage_collect_now, False)

    def disable_automatic_garbage_collection(self) -> None:
        gc.collect()
        gc.disable()

    def garbage_collect_now(self) -> None:
        # gc.collect() has optional arguments that will cause problems if
        # it's passed directly to a QTimer, and pylint complains if we
        # wrap it in a lambda, so we use this trivial wrapper
        gc.collect()

    # legacy aliases

    setupDialogGC = garbage_collect_on_dialog_finish
    gcWindow = deferred_delete_and_garbage_collect

    # Media server
    ##########################################################################

    def setupMediaServer(self) -> None:
        self.mediaServer = aqt.mediasrv.MediaServer(self)
        self.mediaServer.start()

    def baseHTML(self) -> str:
        return f'<base href="{self.serverURL()}">'

    def serverURL(self) -> str:
        return "http://127.0.0.1:%d/" % self.mediaServer.getPort()


# legacy
class ResetReason(enum.Enum):
    Unknown = "unknown"
    AddCardsAddNote = "addCardsAddNote"
    EditCurrentInit = "editCurrentInit"
    EditorBridgeCmd = "editorBridgeCmd"
    BrowserSetDeck = "browserSetDeck"
    BrowserAddTags = "browserAddTags"
    BrowserRemoveTags = "browserRemoveTags"
    BrowserSuspend = "browserSuspend"
    BrowserReposition = "browserReposition"
    BrowserReschedule = "browserReschedule"
    BrowserFindReplace = "browserFindReplace"
    BrowserTagDupes = "browserTagDupes"
    BrowserDeleteDeck = "browserDeleteDeck"<|MERGE_RESOLUTION|>--- conflicted
+++ resolved
@@ -830,17 +830,13 @@
         if new_focus and new_focus.window() == self:
             if self.state == "review":
                 self.reviewer.refresh_if_needed()
-<<<<<<< HEAD
                 if self._auto_advance_was_enabled is not None:
                     self.reviewer.auto_advance_enabled = self._auto_advance_was_enabled
                     self.reviewer.auto_advance_if_enabled()
                 self._auto_advance_was_enabled = None
-=======
-                self.reviewer.auto_advance_enabled = self._auto_advance_was_enabled
                 if self.reviewer.auto_advance_enabled:
                     tooltip(tr.actions_auto_advance_activated())
                 self.reviewer.auto_advance_if_enabled()
->>>>>>> 70ee28b5
             elif self.state == "overview":
                 self.overview.refresh_if_needed()
             elif self.state == "deckBrowser":
