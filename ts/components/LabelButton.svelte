--- conflicted
+++ resolved
@@ -24,6 +24,8 @@
 </button>
 
 <style lang="scss">
+    @use "sass/button-mixins" as button;
+
     button {
         padding: 0 calc(var(--buttons-size) / 3);
         font-size: var(--base-font-size);
@@ -33,12 +35,10 @@
         appearance: none;
         background-color: white;
 
-<<<<<<< HEAD
         white-space: nowrap;
         overflow: hidden;
         text-overflow: ellipsis;
     }
-=======
+
     @include button.base($with-primary: true);
->>>>>>> fe9b0aec
 </style>