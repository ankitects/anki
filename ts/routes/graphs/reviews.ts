// Copyright: Ankitects Pty Ltd and contributors
// License: GNU AGPL, version 3 or later; http://www.gnu.org/licenses/agpl.html

/* eslint
@typescript-eslint/no-explicit-any: "off",
 */

import type { GraphsResponse } from "@generated/anki/stats_pb";
import * as tr from "@generated/ftl";
import { localizedNumber } from "@tslib/i18n";
import { dayLabel, timeSpan, TimespanUnit } from "@tslib/time";
import type { Bin, ScaleSequential } from "d3";
import {
    area,
    axisBottom,
    axisLeft,
    axisRight,
    bin,
    color,
    cumsum,
    curveBasis,
<<<<<<< HEAD
    hsl,
    interpolateBlues,
=======
>>>>>>> f3b4284a
    interpolateGreens,
    interpolateOranges,
    interpolatePurples,
    interpolateReds,
    interpolateRgb,
    max,
    min,
    pointer,
    scaleLinear,
    scaleSequential,
    select,
    sum,
} from "d3";

import { colorBlindColors, type GraphBounds, type TableDatum } from "./graph-helpers";
import { GraphRange, numericMap, setDataAvailable } from "./graph-helpers";
import { hideTooltip, showTooltip } from "./tooltip-utils.svelte";

interface Reviews {
    learn: number;
    relearn: number;
    young: number;
    mature: number;
    filtered: number;
}

export interface GraphData {
    // indexed by day, where day is relative to today
    reviewCount: Map<number, Reviews>;
    reviewTime: Map<number, Reviews>;
}

type BinType = Bin<Map<number, Reviews[]>, number>;

export function gatherData(data: GraphsResponse): GraphData {
    return { reviewCount: numericMap(data.reviews!.count), reviewTime: numericMap(data.reviews!.time) };
}

enum BinIndex {
    Mature = 0,
    Young = 1,
    Relearn = 2,
    Learn = 3,
    Filtered = 4,
}

function totalsForBin(bin: BinType): number[] {
    const total = [0, 0, 0, 0, 0];
    for (const entry of bin) {
        total[BinIndex.Mature] += entry[1].mature;
        total[BinIndex.Young] += entry[1].young;
        total[BinIndex.Relearn] += entry[1].relearn;
        total[BinIndex.Learn] += entry[1].learn;
        total[BinIndex.Filtered] += entry[1].filtered;
    }

    return total;
}

/** eg idx=0 is mature count, idx=1 is mature+young count, etc */
function cumulativeBinValue(bin: BinType, idx: number): number {
    return sum(totalsForBin(bin).slice(0, idx + 1));
}

export function renderReviews(
    svgElem: SVGElement,
    bounds: GraphBounds,
    sourceData: GraphData,
    range: GraphRange,
    showTime: boolean,
): TableDatum[] {
    const svg = select(svgElem);
    const trans = svg.transition().duration(600) as any;

    const xMax = 1;
    let xMin = 0;
    // cap max to selected range
    switch (range) {
        case GraphRange.Month:
            xMin = -30;
            break;
        case GraphRange.ThreeMonths:
            xMin = -89;
            break;
        case GraphRange.Year:
            xMin = -364;
            break;
        case GraphRange.AllTime:
            xMin = min(sourceData.reviewCount.keys())!;
            break;
    }
    const desiredBars = Math.min(70, Math.abs(xMin!));

    const x = scaleLinear().domain([xMin!, xMax]);
    if (range === GraphRange.AllTime) {
        x.nice(desiredBars);
    }

    const sourceMap = showTime ? sourceData.reviewTime : sourceData.reviewCount;
    const bins = bin()
        .value((m) => {
            return m[0];
        })
        .domain(x.domain() as any)
        .thresholds(x.ticks(desiredBars))(sourceMap.entries() as any);

    // empty graph?
    const totalDays = sum(bins, (bin) => bin.length);
    if (!totalDays) {
        setDataAvailable(svg, false);
        return [];
    } else {
        setDataAvailable(svg, true);
    }

    x.range([bounds.marginLeft, bounds.width - bounds.marginRight]);
    svg.select<SVGGElement>(".x-ticks")
        .call((selection) => selection.transition(trans).call(axisBottom(x).ticks(7).tickSizeOuter(0)))
        .attr("direction", "ltr");

    // y scale

    const yTickFormat = (n: number): string => {
        if (showTime) {
            return timeSpan(n / 1000, true, true, TimespanUnit.Hours);
        } else {
            if (Math.round(n) != n) {
                return "";
            } else {
                return localizedNumber(n);
            }
        }
    };

    const yMax = max(bins, (b: Bin<any, any>) => cumulativeBinValue(b, 4))!;
    const y = scaleLinear()
        .range([bounds.height - bounds.marginBottom, bounds.marginTop])
        .domain([0, yMax])
        .nice();
    svg.select<SVGGElement>(".y-ticks")
        .call((selection) =>
            selection.transition(trans).call(
                axisLeft(y)
                    .ticks(bounds.height / 50)
                    .tickSizeOuter(0)
                    .tickFormat(yTickFormat as any),
            )
        )
        .attr("direction", "ltr");

    // x bars

    function barWidth(d: Bin<number, number>): number {
        const width = Math.max(0, x(d.x1!) - x(d.x0!) - 1);
        return width ?? 0;
    }

    const cappedRange = scaleLinear().range([0.3, 0.5]);
    const shiftedRange = scaleLinear().range([0.4, 0.7]);
    const darkerGreens = scaleSequential((n) => interpolateGreens(shiftedRange(n)!)).domain(x.domain() as any);
    const lighterGreens = scaleSequential((n) => interpolateGreens(cappedRange(n)!)).domain(x.domain() as any);
    const reds = scaleSequential((n) => interpolateReds(cappedRange(n)!)).domain(
        x.domain() as any,
    );
    const oranges = scaleSequential((n) => interpolateOranges(cappedRange(n)!)).domain(
        x.domain() as any,
    );
    const purples = scaleSequential((n) => interpolatePurples(cappedRange(n)!)).domain(
        x.domain() as any,
    );

    const colorBlindMode = (window as any).colorBlindMode;

    function makeColorBlindGradient(baseHex: string, satAdjust = 0.02, lightAdjust = 0.02) {
        const base = color(baseHex);
        if (!base) { throw new Error(`Invalid color: ${baseHex}`); }

        const lighter = hsl(base);
        lighter.s = Math.min(1, lighter.s + satAdjust);
        lighter.l = Math.min(1, lighter.l + lightAdjust);

        const darker = hsl(base);
        darker.s = Math.max(0, darker.s - satAdjust);
        darker.l = Math.max(0, darker.l - lightAdjust);

        return scaleSequential(interpolateRgb(darker.toString(), lighter.toString()));
    }

    const colorBlindScales = {
        mature: makeColorBlindGradient(colorBlindColors.mature),
        learn: makeColorBlindGradient(colorBlindColors.learn),
        relearn: makeColorBlindGradient(colorBlindColors.relearn),
        young: makeColorBlindGradient(colorBlindColors.young),
        suspended: makeColorBlindGradient(colorBlindColors.suspended),
        buried: makeColorBlindGradient(colorBlindColors.buried),
        filtered: makeColorBlindGradient(colorBlindColors.filtered),
    };

    Object.values(colorBlindScales).forEach(scale => scale.domain(x.domain() as any));

    function binColor(idx: BinIndex): ScaleSequential<string> {
        switch (idx) {
            case BinIndex.Mature:
                return colorBlindMode ? colorBlindScales.mature : darkerGreens;
            case BinIndex.Young:
                return colorBlindMode ? colorBlindScales.young : lighterGreens;
            case BinIndex.Learn:
<<<<<<< HEAD
                return colorBlindMode ? colorBlindScales.learn : blues;
=======
                return oranges;
>>>>>>> f3b4284a
            case BinIndex.Relearn:
                return colorBlindMode ? colorBlindScales.relearn : reds;
            case BinIndex.Filtered:
                return colorBlindMode ? colorBlindScales.filtered : purples;
        }
    }

    function valueLabel(n: number): string {
        if (showTime) {
            return timeSpan(n / 1000, false, true, TimespanUnit.Hours);
        } else {
            return tr.statisticsReviews({ reviews: n });
        }
    }

    function tooltipText(d: BinType, cumulative: number): string {
        const day = dayLabel(d.x0!, d.x1!);
        const totals = totalsForBin(d);
        const dayTotal = valueLabel(sum(totals));
        let buf = `<table><tr><td>${day}</td><td align=end>${dayTotal}</td></tr>`;
        const lines: [BinIndex | null, string][] = [
            [BinIndex.Filtered, tr.statisticsCountsFilteredCards()],
            [BinIndex.Learn, tr.statisticsCountsLearningCards()],
            [BinIndex.Relearn, tr.statisticsCountsRelearningCards()],
            [BinIndex.Young, tr.statisticsCountsYoungCards()],
            [BinIndex.Mature, tr.statisticsCountsMatureCards()],
            [null, tr.statisticsRunningTotal()],
        ];
        for (const [idx, label] of lines) {
            let color: string;
            let detail: string;
            if (idx == null) {
                color = "transparent";
                detail = valueLabel(cumulative);
            } else {
                color = binColor(idx)(1);
                detail = valueLabel(totals[idx]);
            }
            buf += `<tr>
            <td><span style="color: ${color};">■</span> ${label}</td>
            <td align=end>${detail}</td>
            </tr>`;
        }
        return buf;
    }

    const updateBar = (sel: any, idx: number): any => {
        return sel
            .attr("width", barWidth)
            .transition(trans)
            .attr("x", (d: any) => x(d.x0))
            .attr("y", (d: any) => y(cumulativeBinValue(d, idx))!)
            .attr("height", (d: any) => y(0)! - y(cumulativeBinValue(d, idx))!)
            .attr("fill", (d: any) => binColor(idx)(d.x0));
    };

    for (const barNum of [0, 1, 2, 3, 4]) {
        svg.select(`g.bars${barNum}`)
            .selectAll("rect")
            .data(bins)
            .join(
                (enter) =>
                    enter
                        .append("rect")
                        .attr("rx", 1)
                        .attr("x", (d: any) => x(d.x0)!)
                        .attr("y", y(0)!)
                        .attr("height", 0)
                        .call((d) => updateBar(d, barNum)),
                (update) => update.call((d) => updateBar(d, barNum)),
                (remove) => remove.call((remove) => remove.transition(trans).attr("height", 0).attr("y", y(0)!)),
            );
    }

    // cumulative area

    const areaCounts = bins.map((d: any) => cumulativeBinValue(d, 4));
    areaCounts.unshift(0);
    const areaData = cumsum(areaCounts);
    const yCumMax = areaData.slice(-1)[0];
    const yAreaScale = y.copy().domain([0, yCumMax]).nice();

    if (yCumMax) {
        svg.select<SVGGElement>(".y2-ticks")
            .call((selection) =>
                selection.transition(trans).call(
                    axisRight(yAreaScale)
                        .ticks(bounds.height / 50)
                        .tickFormat(yTickFormat as any)
                        .tickSizeOuter(0),
                )
            )
            .attr("direction", "ltr");

        svg.select("path.cumulative-overlay")
            .datum(areaData)
            .attr(
                "d",
                area()
                    .curve(curveBasis)
                    .x((_d: [number, number], idx: number) => {
                        if (idx === 0) {
                            return x(bins[0].x0!)!;
                        } else {
                            return x(bins[idx - 1].x1!)!;
                        }
                    })
                    .y0(bounds.height - bounds.marginBottom)
                    .y1((d: any) => yAreaScale(d)!) as any,
            );
    }

    const hoverData: [Bin<number, number>, number][] = bins.map(
        (bin: Bin<number, number>, index: number) => [bin, areaData[index + 1]],
    );

    // hover/tooltip
    svg.select("g.hover-columns")
        .selectAll("rect")
        .data(hoverData)
        .join("rect")
        .attr("x", ([bin]) => x(bin.x0!))
        .attr("y", () => y(yMax))
        .attr("width", ([bin]) => barWidth(bin))
        .attr("height", () => y(0) - y(yMax))
        .on("mousemove", (event: MouseEvent, [bin, area]): void => {
            const [x, y] = pointer(event, document.body);
            showTooltip(tooltipText(bin as any, area), x, y);
        })
        .on("mouseout", hideTooltip);

    const periodDays = -xMin + 1;
    const studiedDays = sum(bins, (bin) => bin.length);
    const studiedPercent = (studiedDays / periodDays) * 100;
    const total = yCumMax;
    const periodAvg = total / periodDays;
    const studiedAvg = total / studiedDays;

    let totalString: string,
        averageForDaysStudied: string,
        averageForPeriod: string,
        averageAnswerTime: string,
        averageAnswerTimeLabel: string;
    if (showTime) {
        totalString = timeSpan(total / 1000, false, true, TimespanUnit.Hours);
        averageForDaysStudied = tr.statisticsMinutesPerDay({
            count: Math.round(studiedAvg / 1000 / 60),
        });
        averageForPeriod = tr.statisticsMinutesPerDay({
            count: Math.round(periodAvg / 1000 / 60),
        });
        averageAnswerTimeLabel = tr.statisticsAverageAnswerTimeLabel();

        // need to get total review count to calculate average time
        const countBins = bin()
            .value((m) => {
                return m[0];
            })
            .domain(x.domain() as any)(sourceData.reviewCount.entries() as any);
        const totalReviews = sum(countBins, (bin) => cumulativeBinValue(bin as any, 4));
        const totalSecs = total / 1000;
        const avgSecs = totalSecs / totalReviews;
        const cardsPerMin = (totalReviews * 60) / totalSecs;
        averageAnswerTime = tr.statisticsAverageAnswerTime({
            averageSeconds: avgSecs,
            cardsPerMinute: cardsPerMin,
        });
    } else {
        totalString = tr.statisticsReviews({ reviews: total });
        averageForDaysStudied = tr.statisticsReviewsPerDay({
            count: Math.round(studiedAvg),
        });
        averageForPeriod = tr.statisticsReviewsPerDay({
            count: Math.round(periodAvg),
        });
        averageAnswerTime = averageAnswerTimeLabel = "";
    }

    const tableData: TableDatum[] = [
        {
            label: tr.statisticsDaysStudied(),
            value: tr.statisticsAmountOfTotalWithPercentage({
                amount: studiedDays,
                total: periodDays,
                percent: (() => {
                    if (studiedPercent < 99.5) {
                        return localizedNumber(studiedPercent);
                    } else if (studiedPercent < 99.95) {
                        return localizedNumber(studiedPercent, 1);
                    } else if (studiedPercent < 100) {
                        return localizedNumber(studiedPercent, 2);
                    } else {
                        return "100";
                    }
                })(),
            }),
        },

        { label: tr.statisticsTotal(), value: totalString },

        {
            label: tr.statisticsAverageOverPeriod(),
            value: averageForPeriod,
        },
    ];

    if (studiedPercent < 100) {
        tableData.push({
            label: tr.statisticsAverageForDaysStudied(),
            value: averageForDaysStudied,
        });
    }

    if (averageAnswerTime) {
        tableData.push({ label: averageAnswerTimeLabel, value: averageAnswerTime });
    }

    return tableData;
}<|MERGE_RESOLUTION|>--- conflicted
+++ resolved
@@ -19,11 +19,7 @@
     color,
     cumsum,
     curveBasis,
-<<<<<<< HEAD
     hsl,
-    interpolateBlues,
-=======
->>>>>>> f3b4284a
     interpolateGreens,
     interpolateOranges,
     interpolatePurples,
@@ -231,11 +227,7 @@
             case BinIndex.Young:
                 return colorBlindMode ? colorBlindScales.young : lighterGreens;
             case BinIndex.Learn:
-<<<<<<< HEAD
-                return colorBlindMode ? colorBlindScales.learn : blues;
-=======
-                return oranges;
->>>>>>> f3b4284a
+                return colorBlindMode ? colorBlindScales.learn : oranges;
             case BinIndex.Relearn:
                 return colorBlindMode ? colorBlindScales.relearn : reds;
             case BinIndex.Filtered:
