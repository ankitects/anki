SHELL := /bin/bash
<<<<<<< HEAD
=======
FIND := $(if $(wildcard /bin/find),/bin/find,/usr/bin/find)
MYPY_ARGS :=
PYLINT_ARGS :=

ifndef OS
	OS := unknown
endif

ifndef UNAME
	UNAME := unknown
endif

# https://anki.tenderapp.com/discussions/beta-testing/1860-error-unused-type-ignore-comment
ifneq (${OS},Windows_NT)
	MYPY_ARGS := --warn-unused-ignores
else
	PYLINT_ARGS := --ignored-modules=win32file,pywintypes,socket,win32pipe
endif
>>>>>>> beee1f10

ifndef SHELLFLAGS
	SHELLFLAGS :=
endif

.SHELLFLAGS := -eu -o pipefail ${SHELLFLAGS} -c
MAKEFLAGS += --warn-undefined-variables
MAKEFLAGS += --no-builtin-rules

FIND := $(if $(wildcard /bin/find),/bin/find,/usr/bin/find)

.DELETE_ON_ERROR:
.SUFFIXES:

BLACKARGS := -t py36 aqt tests setup.py tools/*.py --exclude='aqt/forms|buildinfo|colors'
ISORTARGS := aqt tests setup.py

$(shell mkdir -p .build ../dist)

PHONY: all
all: check

.build/run-deps: setup.py
	python -m pip install -e .
	@touch $@

.build/dev-deps: requirements.dev
	python -m pip install -r requirements.dev
	@touch $@

.build/ui: $(shell ${FIND} designer -type f)
	./tools/build_ui.sh
	@touch $@

.build/i18n: $(wildcard po/repo/desktop/*/anki.po)
	(cd po && \
	./scripts/build-mo-files && \
	./scripts/copy-qt-files)
	@touch $@

TSDEPS := $(wildcard ts/src/*.ts) $(wildcard ts/scss/*.scss)

.build/js: $(TSDEPS)
	(cd ts && npm i && npm run build)
	python ./tools/extract_scss_colors.py
	@touch $@

.build/hooks: tools/genhooks_gui.py ../pylib/tools/hookslib.py
	python tools/genhooks_gui.py
	python -m black aqt/gui_hooks.py
	@touch $@

BUILD_STEPS := .build/run-deps .build/dev-deps .build/js .build/ui aqt/buildinfo.py .build/hooks .build/i18n

# Checking
######################

.PHONY: check
check: $(BUILD_STEPS) .build/mypy .build/test .build/fmt .build/imports .build/lint .build/ts-fmt

.PHONY: fix
fix: $(BUILD_STEPS)
	isort $(ISORTARGS)
	python -m black $(BLACKARGS)
	(cd ts && npm run pretty)

.PHONY: clean
clean:
	rm -rf .build aqt.egg-info build dist

# Checking Typescript
######################

JSDEPS := $(patsubst ts/src/%.ts, web/%.js, $(TSDEPS))

.build/ts-fmt: $(TSDEPS)
	(cd ts && npm i && npm run check-pretty)
	@touch $@

# Checking python
######################

PYLIB := ../pylib

CHECKDEPS := $(shell ${FIND} aqt tests -name '*.py' | grep -v buildinfo.py)

.build/mypy: $(CHECKDEPS) .build/qt-stubs
	python -m mypy ${MYPY_ARGS} aqt
	@touch $@

.build/test: $(CHECKDEPS)
	python -m pytest -s
	@touch $@

.build/lint: $(CHECKDEPS)
	python -m pylint -j 0 --rcfile=.pylintrc -f colorized ${PYLINT_ARGS} \
		--extension-pkg-whitelist=PyQt5,ankirspy aqt tests setup.py
	@touch $@

.build/imports: $(CHECKDEPS)
	isort $(ISORTARGS) --check
	@touch $@

.build/fmt: $(CHECKDEPS)
	python -m black --check $(BLACKARGS)
	@touch $@

.build/qt-stubs:
	./tools/typecheck-setup.sh
	@touch $@

# Building
######################

.PHONY: build
build: $(BUILD_STEPS)
	rm -rf dist build
	python setup.py -q bdist_wheel
	rsync -a dist/*.whl ../dist/

.PHONY: develop
develop: $(BUILD_STEPS)

aqt/buildinfo.py: ../meta/version ../meta/buildhash
	echo "buildhash='$$(cat ../meta/buildhash)'" > $@
	echo "version='$$(cat ../meta/version)'" >> $@<|MERGE_RESOLUTION|>--- conflicted
+++ resolved
@@ -1,25 +1,4 @@
 SHELL := /bin/bash
-<<<<<<< HEAD
-=======
-FIND := $(if $(wildcard /bin/find),/bin/find,/usr/bin/find)
-MYPY_ARGS :=
-PYLINT_ARGS :=
-
-ifndef OS
-	OS := unknown
-endif
-
-ifndef UNAME
-	UNAME := unknown
-endif
-
-# https://anki.tenderapp.com/discussions/beta-testing/1860-error-unused-type-ignore-comment
-ifneq (${OS},Windows_NT)
-	MYPY_ARGS := --warn-unused-ignores
-else
-	PYLINT_ARGS := --ignored-modules=win32file,pywintypes,socket,win32pipe
-endif
->>>>>>> beee1f10
 
 ifndef SHELLFLAGS
 	SHELLFLAGS :=
@@ -30,6 +9,19 @@
 MAKEFLAGS += --no-builtin-rules
 
 FIND := $(if $(wildcard /bin/find),/bin/find,/usr/bin/find)
+MYPY_ARGS :=
+PYLINT_ARGS :=
+
+ifndef OS
+	OS := unknown
+endif
+
+# https://anki.tenderapp.com/discussions/beta-testing/1860-error-unused-type-ignore-comment
+ifneq (${OS},Windows_NT)
+	MYPY_ARGS := --warn-unused-ignores
+else
+	PYLINT_ARGS := --ignored-modules=win32file,pywintypes,socket,win32pipe
+endif
 
 .DELETE_ON_ERROR:
 .SUFFIXES:
