@use "vars";
@use "scrollbar";

$body-color: var(--fg-default);
$body-bg: var(--canvas-default);

$link-hover-color: var(--accent-link);
$link-hover-decoration: none;

$utilities: (
    "opacity": (
        property: opacity,
        values: (
            0: 0,
            25: 0.25,
            50: 0.5,
            75: 0.75,
            100: 1,
        ),
    ),
);

@import "bootstrap/scss/bootstrap-reboot";
@import "bootstrap/scss/bootstrap-utilities";

/* Bootstrap "extensions" */
.flex-basis-100 {
    flex-basis: 100%;
}

.flex-basis-75 {
    flex-basis: 75%;
}

body {
    overscroll-behavior: none;
}

.night-mode {
    @include scrollbar.night-mode;
}

button {
    /* override transition for instant hover response */
    transition: color 0.15s ease-in-out, box-shadow 0.15s ease-in-out !important;
}

pre,
code,
kbd,
samp {
    unicode-bidi: normal !important;
}

.isWin {
    --base-font-size: 12px;
}

.isMac {
    --base-font-size: 13px;
}

.isLin {
    --base-font-size: 14px;
}

[dir="rtl"] {
    .form-select {
        /* flip <select>'s arrow */
        background-position: left 0.75rem center;
    }
}

.night-mode .form-select:disabled {
<<<<<<< HEAD
    background-color: var(--fg-disabled);
=======
    background-color: var(--disabled);
}

.reduced-motion * {
    transition: none !important;
    animation: none !important;
>>>>>>> e2193950
}<|MERGE_RESOLUTION|>--- conflicted
+++ resolved
@@ -72,14 +72,10 @@
 }
 
 .night-mode .form-select:disabled {
-<<<<<<< HEAD
     background-color: var(--fg-disabled);
-=======
-    background-color: var(--disabled);
 }
 
 .reduced-motion * {
     transition: none !important;
     animation: none !important;
->>>>>>> e2193950
 }