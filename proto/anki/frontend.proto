--- conflicted
+++ resolved
@@ -31,7 +31,6 @@
   // Warns python that the deck option web view is ready to receive requests.
   rpc deckOptionsReady(generic.Empty) returns (generic.Empty);
 
-<<<<<<< HEAD
   // Editor
   rpc UpdateEditorNote(notes.UpdateNotesRequest) returns (generic.Empty);
   rpc UpdateEditorNotetype(notetypes.Notetype) returns (generic.Empty);
@@ -59,10 +58,9 @@
   // Clipboard
   rpc ReadClipboard(ReadClipboardRequest) returns (ReadClipboardResponse);
   rpc WriteClipboard(WriteClipboardRequest) returns (generic.Empty);
-=======
+
   // Save colour picker's custom colour palette
   rpc SaveCustomColours(generic.Empty) returns (generic.Empty);
->>>>>>> a842ba14
 }
 
 service BackendFrontendService {}
