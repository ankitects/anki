<!--
Copyright: Ankitects Pty Ltd and contributors
License: GNU AGPL, version 3 or later; http://www.gnu.org/licenses/agpl.html
-->
<script context="module" lang="ts">
    import type { Writable } from "svelte/store";

    import contextProperty from "../sveltelib/context-property";

    export interface FocusableInputAPI {
        readonly name: string;
        focusable: boolean;
        /**
         * The reaction to a user-initiated focus, e.g. by clicking on the
         * editor label, or pressing Tab.
         */
        focus(): void;
        /**
         * Behaves similar to a refresh, e.g. sync with content, put the caret
         * into a neutral position, and/or clear selections.
         */
        refocus(): void;
    }

    export interface EditingInputAPI extends FocusableInputAPI {
        /**
         * Check whether blurred target belongs to an editing input.
         * The editing area can then restore focus to this input.
         *
         * @returns An editing input api that is associated with the event target.
         */
        getInputAPI(target: EventTarget): Promise<FocusableInputAPI | null>;
    }

    export interface EditingAreaAPI {
        content: Writable<string>;
        editingInputs: Writable<EditingInputAPI[]>;
        focus(): void;
        refocus(): void;
    }

    const key = Symbol("editingArea");
    const [context, setContextProperty] = contextProperty<EditingAreaAPI>(key);

    export { context };
</script>

<script lang="ts">
    import { setContext as svelteSetContext, tick } from "svelte";
    import { writable } from "svelte/store";

    import { fontFamilyKey, fontSizeKey } from "../lib/context-keys";
    import FocusTrap from "./FocusTrap.svelte";

    export let fontFamily: string;
    const fontFamilyStore = writable(fontFamily);
    $: $fontFamilyStore = fontFamily;
    svelteSetContext(fontFamilyKey, fontFamilyStore);

    export let fontSize: number;
    const fontSizeStore = writable(fontSize);
    $: $fontSizeStore = fontSize;
    svelteSetContext(fontSizeKey, fontSizeStore);

    export let content: Writable<string>;

    let editingArea: HTMLElement;
    let focusTrap: FocusTrap;

    const inputsStore = writable<EditingInputAPI[]>([]);
    $: editingInputs = $inputsStore;

    function getAvailableInput(): EditingInputAPI | undefined {
        return editingInputs.find((input) => input.focusable);
    }

    function focusEditingInputIfAvailable(): boolean {
        const availableInput = getAvailableInput();

        if (availableInput) {
            availableInput.focus();
            return true;
        }

        return false;
    }

    function focusEditingInputIfFocusTrapFocused(): void {
        if (focusTrap && focusTrap.isFocusTrap(document.activeElement!)) {
            focusEditingInputIfAvailable();
        }
    }

    $: {
        $inputsStore;
        /**
         * Triggers when all editing inputs are hidden,
         * the editor field has focus, and then some
         * editing input is shown
         */
        focusEditingInputIfFocusTrapFocused();
    }

    function focus(): void {
        if (editingArea.contains(document.activeElement)) {
            // do nothing
        } else if (!focusEditingInputIfAvailable()) {
            focusTrap.focus();
        }
    }

    function refocus(): void {
        const availableInput = getAvailableInput();

        if (availableInput) {
            availableInput.refocus();
        } else {
            focusTrap.blur();
            focusTrap.focus();
        }
    }

    function focusEditingInputInsteadIfAvailable(event: FocusEvent): void {
        if (focusEditingInputIfAvailable()) {
            event.preventDefault();
        }
    }

    // Prevents editor field being entirely deselected when
    // closing active field.
    async function trapFocusOnBlurOut(event: FocusEvent): Promise<void> {
        if (event.relatedTarget) {
            return;
        }

        event.preventDefault();

        const oldInputElement = event.target;

        await tick();

        let focusableInput: FocusableInputAPI | null = null;

        const focusableInputs = editingInputs.filter(
            (input: EditingInputAPI): boolean => input.focusable,
        );

        if (oldInputElement) {
            for (const input of focusableInputs) {
                focusableInput = await input.getInputAPI(oldInputElement);

                if (focusableInput) {
                    break;
                }
            }
        }

        if (focusableInput || (focusableInput = focusableInputs[0])) {
            focusableInput.focus();
        } else {
            focusTrap.focus();
        }
    }

    let apiPartial: Partial<EditingAreaAPI>;
    export { apiPartial as api };

    const api = Object.assign(apiPartial, {
        content,
        editingInputs: inputsStore,
        focus,
        refocus,
    });

    setContextProperty(api);
</script>

<FocusTrap bind:this={focusTrap} on:focus={focusEditingInputInsteadIfAvailable} />

<div bind:this={editingArea} class="editing-area" on:focusout={trapFocusOnBlurOut}>
    <slot />
</div>

<style lang="scss">
    .editing-area {
        display: grid;
        /* TODO allow configuration of grid #1503 */
        /* grid-template-columns: repeat(2, 1fr); */

        position: relative;
        background: var(--canvas-elevated);
        border-radius: 5px;

<<<<<<< HEAD
        &::after {
            transition: box-shadow 80ms cubic-bezier(0.33, 1, 0.68, 1);
        }
=======
        /* Pseudo-element required to display
           inset focus box-shadow above field contents */
        &::after {
            content: "";
            position: absolute;
            inset: 0;
            pointer-events: none;
            border-radius: 5px;
            box-shadow: 0 0 2px 1px var(--shadow);
            transition: box-shadow 80ms cubic-bezier(0.33, 1, 0.68, 1);
        }

>>>>>>> 6a7f2d8a
        &:focus-within {
            outline: none;
            &::after {
                border: none;
                inset: 1px;
                box-shadow: 0 0 0 2px var(--border-focus);
            }
        }
    }
</style><|MERGE_RESOLUTION|>--- conflicted
+++ resolved
@@ -191,11 +191,6 @@
         background: var(--canvas-elevated);
         border-radius: 5px;
 
-<<<<<<< HEAD
-        &::after {
-            transition: box-shadow 80ms cubic-bezier(0.33, 1, 0.68, 1);
-        }
-=======
         /* Pseudo-element required to display
            inset focus box-shadow above field contents */
         &::after {
@@ -208,7 +203,6 @@
             transition: box-shadow 80ms cubic-bezier(0.33, 1, 0.68, 1);
         }
 
->>>>>>> 6a7f2d8a
         &:focus-within {
             outline: none;
             &::after {
