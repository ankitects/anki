# Copyright: Ankitects Pty Ltd and contributors
# License: GNU AGPL, version 3 or later; http://www.gnu.org/licenses/agpl.html
import atexit
import os
import re
import subprocess
import sys
import threading
import time
import wave
from abc import ABC, abstractmethod
from concurrent.futures import Future
from operator import itemgetter
from typing import Any, Callable, Dict, List, Optional, Tuple

import aqt
from anki.cards import Card
from anki.lang import _
from anki.sound import AV_REF_RE, AVTag, SoundOrVideoTag
from anki.utils import isLin, isMac, isWin
from aqt import gui_hooks
from aqt.mpv import MPV, MPVBase
from aqt.qt import *
from aqt.taskman import TaskManager
from aqt.utils import restoreGeom, saveGeom, showWarning, startup_info

try:
    import pyaudio
except:
<<<<<<< HEAD
    print(
        "Warning: pyaudio is not installed and audio recording will not work! Install it with: python3 -m pip install pyaudio"
    )
=======
    pyaudio = None
>>>>>>> 31ceb5d7


# AV player protocol
##########################################################################

OnDoneCallback = Callable[[], None]


class Player(ABC):
    @abstractmethod
    def play(self, tag: AVTag, on_done: OnDoneCallback) -> None:
        """Play a file.

        When reimplementing, make sure to call
        gui_hooks.av_player_did_begin_playing(self, tag)
        on the main thread after playback begins.
        """

    @abstractmethod
    def rank_for_tag(self, tag: AVTag) -> Optional[int]:
        """How suited this player is to playing tag.

        AVPlayer will choose the player that returns the highest rank
        for a given tag.

        If None, this player can not play the tag.
        """

    def stop(self) -> None:
        """Optional.

        If implemented, the player must not call on_done() when the audio is stopped."""

    def seek_relative(self, secs: int) -> None:
        "Jump forward or back by secs. Optional."

    def toggle_pause(self) -> None:
        "Optional."

    def shutdown(self) -> None:
        "Do any cleanup required at program termination. Optional."


class SoundOrVideoPlayer(Player):  # pylint: disable=abstract-method
    default_rank = 0

    def rank_for_tag(self, tag: AVTag) -> Optional[int]:
        if isinstance(tag, SoundOrVideoTag):
            return self.default_rank
        else:
            return None


# Main playing interface
##########################################################################


class AVPlayer:
    players: List[Player] = []
    # when a new batch of audio is played, shoud the currently playing
    # audio be stopped?
    interrupt_current_audio = True

    def __init__(self) -> None:
        self._enqueued: List[AVTag] = []
        self.current_player: Optional[Player] = None

    def play_tags(self, tags: List[AVTag]) -> None:
        """Clear the existing queue, then start playing provided tags."""
        self.clear_queue_and_maybe_interrupt()
        self._enqueued = tags[:]
        self._play_next_if_idle()

    def stop_and_clear_queue(self) -> None:
        self._enqueued = []
        self._stop_if_playing()

    def clear_queue_and_maybe_interrupt(self) -> None:
        self._enqueued = []
        if self.interrupt_current_audio:
            self._stop_if_playing()

    def play_file(self, filename: str) -> None:
        self.play_tags([SoundOrVideoTag(filename=filename)])

    def insert_file(self, filename: str) -> None:
        self._enqueued.insert(0, SoundOrVideoTag(filename=filename))
        self._play_next_if_idle()

    def toggle_pause(self) -> None:
        if self.current_player:
            self.current_player.toggle_pause()

    def seek_relative(self, secs: int) -> None:
        if self.current_player:
            self.current_player.seek_relative(secs)

    def shutdown(self) -> None:
        self.stop_and_clear_queue()
        for player in self.players:
            player.shutdown()

    def _stop_if_playing(self) -> None:
        if self.current_player:
            self.current_player.stop()

    def _pop_next(self) -> Optional[AVTag]:
        if not self._enqueued:
            return None
        return self._enqueued.pop(0)

    def _on_play_finished(self) -> None:
        gui_hooks.av_player_did_end_playing(self.current_player)
        self.current_player = None
        self._play_next_if_idle()

    def _play_next_if_idle(self) -> None:
        if self.current_player:
            return

        next = self._pop_next()
        if next is not None:
            self._play(next)

    def _play(self, tag: AVTag) -> None:
        best_player = self._best_player_for_tag(tag)
        if best_player:
            self.current_player = best_player
            gui_hooks.av_player_will_play(tag)
            self.current_player.play(tag, self._on_play_finished)
        else:
            print("no players found for", tag)

    def _best_player_for_tag(self, tag: AVTag) -> Optional[Player]:
        ranked = []
        for p in self.players:
            rank = p.rank_for_tag(tag)
            if rank is not None:
                ranked.append((rank, p))

        ranked.sort(key=itemgetter(0))

        if ranked:
            return ranked[-1][1]
        else:
            return None


av_player = AVPlayer()

# Packaged commands
##########################################################################

# return modified command array that points to bundled command, and return
# required environment
def _packagedCmd(cmd: List[str]) -> Tuple[Any, Dict[str, str]]:
    cmd = cmd[:]
    env = os.environ.copy()
    if "LD_LIBRARY_PATH" in env:
        del env["LD_LIBRARY_PATH"]
    if isMac:
        dir = os.path.dirname(os.path.abspath(__file__))
        exeDir = os.path.abspath(dir + "/../../Resources/audio")
    else:
        exeDir = os.path.dirname(os.path.abspath(sys.argv[0]))
        if isWin and not cmd[0].endswith(".exe"):
            cmd[0] += ".exe"
    path = os.path.join(exeDir, cmd[0])
    if not os.path.exists(path):
        return cmd, env
    cmd[0] = path
    return cmd, env


# Platform hacks
##########################################################################

# legacy global for add-ons
si = startup_info()

# osx throws interrupted system call errors frequently
def retryWait(proc: subprocess.Popen) -> int:
    while 1:
        try:
            return proc.wait()
        except OSError:
            continue


# Simple player implementations
##########################################################################


class SimpleProcessPlayer(Player):  # pylint: disable=abstract-method
    "A player that invokes a new process for each tag to play."

    args: List[str] = []
    env: Optional[Dict[str, str]] = None

    def __init__(self, taskman: TaskManager) -> None:
        self._taskman = taskman
        self._terminate_flag = False
        self._process: Optional[subprocess.Popen] = None

    def play(self, tag: AVTag, on_done: OnDoneCallback) -> None:
        self._terminate_flag = False
        self._taskman.run_in_background(
            lambda: self._play(tag), lambda res: self._on_done(res, on_done)
        )

    def stop(self) -> None:
        self._terminate_flag = True

    # note: mplayer implementation overrides this
    def _play(self, tag: AVTag) -> None:
        assert isinstance(tag, SoundOrVideoTag)
        self._process = subprocess.Popen(
            self.args + [tag.filename],
            env=self.env,
            startupinfo=startup_info(),
            stdout=subprocess.DEVNULL,
            stderr=subprocess.DEVNULL,
        )
        self._wait_for_termination(tag)

    def _wait_for_termination(self, tag: AVTag) -> None:
        self._taskman.run_on_main(
            lambda: gui_hooks.av_player_did_begin_playing(self, tag)
        )

        while True:
            # should we abort playing?
            if self._terminate_flag:
                self._process.terminate()
                self._process = None
                return

            # wait for completion
            try:
                self._process.wait(0.1)
                if self._process.returncode != 0:
                    print(f"player got return code: {self._process.returncode}")
                self._process = None
                return
            except subprocess.TimeoutExpired:
                # process still running, repeat loop
                pass

    def _on_done(self, ret: Future, cb: OnDoneCallback) -> None:
        try:
            ret.result()
        except FileNotFoundError:
            showWarning(
                _(
                    "Sound and video on cards will not function until mpv or mplayer is installed."
                )
            )
            # must call cb() here, as we don't currently have another way
            # to flag to av_player that we've stopped
        cb()


class SimpleMpvPlayer(SimpleProcessPlayer, SoundOrVideoPlayer):
    args, env = _packagedCmd(
        [
            "mpv",
            "--no-terminal",
            "--force-window=no",
            "--ontop",
            "--audio-display=no",
            "--keep-open=no",
            "--input-media-keys=no",
            "--no-config",
        ]
    )

    def __init__(self, taskman: TaskManager, base_folder: str) -> None:
        super().__init__(taskman)
        conf_path = os.path.join(base_folder, "mpv.conf")
        self.args += ["--include=" + conf_path]


class SimpleMplayerPlayer(SimpleProcessPlayer, SoundOrVideoPlayer):
    args, env = _packagedCmd(["mplayer", "-really-quiet", "-noautosub"])
    if isWin:
        args += ["-ao", "win32"]


# MPV
##########################################################################


class MpvManager(MPV, SoundOrVideoPlayer):

    if not isLin:
        default_argv = MPVBase.default_argv + [
            "--input-media-keys=no",
        ]

    def __init__(self, base_path: str) -> None:
        mpvPath, self.popenEnv = _packagedCmd(["mpv"])
        self.executable = mpvPath[0]
        self._on_done: Optional[OnDoneCallback] = None
        conf_path = os.path.join(base_path, "mpv.conf")
        self.default_argv += ["--no-config", "--include=" + conf_path]
        super().__init__(window_id=None, debug=False)

    def play(self, tag: AVTag, on_done: OnDoneCallback) -> None:
        assert isinstance(tag, SoundOrVideoTag)
        self._on_done = on_done
        path = os.path.join(os.getcwd(), tag.filename)
        self.command("loadfile", path, "append-play")
        gui_hooks.av_player_did_begin_playing(self, tag)

    def stop(self) -> None:
        self.command("stop")

    def toggle_pause(self) -> None:
        self.set_property("pause", not self.get_property("pause"))

    def seek_relative(self, secs: int) -> None:
        self.command("seek", secs, "relative")

    def on_idle(self) -> None:
        if self._on_done:
            self._on_done()

    def shutdown(self) -> None:
        self.close()

    # Legacy, not used
    ##################################################

    togglePause = toggle_pause
    seekRelative = seek_relative

    def queueFile(self, file: str) -> None:
        return

    def clearQueue(self) -> None:
        return


# Mplayer in slave mode
##########################################################################


class SimpleMplayerSlaveModePlayer(SimpleMplayerPlayer):
    def __init__(self, taskman: TaskManager):
        super().__init__(taskman)
        self.args.append("-slave")

    def _play(self, tag: AVTag) -> None:
        assert isinstance(tag, SoundOrVideoTag)
        self._process = subprocess.Popen(
            self.args + [tag.filename],
            env=self.env,
            stdin=subprocess.PIPE,
            stdout=subprocess.DEVNULL,
            stderr=subprocess.DEVNULL,
            startupinfo=startup_info(),
        )
        self._wait_for_termination(tag)

    def command(self, *args: Any) -> None:
        """Send a command over the slave interface.

        The trailing newline is automatically added."""
        str_args = [str(x) for x in args]
        if self._process:
            self._process.stdin.write(" ".join(str_args).encode("utf8") + b"\n")
            self._process.stdin.flush()

    def seek_relative(self, secs: int) -> None:
        self.command("seek", secs, 0)

    def toggle_pause(self) -> None:
        self.command("pause")


# PyAudio recording
##########################################################################


PYAU_CHANNELS = 1
PYAU_INPUT_INDEX: Optional[int] = None

processingSrc = "rec.wav"
processingDst = "rec.mp3"
recFiles: List[str] = []

processingChain: List[List[str]] = [
    ["lame", processingSrc, processingDst, "--noreplaygain", "--quiet"],
]


class _Recorder:
    def postprocess(self, encode=True) -> None:
        self.encode = encode
        for c in processingChain:
            # print c
            if not self.encode and c[0] == "lame":
                continue
            try:
                cmd, env = _packagedCmd(c)
                ret = retryWait(
                    subprocess.Popen(cmd, startupinfo=startup_info(), env=env)
                )
            except:
                ret = True
            finally:
                self.cleanup()
            if ret:
                raise Exception(_("Error running %s") % " ".join(cmd))

    def cleanup(self) -> None:
        if os.path.exists(processingSrc):
            os.unlink(processingSrc)


class PyAudioThreadedRecorder(threading.Thread):
    def __init__(self, startupDelay: float) -> None:
        threading.Thread.__init__(self)
        self.startupDelay = startupDelay
        self.finish = False

    def run(self) -> None:
        chunk = 1024
        p = pyaudio.PyAudio()

        rate = int(p.get_default_input_device_info()["defaultSampleRate"])
        wait = int(rate * self.startupDelay)
        PYAU_FORMAT = pyaudio.paInt16

        stream = p.open(
            format=PYAU_FORMAT,
            channels=PYAU_CHANNELS,
            rate=rate,
            input=True,
            input_device_index=PYAU_INPUT_INDEX,
            frames_per_buffer=chunk,
        )

        stream.read(wait)

        data = b""
        while not self.finish:
            data += stream.read(chunk, exception_on_overflow=False)
        stream.close()
        p.terminate()
        wf = wave.open(processingSrc, "wb")
        wf.setnchannels(PYAU_CHANNELS)
        wf.setsampwidth(p.get_sample_size(PYAU_FORMAT))
        wf.setframerate(rate)
        wf.writeframes(data)
        wf.close()


class PyAudioRecorder(_Recorder):

    # discard first 250ms which may have pops/cracks
    startupDelay = 0.25

    def __init__(self) -> None:
        for t in recFiles + [processingSrc, processingDst]:
            try:
                os.unlink(t)
            except OSError:
                pass
        self.encode = False

    def start(self) -> None:
        self.thread = PyAudioThreadedRecorder(startupDelay=self.startupDelay)
        self.thread.start()

    def stop(self) -> None:
        self.thread.finish = True
        self.thread.join()

    def file(self) -> str:
        if self.encode:
            tgt = "rec%d.mp3" % time.time()
            os.rename(processingDst, tgt)
            return tgt
        else:
            return processingSrc


Recorder = PyAudioRecorder

# Recording dialog
##########################################################################


def getAudio(parent: QWidget, encode: bool = True) -> Optional[str]:
    "Record and return filename"
    if not pyaudio:
        showWarning("Please install pyaudio.")
        return None
    # record first
    r = Recorder()
    mb = QMessageBox(parent)
    restoreGeom(mb, "audioRecorder")
    mb.setWindowTitle("Anki")
    mb.setIconPixmap(QPixmap(":/icons/media-record.png"))
    but = QPushButton(_("Save"))
    mb.addButton(but, QMessageBox.AcceptRole)
    but.setDefault(True)
    but = QPushButton(_("Cancel"))
    mb.addButton(but, QMessageBox.RejectRole)
    mb.setEscapeButton(but)
    t = time.time()
    r.start()
    time.sleep(r.startupDelay)
    QApplication.instance().processEvents()  # type: ignore
    while not mb.clickedButton():
        txt = _("Recording...<br>Time: %0.1f")
        mb.setText(txt % (time.time() - t))
        mb.show()
        QApplication.instance().processEvents()  # type: ignore
    if mb.clickedButton() == mb.escapeButton():
        r.stop()
        r.cleanup()
        return None
    saveGeom(mb, "audioRecorder")
    # ensure at least a second captured
    while time.time() - t < 1:
        time.sleep(0.1)
    r.stop()
    # process
    r.postprocess(encode)
    return r.file()


# Legacy audio interface
##########################################################################
# these will be removed in the future


def clearAudioQueue() -> None:
    av_player.stop_and_clear_queue()


def play(filename: str) -> None:
    av_player.play_file(filename)


def playFromText(text) -> None:
    print("playFromText() deprecated")


# legacy globals
_player = play
_queueEraser = clearAudioQueue
mpvManager: Optional["MpvManager"] = None

# add everything from this module into anki.sound for backwards compat
_exports = [i for i in locals().items() if not i[0].startswith("__")]
for (k, v) in _exports:
    sys.modules["anki.sound"].__dict__[k] = v

# Tag handling
##########################################################################


def av_refs_to_play_icons(text: str) -> str:
    """Add play icons into the HTML.

    When clicked, the icon will call eg pycmd('play:q:1').
    """

    def repl(match: re.Match) -> str:
        return f"""
<a class="replay-button soundLink" href=# onclick="pycmd('{match.group(1)}'); return false;">
    <svg class="playImage" viewBox="0 0 64 64" version="1.1">
        <circle cx="32" cy="32" r="29" />
        <path d="M56.502,32.301l-37.502,20.101l0.329,-40.804l37.173,20.703Z" />
    </svg>
</a>"""

    return AV_REF_RE.sub(repl, text)


def play_clicked_audio(pycmd: str, card: Card) -> None:
    """eg. if pycmd is 'play:q:0', play the first audio on the question side."""
    play, context, str_idx = pycmd.split(":")
    idx = int(str_idx)
    if context == "q":
        tags = card.question_av_tags()
    else:
        tags = card.answer_av_tags()
    av_player.play_tags([tags[idx]])


# Init defaults
##########################################################################


def setup_audio(taskman: TaskManager, base_folder: str) -> None:
    # legacy global var
    global mpvManager

    if not isWin:
        try:
            mpvManager = MpvManager(base_folder)
        except FileNotFoundError:
            print("mpv not found, reverting to mplayer")
        except aqt.mpv.MPVProcessError:
            print("mpv too old, reverting to mplayer")

    if mpvManager is not None:
        av_player.players.append(mpvManager)
    else:
        mplayer = SimpleMplayerSlaveModePlayer(taskman)
        av_player.players.append(mplayer)

    # tts support
    if isMac:
        from aqt.tts import MacTTSPlayer

        av_player.players.append(MacTTSPlayer(taskman))
    elif isWin:
        from aqt.tts import WindowsTTSPlayer

        av_player.players.append(WindowsTTSPlayer(taskman))

    # cleanup at shutdown
    atexit.register(av_player.shutdown)<|MERGE_RESOLUTION|>--- conflicted
+++ resolved
@@ -27,13 +27,7 @@
 try:
     import pyaudio
 except:
-<<<<<<< HEAD
-    print(
-        "Warning: pyaudio is not installed and audio recording will not work! Install it with: python3 -m pip install pyaudio"
-    )
-=======
     pyaudio = None
->>>>>>> 31ceb5d7
 
 
 # AV player protocol
