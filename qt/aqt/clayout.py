--- conflicted
+++ resolved
@@ -203,15 +203,12 @@
                 else None
             ),
         )
-<<<<<<< HEAD
         for i in range(min(len(self.cloze_numbers), 9)):
             QShortcut(  # type: ignore
                 QKeySequence(f"Alt+{i+1}"),
                 self,
                 activated=lambda n=i: self.pform.cloze_number_combo.setCurrentIndex(n),
             )
-=======
->>>>>>> a6474a0d
 
     # Main area setup
     ##########################################################################
@@ -293,13 +290,9 @@
         self.have_autoplayed = False
         self._renderPreview()
 
-<<<<<<< HEAD
     def on_editor_toggled(self) -> None:
-=======
-    def on_editor_toggled(self):
         from aqt.utils import changeSyntaxName
 
->>>>>>> a6474a0d
         if self.tform.front_button.isChecked():
             self.current_editor_index = 0
             self.pform.preview_front.setChecked(True)
@@ -319,11 +312,7 @@
 
         self.fill_fields_from_template()
 
-<<<<<<< HEAD
-    def on_search_changed(self, text: str) -> None:
-=======
-    def on_search_changed(self, text: str, selectNext=False):
->>>>>>> a6474a0d
+    def on_search_changed(self, text: str, selectNext: bool = False) -> None:
         editor = self.tform.edit_area
         from aqt import utils as aqtUtils
 
@@ -360,23 +349,13 @@
         )
         qconnect(pform.preview_settings.clicked, self.on_preview_settings)
 
-<<<<<<< HEAD
-=======
-        jsinc = [
-            "jquery.js",
-            "browsersel.js",
-            "mathjax/conf.js",
-            "mathjax/MathJax.js",
-            "ankimedia.js",
-            "reviewer.js",
-        ]
->>>>>>> a6474a0d
         self.preview_web.stdHtml(
             self.mw.reviewer.revHtml(),
             css=["css/reviewer.css"],
             js=[
                 "js/mathjax.js",
                 "js/vendor/mathjax/tex-chtml.js",
+                "js/ankimedia.js",
                 "js/reviewer.js",
             ],
             context=self,
