# Copyright: Ankitects Pty Ltd and contributors
# License: GNU AGPL, version 3 or later; http://www.gnu.org/licenses/agpl.html
from __future__ import annotations

import os
import re
import subprocess
import sys
from functools import wraps
from typing import (
    TYPE_CHECKING,
    Any,
    Callable,
    List,
    Literal,
    Optional,
    Sequence,
    Tuple,
    Union,
    cast,
)

from PyQt5.QtWidgets import (
    QAction,
    QDialog,
    QDialogButtonBox,
    QFileDialog,
    QHeaderView,
    QMenu,
    QPushButton,
    QSplitter,
    QWidget,
)

import aqt
from anki.collection import Collection, HelpPage
from anki.lang import TR, tr_legacyglobal  # pylint: disable=unused-import
from anki.utils import invalidFilename, isMac, isWin, noBundledLibs, versionWithBuild
from aqt.qt import *
from aqt.theme import theme_manager

if TYPE_CHECKING:
    TextFormat = Union[Literal["plain", "rich"]]


def aqt_data_folder() -> str:
    # running in place?
    dir = os.path.join(os.path.dirname(__file__), "data")
    if os.path.exists(dir):
        return dir
    # packaged install?
    if isMac:
        dir2 = os.path.join(sys.prefix, "..", "Resources", "aqt_data")
    else:
        dir2 = os.path.join(sys.prefix, "aqt_data")
    if os.path.exists(dir2):
        return dir2

    # should only happen when running unit tests
    print("warning, data folder not found")
    return "."


def locale_dir() -> str:
    return os.path.join(aqt_data_folder(), "locale")


# shortcut to access Fluent translations; set as
tr = tr_legacyglobal

HelpPageArgument = Union["HelpPage.V", str]


def openHelp(section: HelpPageArgument) -> None:
    if isinstance(section, str):
        link = tr.backend().help_page_link(page=HelpPage.INDEX) + section
    else:
        link = tr.backend().help_page_link(page=section)
    openLink(link)


def openLink(link: Union[str, QUrl]) -> None:
    tooltip(tr.qt_misc_loading(), period=1000)
    with noBundledLibs():
        QDesktopServices.openUrl(QUrl(link))


def showWarning(
    text: str,
    parent: Optional[QWidget] = None,
    help: HelpPageArgument = "",
    title: str = "Anki",
    textFormat: Optional[TextFormat] = None,
) -> int:
    "Show a small warning with an OK button."
    return showInfo(text, parent, help, "warning", title=title, textFormat=textFormat)


def showCritical(
    text: str,
    parent: Optional[QDialog] = None,
    help: str = "",
    title: str = "Anki",
    textFormat: Optional[TextFormat] = None,
) -> int:
    "Show a small critical error with an OK button."
    return showInfo(text, parent, help, "critical", title=title, textFormat=textFormat)


def showInfo(
    text: str,
    parent: Optional[QWidget] = None,
    help: HelpPageArgument = "",
    type: str = "info",
    title: str = "Anki",
    textFormat: Optional[TextFormat] = None,
    customBtns: Optional[List[QMessageBox.StandardButton]] = None,
) -> int:
    "Show a small info window with an OK button."
    parent_widget: QWidget
    if parent is None:
        parent_widget = aqt.mw.app.activeWindow() or aqt.mw
    else:
        parent_widget = parent
    if type == "warning":
        icon = QMessageBox.Warning
    elif type == "critical":
        icon = QMessageBox.Critical
    else:
        icon = QMessageBox.Information
    mb = QMessageBox(parent_widget)  #
    if textFormat == "plain":
        mb.setTextFormat(Qt.PlainText)
    elif textFormat == "rich":
        mb.setTextFormat(Qt.RichText)
    elif textFormat is not None:
        raise Exception("unexpected textFormat type")
    mb.setText(text)
    mb.setIcon(icon)
    mb.setWindowTitle(title)
    if customBtns:
        default = None
        for btn in customBtns:
            b = mb.addButton(btn)
            if not default:
                default = b
        mb.setDefaultButton(default)
    else:
        b = mb.addButton(QMessageBox.Ok)
        b.setDefault(True)
    if help:
        b = mb.addButton(QMessageBox.Help)
        qconnect(b.clicked, lambda: openHelp(help))
        b.setAutoDefault(False)
    return mb.exec_()


def showText(
    txt: str,
    parent: Optional[QWidget] = None,
    type: str = "text",
    run: bool = True,
    geomKey: Optional[str] = None,
    minWidth: int = 500,
    minHeight: int = 400,
    title: str = "Anki",
    copyBtn: bool = False,
    plain_text_edit: bool = False,
) -> Optional[Tuple[QDialog, QDialogButtonBox]]:
    if not parent:
        parent = aqt.mw.app.activeWindow() or aqt.mw
    diag = QDialog(parent)
    diag.setWindowTitle(title)
    disable_help_button(diag)
    layout = QVBoxLayout(diag)
    diag.setLayout(layout)
    text: Union[QPlainTextEdit, QTextBrowser]
    if plain_text_edit:
        # used by the importer
        text = QPlainTextEdit()
        text.setReadOnly(True)
        text.setWordWrapMode(QTextOption.NoWrap)
        text.setPlainText(txt)
    else:
        text = QTextBrowser()
        text.setOpenExternalLinks(True)
        if type == "text":
            text.setPlainText(txt)
        else:
            text.setHtml(txt)
    layout.addWidget(text)
    box = QDialogButtonBox(QDialogButtonBox.Close)
    layout.addWidget(box)
    if copyBtn:

        def onCopy() -> None:
            QApplication.clipboard().setText(text.toPlainText())

        btn = QPushButton(tr.qt_misc_copy_to_clipboard())
        qconnect(btn.clicked, onCopy)
        box.addButton(btn, QDialogButtonBox.ActionRole)

    def onReject() -> None:
        if geomKey:
            saveGeom(diag, geomKey)
        QDialog.reject(diag)

    qconnect(box.rejected, onReject)

    def onFinish() -> None:
        if geomKey:
            saveGeom(diag, geomKey)

    qconnect(box.accepted, onFinish)
    diag.setMinimumHeight(minHeight)
    diag.setMinimumWidth(minWidth)
    if geomKey:
        restoreGeom(diag, geomKey)
    if run:
        diag.exec_()
        return None
    else:
        return diag, box


def askUser(
    text: str,
    parent: QWidget = None,
    help: HelpPageArgument = None,
    defaultno: bool = False,
    msgfunc: Optional[Callable] = None,
    title: str = "Anki",
) -> bool:
    "Show a yes/no question. Return true if yes."
    if not parent:
        parent = aqt.mw.app.activeWindow()
    if not msgfunc:
        msgfunc = QMessageBox.question
    sb = QMessageBox.Yes | QMessageBox.No
    if help:
        sb |= QMessageBox.Help
    while 1:
        if defaultno:
            default = QMessageBox.No
        else:
            default = QMessageBox.Yes
        r = msgfunc(parent, title, text, cast(QMessageBox.StandardButtons, sb), default)
        if r == QMessageBox.Help:
            openHelp(help)
        else:
            break
    return r == QMessageBox.Yes


class ButtonedDialog(QMessageBox):
    def __init__(
        self,
        text: str,
        buttons: List[str],
        parent: Optional[QWidget] = None,
        help: HelpPageArgument = None,
        title: str = "Anki",
    ):
        QMessageBox.__init__(self, parent)
        self._buttons: List[QPushButton] = []
        self.setWindowTitle(title)
        self.help = help
        self.setIcon(QMessageBox.Warning)
        self.setText(text)
        for b in buttons:
            self._buttons.append(self.addButton(b, QMessageBox.AcceptRole))
        if help:
            self.addButton(tr.actions_help(), QMessageBox.HelpRole)
            buttons.append(tr.actions_help())

    def run(self) -> str:
        self.exec_()
        but = self.clickedButton().text()
        if but == "Help":
            # FIXME stop dialog closing?
            openHelp(self.help)
        txt = self.clickedButton().text()
        # work around KDE 'helpfully' adding accelerators to button text of Qt apps
        return txt.replace("&", "")

    def setDefault(self, idx: int) -> None:
        self.setDefaultButton(self._buttons[idx])


def askUserDialog(
    text: str,
    buttons: List[str],
    parent: Optional[QWidget] = None,
    help: HelpPageArgument = None,
    title: str = "Anki",
) -> ButtonedDialog:
    if not parent:
        parent = aqt.mw
    diag = ButtonedDialog(text, buttons, parent, help, title=title)
    return diag


class GetTextDialog(QDialog):
    def __init__(
        self,
        parent: Optional[QWidget],
        question: str,
        help: HelpPageArgument = None,
        edit: Optional[QLineEdit] = None,
        default: str = "",
        title: str = "Anki",
        minWidth: int = 400,
    ) -> None:
        QDialog.__init__(self, parent)
        self.setWindowTitle(title)
        disable_help_button(self)
        self.question = question
        self.help = help
        self.qlabel = QLabel(question)
        self.setMinimumWidth(minWidth)
        v = QVBoxLayout()
        v.addWidget(self.qlabel)
        if not edit:
            edit = QLineEdit()
        self.l = edit
        if default:
            self.l.setText(default)
            self.l.selectAll()
        v.addWidget(self.l)
        buts = QDialogButtonBox.Ok | QDialogButtonBox.Cancel
        if help:
            buts |= QDialogButtonBox.Help
        b = QDialogButtonBox(buts)  # type: ignore
        v.addWidget(b)
        self.setLayout(v)
        qconnect(b.button(QDialogButtonBox.Ok).clicked, self.accept)
        qconnect(b.button(QDialogButtonBox.Cancel).clicked, self.reject)
        if help:
            qconnect(b.button(QDialogButtonBox.Help).clicked, self.helpRequested)

    def accept(self) -> None:
        return QDialog.accept(self)

    def reject(self) -> None:
        return QDialog.reject(self)

    def helpRequested(self) -> None:
        openHelp(self.help)


try:
    QsciEnabled = True
    Qsci_font = QFont()
    Qsci_font.setFamily("Courier")
    Qsci_font.setFixedPitch(True)
    Qsci_font.setPointSize(10)

    from aqt.qt import Qsci

    class SimplePythonEditor(Qsci.QsciScintilla):
        def __init__(self, parent=None):
            super().__init__(parent)
            self.setFont(Qsci_font)
            self.setMarginsFont(Qsci_font)

            fontmetrics = QFontMetrics(Qsci_font)
            self.setMarginsFont(Qsci_font)

            # Margin 0 is used for line numbers
            self.setMarginWidth(0, fontmetrics.width("0000"))
            self.setMarginLineNumbers(0, True)
            self.setMarginsBackgroundColor(QColor("#cccccc"))

            # Margin 1 used for markers (not used by us)
            self.setMarginWidth(1, 0)

            # Clickable margin 1 for showing markers
            self.setMarginSensitivity(1, True)

            # Brace matching: enable for a brace immediately before or after
            # the current position
            self.setBraceMatching(Qsci.QsciScintilla.SloppyBraceMatch)

            # Current line visible with special background color
            self.setCaretLineVisible(True)
            self.setCaretLineBackgroundColor(QColor("#dadaff"))

            lexer = Qsci.QsciLexerHTML()
            lexer.setDefaultFont(Qsci_font)
            self.setLexer(lexer)

            text = bytearray(str.encode("Courier"))
            self.SendScintilla(Qsci.QsciScintilla.SCI_STYLESETFONT, 1, text)
            self.setWrapMode(Qsci.QsciScintilla.WrapWord)
            self.setEolMode(Qsci.QsciScintilla.EolUnix)
            self.setWrapIndentMode(Qsci.QsciScintilla.WrapIndentSame)

            self.setAutoCompletionCaseSensitivity(False)
            self.setAutoCompletionReplaceWord(False)
            self.setAutoCompletionSource(Qsci.QsciScintilla.AcsDocument)
            self.setAutoCompletionThreshold(1)

        def setAcceptRichText(self, *args, **kwargs):
            pass

        def setTabStopDistance(self, *args, **kwargs):
            pass

        def setPlainText(self, text):
            self.setText(text)

        def toPlainText(self):
            return self.text()


except Exception as error:
    import traceback

    from anki.utils import devMode

    Qsci = None
    if devMode:
        sys.stderr.write(
            f"Could not create the syntax highlighter: {error}\n{traceback.format_exc()}\n"
        )


def setupSyntaxHighlighter(parent, name, layout_name):
    global QsciEnabled
    if Qsci and QsciEnabled:
        try:
            editor = SimplePythonEditor()
            editor.setObjectName(name)
            old_editor = getattr(parent, name)
            layout = getattr(parent, layout_name)
            layout.replaceWidget(old_editor, editor)
            old_editor.setParent(None)
            setattr(parent, name, editor)
        except Exception as error:
            QsciEnabled = False
            import traceback

            sys.stderr.write(
                f"Could not create the syntax highlighter: {error}\n{traceback.format_exc()}\n"
            )


def changeSyntaxName(editor, syntax_name):
    global QsciEnabled
    if Qsci and QsciEnabled:
        try:
            lexer = getattr(Qsci, syntax_name)()
            lexer.setDefaultFont(Qsci_font)
            editor.setLexer(lexer)
        except Exception as error:
            QsciEnabled = False
            import traceback

            sys.stderr.write(
                f"Could not change the syntax highlighting to '{syntax_name}': {error}\n{traceback.format_exc()}\n"
            )


def getText(
    prompt: str,
    parent: Optional[QWidget] = None,
    help: HelpPageArgument = None,
    edit: Optional[QLineEdit] = None,
    default: str = "",
    title: str = "Anki",
    geomKey: Optional[str] = None,
    **kwargs: Any,
) -> Tuple[str, int]:
    "Returns (string, succeeded)."
    if not parent:
        parent = aqt.mw.app.activeWindow() or aqt.mw
    d = GetTextDialog(
        parent, prompt, help=help, edit=edit, default=default, title=title, **kwargs
    )
    d.setWindowModality(Qt.WindowModal)
    if geomKey:
        restoreGeom(d, geomKey)
    ret = d.exec_()
    if geomKey and ret:
        saveGeom(d, geomKey)
    return (str(d.l.text()), ret)


def getOnlyText(*args: Any, **kwargs: Any) -> str:
    (s, r) = getText(*args, **kwargs)
    if r:
        return s
    else:
        return ""


# fixme: these utilities could be combined into a single base class
# unused by Anki, but used by add-ons
def chooseList(
    prompt: str, choices: List[str], startrow: int = 0, parent: Any = None
) -> int:
    if not parent:
        parent = aqt.mw.app.activeWindow()
    d = QDialog(parent)
    disable_help_button(d)
    d.setWindowModality(Qt.WindowModal)
    l = QVBoxLayout()
    d.setLayout(l)
    t = QLabel(prompt)
    l.addWidget(t)
    c = QListWidget()
    c.addItems(choices)
    c.setCurrentRow(startrow)
    l.addWidget(c)
    bb = QDialogButtonBox(QDialogButtonBox.Ok)
    qconnect(bb.accepted, d.accept)
    l.addWidget(bb)
    d.exec_()
    return c.currentRow()


def getTag(
    parent: QWidget, deck: Collection, question: str, **kwargs: Any
) -> Tuple[str, int]:
    from aqt.tagedit import TagEdit

    te = TagEdit(parent)
    te.setCol(deck)
    ret = getText(question, parent, edit=te, geomKey="getTag", **kwargs)
    te.hideCompleter()
    return ret


def disable_help_button(widget: QWidget) -> None:
    "Disable the help button in the window titlebar."
    flags_int = int(widget.windowFlags()) & ~Qt.WindowContextHelpButtonHint
    flags = Qt.WindowFlags(flags_int)  # type: ignore
    widget.setWindowFlags(flags)


# File handling
######################################################################


def getFile(
    parent: QWidget,
    title: str,
    # single file returned unless multi=True
    cb: Optional[Callable[[Union[str, Sequence[str]]], None]],
    filter: str = "*.*",
    dir: Optional[str] = None,
    key: Optional[str] = None,
    multi: bool = False,  # controls whether a single or multiple files is returned
) -> Optional[Union[Sequence[str], str]]:
    "Ask the user for a file."
    assert not dir or not key
    if not dir:
        dirkey = f"{key}Directory"
        dir = aqt.mw.pm.profile.get(dirkey, "")
    else:
        dirkey = None
    d = QFileDialog(parent)
    mode = QFileDialog.ExistingFiles if multi else QFileDialog.ExistingFile
    d.setFileMode(mode)
    if os.path.exists(dir):
        d.setDirectory(dir)
    d.setWindowTitle(title)
    d.setNameFilter(filter)
    ret = []

    def accept() -> None:
        files = list(d.selectedFiles())
        if dirkey:
            dir = os.path.dirname(files[0])
            aqt.mw.pm.profile[dirkey] = dir
        result = files if multi else files[0]
        if cb:
            cb(result)
        ret.append(result)

    qconnect(d.accepted, accept)
    if key:
        restoreState(d, key)
    d.exec_()
    if key:
        saveState(d, key)
    return ret[0] if ret else None


def getSaveFile(
    parent: QDialog,
    title: str,
    dir_description: str,
    key: str,
    ext: str,
    fname: Optional[str] = None,
) -> str:
    """Ask the user for a file to save. Use DIR_DESCRIPTION as config
    variable. The file dialog will default to open with FNAME."""
    config_key = f"{dir_description}Directory"

    defaultPath = QStandardPaths.writableLocation(QStandardPaths.DocumentsLocation)
    base = aqt.mw.pm.profile.get(config_key, defaultPath)
    path = os.path.join(base, fname)
    file = QFileDialog.getSaveFileName(
        parent,
        title,
        path,
        f"{key} (*{ext})",
        options=QFileDialog.DontConfirmOverwrite,
    )[0]
    if file:
        # add extension
        if not file.lower().endswith(ext):
            file += ext
        # save new default
        dir = os.path.dirname(file)
        aqt.mw.pm.profile[config_key] = dir
        # check if it exists
        if os.path.exists(file):
            if not askUser(tr.qt_misc_this_file_exists_are_you_sure(), parent):
                return None
    return file


def saveGeom(widget: QWidget, key: str) -> None:
    key += "Geom"
    if isMac and int(widget.windowState()) & Qt.WindowFullScreen:
        geom = None
    else:
        geom = widget.saveGeometry()
    aqt.mw.pm.profile[key] = geom


def restoreGeom(
    widget: QWidget, key: str, offset: Optional[int] = None, adjustSize: bool = False
) -> None:
    key += "Geom"
    if aqt.mw.pm.profile.get(key):
        widget.restoreGeometry(aqt.mw.pm.profile[key])
        if isMac and offset:
            if qtminor > 6:
                # bug in osx toolkit
                s = widget.size()
                widget.resize(s.width(), s.height() + offset * 2)
        ensureWidgetInScreenBoundaries(widget)
    else:
        if adjustSize:
            widget.adjustSize()


def ensureWidgetInScreenBoundaries(widget: QWidget) -> None:
    handle = widget.window().windowHandle()
    if not handle:
        # window has not yet been shown, retry later
        aqt.mw.progress.timer(50, lambda: ensureWidgetInScreenBoundaries(widget), False)
        return

    # ensure widget is smaller than screen bounds
    geom = handle.screen().availableGeometry()
    wsize = widget.size()
    cappedWidth = min(geom.width(), wsize.width())
    cappedHeight = min(geom.height(), wsize.height())
    if cappedWidth > wsize.width() or cappedHeight > wsize.height():
        widget.resize(QSize(cappedWidth, cappedHeight))

    # ensure widget is inside top left
    wpos = widget.pos()
    x = max(geom.x(), wpos.x())
    y = max(geom.y(), wpos.y())
    # and bottom right
    x = min(x, geom.width() + geom.x() - cappedWidth)
    y = min(y, geom.height() + geom.y() - cappedHeight)
    if x != wpos.x() or y != wpos.y():
        widget.move(x, y)


def saveState(widget: Union[QFileDialog, QMainWindow], key: str) -> None:
    key += "State"
    aqt.mw.pm.profile[key] = widget.saveState()


def restoreState(widget: Union[QFileDialog, QMainWindow], key: str) -> None:
    key += "State"
    if aqt.mw.pm.profile.get(key):
        widget.restoreState(aqt.mw.pm.profile[key])


<<<<<<< HEAD
def saveSplitter(widget: QSplitter, key: str) -> None:
=======
def saveIsChecked(widget, key: str):
    key += "IsChecked"
    aqt.mw.pm.profile[key] = widget.isChecked()


def restoreIsChecked(widget, key: str):
    key += "IsChecked"
    if aqt.mw.pm.profile.get(key) is not None:
        widget.setChecked(aqt.mw.pm.profile[key])


def saveComboIndex(widget: QComboBox, key: str):
    textKey = key + "ComboActiveText"
    indexKey = key + "ComboActiveIndex"
    aqt.mw.pm.profile[textKey] = widget.currentText()
    aqt.mw.pm.profile[indexKey] = widget.currentIndex()


def restoreComboIndex(widget: QComboBox, history: List[str], key: str):
    textKey = key + "ComboActiveText"
    indexKey = key + "ComboActiveIndex"
    text = aqt.mw.pm.profile.get(textKey)
    index = aqt.mw.pm.profile.get(indexKey)
    if text is not None and index is not None:
        if index < len(history) and history[index] == text:
            widget.setCurrentIndex(index)


def restoreComboHistory(comboBox: QComboBox, name: str):
    name += "BoxHistory"
    history = aqt.mw.pm.profile.get(name, [])
    comboBox.addItems(history)
    comboBox.lineEdit().setText(history[0] if history else "")
    comboBox.lineEdit().selectAll()
    return history


def saveComboHistory(comboBox: QComboBox, history: List[str], name: str):
    name += "BoxHistory"
    text_input = comboBox.lineEdit().text()
    if text_input in history:
        history.remove(text_input)
    history.insert(0, text_input)
    history = history[:50]
    comboBox.clear()
    comboBox.addItems(history)
    aqt.mw.pm.profile[name] = history
    return text_input


def saveSplitter(widget, key):
>>>>>>> a6474a0d
    key += "Splitter"
    aqt.mw.pm.profile[key] = widget.saveState()


def restoreSplitter(widget: QSplitter, key: str) -> None:
    key += "Splitter"
    if aqt.mw.pm.profile.get(key):
        widget.restoreState(aqt.mw.pm.profile[key])


def saveHeader(widget: QHeaderView, key: str) -> None:
    key += "Header"
    aqt.mw.pm.profile[key] = widget.saveState()


def restoreHeader(widget: QHeaderView, key: str) -> None:
    key += "Header"
    if aqt.mw.pm.profile.get(key):
        widget.restoreState(aqt.mw.pm.profile[key])


def save_is_checked(widget: QCheckBox, key: str) -> None:
    key += "IsChecked"
    aqt.mw.pm.profile[key] = widget.isChecked()


def restore_is_checked(widget: QCheckBox, key: str) -> None:
    key += "IsChecked"
    if aqt.mw.pm.profile.get(key) is not None:
        widget.setChecked(aqt.mw.pm.profile[key])


def save_combo_index_for_session(widget: QComboBox, key: str) -> None:
    textKey = f"{key}ComboActiveText"
    indexKey = f"{key}ComboActiveIndex"
    aqt.mw.pm.session[textKey] = widget.currentText()
    aqt.mw.pm.session[indexKey] = widget.currentIndex()


def restore_combo_index_for_session(
    widget: QComboBox, history: List[str], key: str
) -> None:
    textKey = f"{key}ComboActiveText"
    indexKey = f"{key}ComboActiveIndex"
    text = aqt.mw.pm.session.get(textKey)
    index = aqt.mw.pm.session.get(indexKey)
    if text is not None and index is not None:
        if index < len(history) and history[index] == text:
            widget.setCurrentIndex(index)


def save_combo_history(comboBox: QComboBox, history: List[str], name: str) -> str:
    name += "BoxHistory"
    text_input = comboBox.lineEdit().text()
    if text_input in history:
        history.remove(text_input)
    history.insert(0, text_input)
    history = history[:50]
    comboBox.clear()
    comboBox.addItems(history)
    aqt.mw.pm.session[name] = text_input
    aqt.mw.pm.profile[name] = history
    return text_input


def restore_combo_history(comboBox: QComboBox, name: str) -> List[str]:
    name += "BoxHistory"
    history = aqt.mw.pm.profile.get(name, [])
    comboBox.addItems([""] + history)
    if history:
        session_input = aqt.mw.pm.session.get(name)
        if session_input and session_input == history[0]:
            comboBox.lineEdit().setText(session_input)
            comboBox.lineEdit().selectAll()
    return history


def mungeQA(col: Collection, txt: str) -> str:
    print("mungeQA() deprecated; use mw.prepare_card_text_for_display()")
    txt = col.media.escape_media_filenames(txt)
    return txt


def openFolder(path: str) -> None:
    if isWin:
        subprocess.run(["explorer", f"file://{path}"], check=False)
    else:
        with noBundledLibs():
            QDesktopServices.openUrl(QUrl(f"file://{path}"))


def shortcut(key: str) -> str:
    if isMac:
        return re.sub("(?i)ctrl", "Command", key)
    return key


def maybeHideClose(bbox: QDialogButtonBox) -> None:
    if isMac:
        b = bbox.button(QDialogButtonBox.Close)
        if b:
            bbox.removeButton(b)


def addCloseShortcut(widg: QDialog) -> None:
    if not isMac:
        return
    shortcut = QShortcut(QKeySequence("Ctrl+W"), widg)
    qconnect(shortcut.activated, widg.reject)
    setattr(widg, "_closeShortcut", shortcut)


def downArrow() -> str:
    if isWin:
        return "▼"
    # windows 10 is lacking the smaller arrow on English installs
    return "▾"


def current_window() -> Optional[QWidget]:
    if widget := QApplication.focusWidget():
        return widget.window()
    else:
        return None


# Tooltips
######################################################################

_tooltipTimer: Optional[QTimer] = None
_tooltipLabel: Optional[QLabel] = None


def tooltip(
    msg: str,
    period: int = 3000,
    parent: Optional[QWidget] = None,
    x_offset: int = 0,
    y_offset: int = 100,
) -> None:
    global _tooltipTimer, _tooltipLabel

    class CustomLabel(QLabel):
        silentlyClose = True

        def mousePressEvent(self, evt: QMouseEvent) -> None:
            evt.accept()
            self.hide()

    closeTooltip()
    aw = parent or aqt.mw.app.activeWindow() or aqt.mw
    lab = CustomLabel(
        f"""<table cellpadding=10>
<tr>
<td>{msg}</td>
</tr>
</table>""",
        aw,
    )
    lab.setFrameStyle(QFrame.Panel)
    lab.setLineWidth(2)
    lab.setWindowFlags(Qt.ToolTip)
    if not theme_manager.night_mode:
        p = QPalette()
        p.setColor(QPalette.Window, QColor("#feffc4"))
        p.setColor(QPalette.WindowText, QColor("#000000"))
        lab.setPalette(p)
    lab.move(aw.mapToGlobal(QPoint(0 + x_offset, aw.height() - y_offset)))
    lab.show()
    _tooltipTimer = aqt.mw.progress.timer(
        period, closeTooltip, False, requiresCollection=False
    )
    _tooltipLabel = lab


def closeTooltip() -> None:
    global _tooltipLabel, _tooltipTimer
    if _tooltipLabel:
        try:
            _tooltipLabel.deleteLater()
        except:
            # already deleted as parent window closed
            pass
        _tooltipLabel = None
    if _tooltipTimer:
        _tooltipTimer.stop()
        _tooltipTimer = None


# true if invalid; print warning
def checkInvalidFilename(str: str, dirsep: bool = True) -> bool:
    bad = invalidFilename(str, dirsep)
    if bad:
        showWarning(tr.qt_misc_the_following_character_can_not_be(val=bad))
        return True
    return False


# Menus
######################################################################
# This code will be removed in the future, please don't rely on it.

MenuListChild = Union["SubMenu", QAction, "MenuItem", "MenuList"]


class MenuList:
    def __init__(self) -> None:
        traceback.print_stack(file=sys.stdout)
        print(
            "MenuList will be removed; please copy it into your add-on's code if you need it."
        )
        self.children: List[MenuListChild] = []

    def addItem(self, title: str, func: Callable) -> MenuItem:
        item = MenuItem(title, func)
        self.children.append(item)
        return item

    def addSeparator(self) -> None:
        self.children.append(None)

    def addMenu(self, title: str) -> SubMenu:
        submenu = SubMenu(title)
        self.children.append(submenu)
        return submenu

    def addChild(self, child: Union[SubMenu, QAction, MenuList]) -> None:
        self.children.append(child)

    def renderTo(self, qmenu: QMenu) -> None:
        for child in self.children:
            if child is None:
                qmenu.addSeparator()
            elif isinstance(child, QAction):
                qmenu.addAction(child)
            else:
                child.renderTo(qmenu)

    def popupOver(self, widget: QPushButton) -> None:
        qmenu = QMenu()
        self.renderTo(qmenu)
        qmenu.exec_(widget.mapToGlobal(QPoint(0, 0)))


class SubMenu(MenuList):
    def __init__(self, title: str) -> None:
        super().__init__()
        self.title = title

    def renderTo(self, menu: QMenu) -> None:
        submenu = menu.addMenu(self.title)
        super().renderTo(submenu)


class MenuItem:
    def __init__(self, title: str, func: Callable) -> None:
        self.title = title
        self.func = func

    def renderTo(self, qmenu: QMenu) -> None:
        a = qmenu.addAction(self.title)
        qconnect(a.triggered, self.func)


def qtMenuShortcutWorkaround(qmenu: QMenu) -> None:
    if qtminor < 10:
        return
    for act in qmenu.actions():
        act.setShortcutVisibleInContextMenu(True)


######################################################################


def supportText() -> str:
    import platform
    import time

    from aqt import mw

    if isWin:
        platname = f"Windows {platform.win32_ver()[0]}"
    elif isMac:
        platname = f"Mac {platform.mac_ver()[0]}"
    else:
        platname = "Linux"

    def schedVer() -> str:
        try:
            if mw.col.v3_scheduler():
                return "3"
            else:
                return str(mw.col.sched_ver())
        except:
            return "?"

    lc = mw.pm.last_addon_update_check()
    lcfmt = time.strftime("%Y-%m-%d %H:%M:%S", time.localtime(lc))

    return """\
Anki {} Python {} Qt {} PyQt {}
Platform: {}
Flags: frz={} ao={} sv={}
Add-ons, last update check: {}
""".format(
        versionWithBuild(),
        platform.python_version(),
        QT_VERSION_STR,
        PYQT_VERSION_STR,
        platname,
        getattr(sys, "frozen", False),
        mw.addonManager.dirty,
        schedVer(),
        lcfmt,
    )


######################################################################

# adapted from version detection in qutebrowser
def opengl_vendor() -> Optional[str]:
    old_context = QOpenGLContext.currentContext()
    old_surface = None if old_context is None else old_context.surface()

    surface = QOffscreenSurface()
    surface.create()

    ctx = QOpenGLContext()
    ok = ctx.create()
    if not ok:
        return None

    ok = ctx.makeCurrent(surface)
    if not ok:
        return None

    try:
        if ctx.isOpenGLES():
            # Can't use versionFunctions there
            return None

        vp = QOpenGLVersionProfile()
        vp.setVersion(2, 0)

        try:
            vf = ctx.versionFunctions(vp)
        except ImportError as e:
            return None

        if vf is None:
            return None

        return vf.glGetString(vf.GL_VENDOR)
    finally:
        ctx.doneCurrent()
        if old_context and old_surface:
            old_context.makeCurrent(old_surface)


def gfxDriverIsBroken() -> bool:
    driver = opengl_vendor()
    return driver == "nouveau"


######################################################################


def startup_info() -> Any:
    "Use subprocess.Popen(startupinfo=...) to avoid opening a console window."
    if not sys.platform == "win32":
        return None
    si = subprocess.STARTUPINFO()  # pytype: disable=module-attr
    si.dwFlags |= subprocess.STARTF_USESHOWWINDOW  # pytype: disable=module-attr
    return si


def ensure_editor_saved(func: Callable) -> Callable:
    """Ensure the current editor's note is saved before running the wrapped function.

    Must be used on functions that may be invoked from a shortcut key while the
    editor has focus. For functions that can't be activated while the editor has
    focus, you don't need this.

    Will look for the editor as self.editor.
    """

    @wraps(func)
    def decorated(self: Any, *args: Any, **kwargs: Any) -> None:
        self.editor.call_after_note_saved(lambda: func(self, *args, **kwargs))

    return decorated


def skip_if_selection_is_empty(func: Callable) -> Callable:
    """Make the wrapped method a no-op and show a hint if the table selection is empty."""

    @wraps(func)
    def decorated(self: Any, *args: Any, **kwargs: Any) -> None:
        if self.table.len_selection() > 0:
            func(self, *args, **kwargs)
        else:
            tooltip(tr.browsing_no_selection())

    return decorated


def no_arg_trigger(func: Callable) -> Callable:
    """Tells Qt this function takes no args.

    This ensures PyQt doesn't attempt to pass a `toggled` arg
    into functions connected to a `triggered` signal.
    """

    return pyqtSlot()(func)  # type: ignore


class KeyboardModifiersPressed:
    "Util for type-safe checks of currently-pressed modifier keys."

    def __init__(self) -> None:
        from aqt import mw

        self._modifiers = int(mw.app.keyboardModifiers())

    @property
    def shift(self) -> bool:
        return bool(self._modifiers & Qt.ShiftModifier)

    @property
    def control(self) -> bool:
        return bool(self._modifiers & Qt.ControlModifier)

    @property
    def alt(self) -> bool:
        return bool(self._modifiers & Qt.AltModifier)<|MERGE_RESOLUTION|>--- conflicted
+++ resolved
@@ -686,61 +686,7 @@
         widget.restoreState(aqt.mw.pm.profile[key])
 
 
-<<<<<<< HEAD
 def saveSplitter(widget: QSplitter, key: str) -> None:
-=======
-def saveIsChecked(widget, key: str):
-    key += "IsChecked"
-    aqt.mw.pm.profile[key] = widget.isChecked()
-
-
-def restoreIsChecked(widget, key: str):
-    key += "IsChecked"
-    if aqt.mw.pm.profile.get(key) is not None:
-        widget.setChecked(aqt.mw.pm.profile[key])
-
-
-def saveComboIndex(widget: QComboBox, key: str):
-    textKey = key + "ComboActiveText"
-    indexKey = key + "ComboActiveIndex"
-    aqt.mw.pm.profile[textKey] = widget.currentText()
-    aqt.mw.pm.profile[indexKey] = widget.currentIndex()
-
-
-def restoreComboIndex(widget: QComboBox, history: List[str], key: str):
-    textKey = key + "ComboActiveText"
-    indexKey = key + "ComboActiveIndex"
-    text = aqt.mw.pm.profile.get(textKey)
-    index = aqt.mw.pm.profile.get(indexKey)
-    if text is not None and index is not None:
-        if index < len(history) and history[index] == text:
-            widget.setCurrentIndex(index)
-
-
-def restoreComboHistory(comboBox: QComboBox, name: str):
-    name += "BoxHistory"
-    history = aqt.mw.pm.profile.get(name, [])
-    comboBox.addItems(history)
-    comboBox.lineEdit().setText(history[0] if history else "")
-    comboBox.lineEdit().selectAll()
-    return history
-
-
-def saveComboHistory(comboBox: QComboBox, history: List[str], name: str):
-    name += "BoxHistory"
-    text_input = comboBox.lineEdit().text()
-    if text_input in history:
-        history.remove(text_input)
-    history.insert(0, text_input)
-    history = history[:50]
-    comboBox.clear()
-    comboBox.addItems(history)
-    aqt.mw.pm.profile[name] = history
-    return text_input
-
-
-def saveSplitter(widget, key):
->>>>>>> a6474a0d
     key += "Splitter"
     aqt.mw.pm.profile[key] = widget.saveState()
 
@@ -776,8 +722,8 @@
 def save_combo_index_for_session(widget: QComboBox, key: str) -> None:
     textKey = f"{key}ComboActiveText"
     indexKey = f"{key}ComboActiveIndex"
-    aqt.mw.pm.session[textKey] = widget.currentText()
-    aqt.mw.pm.session[indexKey] = widget.currentIndex()
+    aqt.mw.pm.profile[textKey] = widget.currentText()
+    aqt.mw.pm.profile[indexKey] = widget.currentIndex()
 
 
 def restore_combo_index_for_session(
@@ -785,8 +731,8 @@
 ) -> None:
     textKey = f"{key}ComboActiveText"
     indexKey = f"{key}ComboActiveIndex"
-    text = aqt.mw.pm.session.get(textKey)
-    index = aqt.mw.pm.session.get(indexKey)
+    text = aqt.mw.pm.profile.get(textKey)
+    index = aqt.mw.pm.profile.get(indexKey)
     if text is not None and index is not None:
         if index < len(history) and history[index] == text:
             widget.setCurrentIndex(index)
@@ -809,12 +755,12 @@
 def restore_combo_history(comboBox: QComboBox, name: str) -> List[str]:
     name += "BoxHistory"
     history = aqt.mw.pm.profile.get(name, [])
-    comboBox.addItems([""] + history)
+    comboBox.addItems(history)
     if history:
         session_input = aqt.mw.pm.session.get(name)
         if session_input and session_input == history[0]:
             comboBox.lineEdit().setText(session_input)
-            comboBox.lineEdit().selectAll()
+    comboBox.lineEdit().selectAll()
     return history
 
 
