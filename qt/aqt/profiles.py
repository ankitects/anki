# Copyright: Ankitects Pty Ltd and contributors
# License: GNU AGPL, version 3 or later; http://www.gnu.org/licenses/agpl.html

# Profile handling
##########################################################################
# - Saves in pickles rather than json to easily store Qt window state.
# - Saves in sqlite rather than a flat file so the config can't be corrupted

import io
import locale
import pickle
import random
import shutil
from typing import Any, Dict, List, Optional

from send2trash import send2trash

import anki.lang
import aqt.forms
import aqt.sound
from anki import Collection
from anki.db import DB
from anki.lang import _, without_unicode_isolation
from anki.rsbackend import SyncAuth
from anki.utils import intTime, isMac, isWin
from aqt import appHelpSite
from aqt import utils as aqtUtils
from aqt.qt import *
from aqt.utils import TR, locale_dir, showWarning, tr

metaConf = dict(
    ver=0,
    updates=True,
    created=intTime(),
    id=random.randrange(0, 2 ** 63),
    lastMsg=-1,
    suppressUpdate=False,
    firstRun=True,
    defaultLang=None,
)

profileConf: Dict[str, Any] = dict(
    # profile
    mainWindowGeom=None,
    mainWindowState=None,
    numBackups=50,
    lastOptimize=intTime(),
    # editing
    fullSearch=False,
    searchHistory=[],
    lastColour="#00f",
    stripHTML=True,
    pastePNG=False,
    # not exposed in gui
    deleteMedia=False,
    preserveKeyboard=True,
    # syncing
    syncKey=None,
    syncMedia=True,
    autoSync=True,
    # importing
    allowHTML=False,
    importMode=1,
)


class LoadMetaResult:
    firstTime: bool
    loadError: bool


class AnkiRestart(SystemExit):
    def __init__(self, *args, **kwargs):
        self.exitcode = kwargs.pop("exitcode", 0)
        super().__init__(*args, **kwargs)


class ProfileManager:
    def __init__(self, base=None):
        ## Settings which should be forgotten each Anki restart
        self.session = {}
        self.name = None
        self.db = None
        self.profile: Optional[Dict] = None
        # instantiate base folder
        self._setBaseFolder(base)

    def setupMeta(self) -> LoadMetaResult:
        # load metadata
        res = self._loadMeta()
        self.firstRun = res.firstTime
        return res

    # profile load on startup
    def openProfile(self, profile):
        if profile:
            if profile not in self.profiles():
                QMessageBox.critical(None, "Error", "Requested profile does not exist.")
                sys.exit(1)
            try:
                self.load(profile)
            except TypeError:
                raise Exception("Provided profile does not exist.")

    # Base creation
    ######################################################################

    def ensureBaseExists(self):
        self._ensureExists(self.base)

    # Folder migration
    ######################################################################

    def _oldFolderLocation(self):
        if isMac:
            return os.path.expanduser("~/Documents/Anki")
        elif isWin:
            from aqt.winpaths import get_personal

            return os.path.join(get_personal(), "Anki")
        else:
            p = os.path.expanduser("~/Anki")
            if os.path.isdir(p):
                return p
            return os.path.expanduser("~/Documents/Anki")

    def maybeMigrateFolder(self):
        newBase = self.base
        oldBase = self._oldFolderLocation()

        if oldBase and not os.path.exists(self.base) and os.path.isdir(oldBase):
            try:
                # if anything goes wrong with UI, reset to the old behavior of always migrating
                self._tryToMigrateFolder(oldBase)
            except AnkiRestart:
                raise
            except:
                self.base = newBase
                shutil.move(oldBase, self.base)

    def _tryToMigrateFolder(self, oldBase):
        from PyQt5 import QtWidgets, QtGui

        app = QtWidgets.QApplication([])
        icon = QtGui.QIcon()
        icon.addPixmap(
            QtGui.QPixmap(":/icons/anki.png"), QtGui.QIcon.Normal, QtGui.QIcon.Off,
        )
        window_title = "Data Folder Migration"
        migration_directories = f"\n\n    {oldBase}\n\nto\n\n    {self.base}"

        confirmation = QMessageBox()
        confirmation.setIcon(QMessageBox.Warning)
        confirmation.setWindowIcon(icon)
        confirmation.setStandardButtons(QMessageBox.Ok | QMessageBox.Cancel)
        confirmation.setWindowTitle(window_title)
        confirmation.setText(
            "Anki needs to move its data folder from Documents/Anki to a new location. Proceed?"
        )
        retval = confirmation.exec()

        if retval == QMessageBox.Ok:
            progress = QMessageBox()
            progress.setIcon(QMessageBox.Information)
            progress.setStandardButtons(QMessageBox.NoButton)
            progress.setWindowIcon(icon)
            progress.setWindowTitle(window_title)
            progress.setText("Please wait...")
            progress.show()
            app.processEvents()

            shutil.move(oldBase, self.base)
            progress.hide()

            completion = QMessageBox()
            completion.setIcon(QMessageBox.Information)
            completion.setStandardButtons(QMessageBox.Ok)
            completion.setWindowIcon(icon)
            completion.setWindowTitle(window_title)
            completion.setText("Migration complete. Please start Anki again.")
            completion.show()
            completion.exec()
        else:
            diag = QMessageBox()
            diag.setIcon(QMessageBox.Warning)
            diag.setWindowIcon(icon)
            diag.setStandardButtons(QMessageBox.Ok)
            diag.setWindowTitle(window_title)
            diag.setText(
                "Migration aborted. If you would like to keep the old folder location, please "
                "see the Startup Options section of the manual. Anki will now quit."
            )
            diag.exec()

        raise AnkiRestart(exitcode=0)

    # Profile load/save
    ######################################################################

    def profiles(self):
        def names():
            return self.db.list("select name from profiles where name != '_global'")

        n = names()
        if not n:
            self._ensureProfile()
            n = names()

        return n

    def _unpickle(self, data):
        class Unpickler(pickle.Unpickler):
            def find_class(self, module, name):
                if module == "PyQt5.sip":
                    try:
                        import PyQt5.sip  # pylint: disable=unused-import
                    except:
                        # use old sip location
                        module = "sip"
                fn = super().find_class(module, name)
                if module == "sip" and name == "_unpickle_type":

                    def wrapper(mod, obj, args):
                        if mod.startswith("PyQt4") and obj == "QByteArray":
                            # can't trust str objects from python 2
                            return QByteArray()
                        return fn(mod, obj, args)

                    return wrapper
                else:
                    return fn

        up = Unpickler(io.BytesIO(data), errors="ignore")
        return up.load()

    def _pickle(self, obj):
        return pickle.dumps(obj, protocol=0)

    def load(self, name):
        assert name != "_global"
        data = self.db.scalar(
            "select cast(data as blob) from profiles where name = ?", name
        )
        self.name = name
        try:
            self.profile = self._unpickle(data)
        except:
            QMessageBox.warning(
                None,
                _("Profile Corrupt"),
                _(
                    """\
Anki could not read your profile data. Window sizes and your sync login \
details have been forgotten."""
                ),
            )

            print("resetting corrupt profile")
            self.profile = profileConf.copy()
            self.save()
        finally:
<<<<<<< HEAD
=======
            from aqt import utils as aqtUtils

>>>>>>> 2781087c
            aqtUtils.QsciEnabled = self.syntax_highlight()
        return True

    def save(self):
        sql = "update profiles set data = ? where name = ?"
        self.db.execute(sql, self._pickle(self.profile), self.name)
        self.db.execute(sql, self._pickle(self.meta), "_global")
        self.db.commit()

    def create(self, name):
        prof = profileConf.copy()
        self.db.execute(
            "insert or ignore into profiles values (?, ?)", name, self._pickle(prof)
        )
        self.db.commit()

    def remove(self, name):
        p = self.profileFolder()
        if os.path.exists(p):
            send2trash(p)
        self.db.execute("delete from profiles where name = ?", name)
        self.db.commit()

    def trashCollection(self):
        p = self.collectionPath()
        if os.path.exists(p):
            send2trash(p)

    def rename(self, name):
        oldName = self.name
        oldFolder = self.profileFolder()
        self.name = name
        newFolder = self.profileFolder(create=False)
        if os.path.exists(newFolder):
            if (oldFolder != newFolder) and (oldFolder.lower() == newFolder.lower()):
                # OS is telling us the folder exists because it does not take
                # case into account; use a temporary folder location
                midFolder = "".join([oldFolder, "-temp"])
                if not os.path.exists(midFolder):
                    os.rename(oldFolder, midFolder)
                    oldFolder = midFolder
                else:
                    showWarning(
                        _("Please remove the folder %s and try again.") % midFolder
                    )
                    self.name = oldName
                    return
            else:
                showWarning(_("Folder already exists."))
                self.name = oldName
                return

        # update name
        self.db.execute("update profiles set name = ? where name = ?", name, oldName)
        # rename folder
        try:
            os.rename(oldFolder, newFolder)
        except Exception as e:
            self.db.rollback()
            if "WinError 5" in str(e):
                showWarning(
                    _(
                        """\
Anki could not rename your profile because it could not rename the profile \
folder on disk. Please ensure you have permission to write to Documents/Anki \
and no other programs are accessing your profile folders, then try again."""
                    )
                )
            else:
                raise
        except:
            self.db.rollback()
            raise
        else:
            self.db.commit()

    # Folder handling
    ######################################################################

    def profileFolder(self, create=True):
        path = os.path.join(self.base, self.name)
        if create:
            self._ensureExists(path)
        return path

    def addonFolder(self):
        return self._ensureExists(os.path.join(self.base, "addons21"))

    def backupFolder(self):
        return self._ensureExists(os.path.join(self.profileFolder(), "backups"))

    def collectionPath(self):
        return os.path.join(self.profileFolder(), "collection.anki2")

    # Downgrade
    ######################################################################

    def downgrade(self, profiles=List[str]) -> List[str]:
        "Downgrade all profiles. Return a list of profiles that couldn't be opened."
        problem_profiles = []
        for name in profiles:
            path = os.path.join(self.base, name, "collection.anki2")
            if not os.path.exists(path):
                continue
            with DB(path) as db:
                if db.scalar("select ver from col") == 11:
                    # nothing to do
                    continue
            try:
                c = Collection(path)
                c.close(save=False, downgrade=True)
            except Exception as e:
                print(e)
                problem_profiles.append(name)
        return problem_profiles

    # Helpers
    ######################################################################

    def _ensureExists(self, path):
        if not os.path.exists(path):
            os.makedirs(path)
        return path

    def _setBaseFolder(self, cmdlineBase):
        if cmdlineBase:
            self.base = os.path.abspath(cmdlineBase)
        elif os.environ.get("ANKI_BASE"):
            self.base = os.path.abspath(os.environ["ANKI_BASE"])
        else:
            self.base = self._defaultBase()
            self.maybeMigrateFolder()
        self.ensureBaseExists()

    def _defaultBase(self):
        if isWin:
            from aqt.winpaths import get_appdata

            return os.path.join(get_appdata(), "Anki2")
        elif isMac:
            return os.path.expanduser("~/Library/Application Support/Anki2")
        else:
            dataDir = os.environ.get(
                "XDG_DATA_HOME", os.path.expanduser("~/.local/share")
            )
            if not os.path.exists(dataDir):
                os.makedirs(dataDir)
            return os.path.join(dataDir, "Anki2")

    def _loadMeta(self, retrying=False) -> LoadMetaResult:
        result = LoadMetaResult()
        result.firstTime = False
        result.loadError = retrying

        opath = os.path.join(self.base, "prefs.db")
        path = os.path.join(self.base, "prefs21.db")
        if not retrying and os.path.exists(opath) and not os.path.exists(path):
            shutil.copy(opath, path)

        result.firstTime = not os.path.exists(path)

        def recover():
            # if we can't load profile, start with a new one
            if self.db:
                try:
                    self.db.close()
                except:
                    pass
            for suffix in ("", "-journal"):
                fpath = path + suffix
                if os.path.exists(fpath):
                    os.unlink(fpath)

        # open DB file and read data
        try:
            self.db = DB(path)
            assert self.db.scalar("pragma integrity_check") == "ok"
            self.db.execute(
                """
create table if not exists profiles
(name text primary key, data text not null);"""
            )
            data = self.db.scalar(
                "select cast(data as blob) from profiles where name = '_global'"
            )
        except:
            if result.loadError:
                # already failed, prevent infinite loop
                raise
            # delete files and try again
            recover()
            return self._loadMeta(retrying=True)

        # try to read data
        if not result.firstTime:
            try:
                self.meta = self._unpickle(data)
                return result
            except:
                print("resetting corrupt _global")
                result.loadError = True
                result.firstTime = True

        # if new or read failed, create a default global profile
        self.meta = metaConf.copy()
        self.db.execute(
            "insert or replace into profiles values ('_global', ?)",
            self._pickle(metaConf),
        )
        return result

    def _ensureProfile(self):
        "Create a new profile if none exists."
        self.create(_("User 1"))
        p = os.path.join(self.base, "README.txt")
        with open(p, "w", encoding="utf8") as file:
            file.write(
                without_unicode_isolation(
                    tr(TR.PROFILES_FOLDER_README, link=appHelpSite + "#startupopts")
                )
            )

    # Default language
    ######################################################################
    # On first run, allow the user to choose the default language

    def setDefaultLang(self):
        # create dialog
        class NoCloseDiag(QDialog):
            def reject(self):
                pass

        d = self.langDiag = NoCloseDiag()
        f = self.langForm = aqt.forms.setlang.Ui_Dialog()
        f.setupUi(d)
        qconnect(d.accepted, self._onLangSelected)
        qconnect(d.rejected, lambda: True)
        # default to the system language
        try:
            (lang, enc) = locale.getdefaultlocale()
        except:
            # fails on osx
            lang = "en_US"
        # find index
        idx = None
        en = None
        for c, (name, code) in enumerate(anki.lang.langs):
            if code == "en_US":
                en = c
            if code == lang:
                idx = c
        # if the system language isn't available, revert to english
        if idx is None:
            idx = en
        # update list
        f.lang.addItems([x[0] for x in anki.lang.langs])
        f.lang.setCurrentRow(idx)
        d.exec_()

    def _onLangSelected(self):
        f = self.langForm
        obj = anki.lang.langs[f.lang.currentRow()]
        code = obj[1]
        name = obj[0]
        en = "Are you sure you wish to display Anki's interface in %s?"
        r = QMessageBox.question(
            None, "Anki", en % name, QMessageBox.Yes | QMessageBox.No, QMessageBox.No
        )
        if r != QMessageBox.Yes:
            return self.setDefaultLang()
        self.setLang(code)

    def setLang(self, code):
        self.meta["defaultLang"] = code
        sql = "update profiles set data = ? where name = ?"
        self.db.execute(sql, self._pickle(self.meta), "_global")
        self.db.commit()
        anki.lang.set_lang(code, locale_dir())

    # OpenGL
    ######################################################################

    def _glPath(self):
        return os.path.join(self.base, "gldriver")

    def glMode(self):
        if isMac:
            return "auto"

        path = self._glPath()
        if not os.path.exists(path):
            return "software"

        with open(path, "r") as file:
            mode = file.read().strip()

        if mode == "angle" and isWin:
            return mode
        elif mode == "software":
            return mode
        return "auto"

    def setGlMode(self, mode):
        with open(self._glPath(), "w") as file:
            file.write(mode)

    def nextGlMode(self):
        mode = self.glMode()
        if mode == "software":
            self.setGlMode("auto")
        elif mode == "auto":
            if isWin:
                self.setGlMode("angle")
            else:
                self.setGlMode("software")
        elif mode == "angle":
            self.setGlMode("software")

    # Shared options
    ######################################################################

    def uiScale(self) -> float:
        scale = self.meta.get("uiScale", 1.0)
        return max(scale, 1)

    def setUiScale(self, scale: float) -> None:
        self.meta["uiScale"] = scale

    def last_addon_update_check(self) -> int:
        return self.meta.get("last_addon_update_check", 0)

    def set_last_addon_update_check(self, secs):
        self.meta["last_addon_update_check"] = secs

    def night_mode(self) -> bool:
        return self.meta.get("night_mode", False)

    def set_night_mode(self, on: bool) -> None:
        self.meta["night_mode"] = on

    def dark_mode_widgets(self) -> bool:
        return self.meta.get("dark_mode_widgets", False)

    # Profile-specific
    ######################################################################

    def interrupt_audio(self) -> bool:
        return self.profile.get("interrupt_audio", True)

    def syntax_highlight(self) -> bool:
        return self.profile.get("syntax_highlight", True)

    def set_syntax_highlight(self, val: bool) -> None:
<<<<<<< HEAD
=======
        from aqt import utils as aqtUtils

>>>>>>> 2781087c
        aqtUtils.QsciEnabled = val
        self.profile["syntax_highlight"] = val

    def set_interrupt_audio(self, val: bool) -> None:
        self.profile["interrupt_audio"] = val
        aqt.sound.av_player.interrupt_current_audio = val

    def set_sync_key(self, val: Optional[str]) -> None:
        self.profile["syncKey"] = val

    def set_sync_username(self, val: Optional[str]) -> None:
        self.profile["syncUser"] = val

    def set_host_number(self, val: Optional[int]) -> None:
        self.profile["hostNum"] = val or 0

    def media_syncing_enabled(self) -> bool:
        return self.profile["syncMedia"]

    def auto_syncing_enabled(self) -> bool:
        return self.profile["autoSync"]

    def sync_auth(self) -> Optional[SyncAuth]:
        hkey = self.profile.get("syncKey")
        if not hkey:
            return None
        return SyncAuth(hkey=hkey, host_number=self.profile.get("hostNum", 0))

    def clear_sync_auth(self) -> None:
        self.profile["syncKey"] = None
        self.profile["syncUser"] = None
        self.profile["hostNum"] = 0

    ######################################################################

    def apply_profile_options(self) -> None:
        aqt.sound.av_player.interrupt_current_audio = self.interrupt_audio()<|MERGE_RESOLUTION|>--- conflicted
+++ resolved
@@ -24,7 +24,6 @@
 from anki.rsbackend import SyncAuth
 from anki.utils import intTime, isMac, isWin
 from aqt import appHelpSite
-from aqt import utils as aqtUtils
 from aqt.qt import *
 from aqt.utils import TR, locale_dir, showWarning, tr
 
@@ -259,11 +258,8 @@
             self.profile = profileConf.copy()
             self.save()
         finally:
-<<<<<<< HEAD
-=======
             from aqt import utils as aqtUtils
 
->>>>>>> 2781087c
             aqtUtils.QsciEnabled = self.syntax_highlight()
         return True
 
@@ -617,11 +613,8 @@
         return self.profile.get("syntax_highlight", True)
 
     def set_syntax_highlight(self, val: bool) -> None:
-<<<<<<< HEAD
-=======
         from aqt import utils as aqtUtils
 
->>>>>>> 2781087c
         aqtUtils.QsciEnabled = val
         self.profile["syntax_highlight"] = val
 
