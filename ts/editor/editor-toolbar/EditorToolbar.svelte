--- conflicted
+++ resolved
@@ -85,11 +85,7 @@
     setContextProperty(api);
 </script>
 
-<<<<<<< HEAD
-<StickyContainer --gutter-block="0.1rem">
-=======
 <div class="editor-toolbar">
->>>>>>> 6a7f2d8a
     <ButtonToolbar {size} {wrap}>
         <DynamicallySlottable slotHost={Item} api={toolbar}>
             <Item id="notetype">
