--- conflicted
+++ resolved
@@ -860,83 +860,4 @@
             + ids2str(cids),
             intTime(),
             self.col.usn(),
-<<<<<<< HEAD
-        )
-
-    # Sibling spacing
-    ##########################################################################
-
-    def _burySiblings(self, card: Card) -> None:
-        toBury = []
-        nconf = self._newConf(card)
-        buryNew = nconf.get("bury", True)
-        rconf = self._revConf(card)
-        buryRev = rconf.get("bury", True)
-        # loop through and remove from queues
-        for cid, queue in self.col.db.execute(
-            f"""
-select id, queue from cards where nid=? and id!=?
-and (queue={QUEUE_TYPE_NEW} or (queue={QUEUE_TYPE_REV} and due<=?))""",
-            card.nid,
-            card.id,
-            self.today,
-        ):
-            if queue == QUEUE_TYPE_REV:
-                if buryRev:
-                    toBury.append(cid)
-                # if bury disabled, we still discard to give same-day spacing
-                try:
-                    self._revQueue.remove(cid)
-                except ValueError:
-                    pass
-            else:
-                # if bury disabled, we still discard to give same-day spacing
-                if buryNew:
-                    toBury.append(cid)
-                try:
-                    self._newQueue.remove(cid)
-                except ValueError:
-                    pass
-
-        # bury related sources
-        from anki.utils import stripHTML
-
-        def _getSource(field, note):
-            try:
-                return note[field]
-            except KeyError:
-                pass
-
-        def getSource(card):
-            note = card.note()
-            source = _getSource("Source", note) or _getSource("source", note)
-            return stripHTML(source) if source else None
-
-        firstsource = getSource(card)
-
-        if self._burySiblingsOnAnswer and firstsource:
-            for cid, queue in self.col.db.execute(
-                f"""
-select id, queue from cards where nid!=? and id!=?
-and (queue={QUEUE_TYPE_NEW} or (queue={QUEUE_TYPE_REV} and due<=?))""",
-                card.nid,
-                card.id,
-                self.today,
-            ):
-                source = getSource(self.col.getCard(cid))
-
-                if source and source == firstsource and len(firstsource) > 0:
-                    toBury.append(cid)
-
-        # then bury
-        if toBury:
-            self.col.db.execute(
-                f"update cards set queue={QUEUE_TYPE_SIBLING_BURIED},mod=?,usn=? where id in "
-                + ids2str(toBury),
-                intTime(),
-                self.col.usn(),
-            )
-            self.col.log(toBury)
-=======
-        )
->>>>>>> 2147f75b
+        )