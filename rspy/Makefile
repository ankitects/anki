SHELL := /bin/bash
FIND := $(if $(wildcard /bin/find),/bin/find,/usr/bin/find)

ifeq ($(OS),Windows_NT)
<<<<<<< HEAD
	ifndef PYTHON_BIN
		PYTHON_BIN := python
	endif
else
	ifndef PYTHON_BIN
		PYTHON_BIN := python3
	endif
=======
	PYTHON_BIN := python
else
	PYTHON_BIN := python3
>>>>>>> 669bb373
endif

.SHELLFLAGS := -eu -o pipefail -c
.DELETE_ON_ERROR:
MAKEFLAGS += --warn-undefined-variables
MAKEFLAGS += --no-builtin-rules

$(shell mkdir -p .build ../dist)

OUTDIR := ../dist
BUILDFLAGS := --release --strip
RSPY_TARGET_DIR ?= target

QT_FTL_TEMPLATES := ../qt/ftl
QT_FTL_LOCALES := ../qt/ftl/repo/desktop

.PHONY: all develop build check fix clean

all: develop

develop: .build/develop

DEPS := .build/tools .build/vernum ../meta/buildhash \
	$(wildcard $(QT_FTL_TEMPLATES)/*.ftl) \
	$(wildcard $(QT_FTL_LOCALES)/*/*.ftl) \
	$(shell ${FIND} ../rslib/src -name '*.rs') $(wildcard ../proto/*) \
	$(shell ${FIND} ../rslib/ftl -type f) \
	$(shell ${FIND} ./src -type f) 

.build/develop: $(DEPS)
	touch ../proto/backend.proto
	FTL_TEMPLATE_DIRS="$(QT_FTL_TEMPLATES)" FTL_LOCALE_DIRS="$(QT_FTL_LOCALES)" \
		CARGO_TARGET_DIR="$(RSPY_TARGET_DIR)" maturin develop
	touch $@

build: $(DEPS)
	rm -rf $(OUTDIR)/ankirspy*
	touch ../proto/backend.proto
	FTL_TEMPLATE_DIRS="$(QT_FTL_TEMPLATES)" FTL_LOCALE_DIRS="$(QT_FTL_LOCALES)" \
		maturin build -i $(shell which ${PYTHON_BIN}) -o $(OUTDIR) $(BUILDFLAGS)

check: .build/check

fix:
	cargo fmt

clean:
	rm -rf .build target

# nightly currently required for ignoring files in rustfmt.toml
RUST_TOOLCHAIN := $(shell cat rust-toolchain)

.build/tools: requirements.txt rust-toolchain
	python -m pip install -r requirements.txt
	rustup toolchain install $(RUST_TOOLCHAIN)
	rustup component add rustfmt-preview --toolchain $(RUST_TOOLCHAIN)
	rustup component add clippy-preview --toolchain $(RUST_TOOLCHAIN)
	@touch $@

.build/check: build
	cargo fmt -- --check
	cargo clippy -- -D warnings
	@touch $@

VER := $(shell cat ../meta/version)
.build/vernum: ../meta/version
	sed -i.bak 's/.*automatically updated.*/version = "$(VER)" # automatically updated/' Cargo.toml
	rm Cargo.toml.bak
	@touch $@<|MERGE_RESOLUTION|>--- conflicted
+++ resolved
@@ -2,7 +2,6 @@
 FIND := $(if $(wildcard /bin/find),/bin/find,/usr/bin/find)
 
 ifeq ($(OS),Windows_NT)
-<<<<<<< HEAD
 	ifndef PYTHON_BIN
 		PYTHON_BIN := python
 	endif
@@ -10,11 +9,6 @@
 	ifndef PYTHON_BIN
 		PYTHON_BIN := python3
 	endif
-=======
-	PYTHON_BIN := python
-else
-	PYTHON_BIN := python3
->>>>>>> 669bb373
 endif
 
 .SHELLFLAGS := -eu -o pipefail -c
