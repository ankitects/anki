--- conflicted
+++ resolved
@@ -522,7 +522,6 @@
         text_color = self.mw.pm.profile.get("lastTextColor", "#00f")
         highlight_color = self.mw.pm.profile.get("lastHighlightColor", "#00f")
 
-<<<<<<< HEAD
         js = """
             setFields({});
             setPlainTexts({});
@@ -532,10 +531,8 @@
             setNoteId({});
             setColorButtons({});
             setTags({});
+            setMathjaxEnabled({});            
             """.format(
-=======
-        js = "setFields({}); setDescriptions({}); setFonts({}); focusField({}); setNoteId({}); setColorButtons({}); setTags({}); setMathjaxEnabled({});".format(
->>>>>>> 75723d7c
             json.dumps(data),
             json.dumps(plain_texts),
             json.dumps(descriptions),
