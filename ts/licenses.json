{
    "@babel/code-frame@7.12.11": {
        "licenses": "MIT",
        "repository": "https://github.com/babel/babel",
        "publisher": "Sebastian McKenzie",
        "email": "sebmck@gmail.com",
        "path": "node_modules/eslint/node_modules/@babel/code-frame",
        "licenseFile": "node_modules/eslint/node_modules/@babel/code-frame/LICENSE"
    },
    "@babel/helper-validator-identifier@7.16.7": {
        "licenses": "MIT",
        "repository": "https://github.com/babel/babel",
        "publisher": "The Babel Team",
        "url": "https://babel.dev/team",
        "path": "node_modules/@babel/helper-validator-identifier",
        "licenseFile": "node_modules/@babel/helper-validator-identifier/LICENSE"
    },
    "@babel/highlight@7.16.10": {
        "licenses": "MIT",
        "repository": "https://github.com/babel/babel",
        "publisher": "The Babel Team",
        "url": "https://babel.dev/team",
        "path": "node_modules/@babel/highlight",
        "licenseFile": "node_modules/@babel/highlight/LICENSE"
    },
    "@eslint/eslintrc@0.4.3": {
        "licenses": "MIT",
        "repository": "https://github.com/eslint/eslintrc",
        "publisher": "Nicholas C. Zakas",
        "path": "node_modules/@eslint/eslintrc",
        "licenseFile": "node_modules/@eslint/eslintrc/LICENSE"
    },
    "@floating-ui/core@0.5.1": {
        "licenses": "MIT",
        "repository": "https://github.com/floating-ui/floating-ui",
        "publisher": "atomiks",
        "path": "node_modules/@floating-ui/core",
        "licenseFile": "node_modules/@floating-ui/core/README.md"
    },
    "@floating-ui/dom@0.3.1": {
        "licenses": "MIT",
        "repository": "https://github.com/floating-ui/floating-ui",
        "publisher": "atomiks",
        "path": "node_modules/@floating-ui/dom",
        "licenseFile": "node_modules/@floating-ui/dom/README.md"
    },
    "@fluent/bundle@0.17.1": {
        "licenses": "Apache-2.0",
        "repository": "https://github.com/projectfluent/fluent.js",
        "publisher": "Mozilla",
        "email": "l10n-drivers@mozilla.org",
        "path": "node_modules/@fluent/bundle",
        "licenseFile": "node_modules/@fluent/bundle/README.md"
    },
    "@humanwhocodes/config-array@0.5.0": {
        "licenses": "Apache-2.0",
        "repository": "https://github.com/humanwhocodes/config-array",
        "publisher": "Nicholas C. Zakas",
        "path": "node_modules/@humanwhocodes/config-array",
        "licenseFile": "node_modules/@humanwhocodes/config-array/LICENSE"
    },
    "@humanwhocodes/object-schema@1.2.1": {
        "licenses": "BSD-3-Clause",
        "repository": "https://github.com/humanwhocodes/object-schema",
        "publisher": "Nicholas C. Zakas",
        "path": "node_modules/@humanwhocodes/object-schema",
        "licenseFile": "node_modules/@humanwhocodes/object-schema/LICENSE"
    },
    "@mdi/svg@6.6.95": {
        "licenses": "Apache-2.0",
        "repository": "https://github.com/Templarian/MaterialDesign-SVG",
        "publisher": "Austin Andrews",
        "path": "node_modules/@mdi/svg",
        "licenseFile": "node_modules/@mdi/svg/LICENSE"
    },
    "@popperjs/core@2.11.4": {
        "licenses": "MIT",
        "repository": "https://github.com/popperjs/popper-core",
        "publisher": "Federico Zivolo",
        "email": "federico.zivolo@gmail.com",
        "path": "node_modules/@popperjs/core",
        "licenseFile": "node_modules/@popperjs/core/LICENSE.md"
    },
    "@protobufjs/aspromise@1.1.2": {
        "licenses": "BSD-3-Clause",
        "repository": "https://github.com/dcodeIO/protobuf.js",
        "publisher": "Daniel Wirtz",
        "email": "dcode+protobufjs@dcode.io",
        "path": "node_modules/@protobufjs/aspromise",
        "licenseFile": "node_modules/@protobufjs/aspromise/LICENSE"
    },
    "@protobufjs/base64@1.1.2": {
        "licenses": "BSD-3-Clause",
        "repository": "https://github.com/dcodeIO/protobuf.js",
        "publisher": "Daniel Wirtz",
        "email": "dcode+protobufjs@dcode.io",
        "path": "node_modules/@protobufjs/base64",
        "licenseFile": "node_modules/@protobufjs/base64/LICENSE"
    },
    "@protobufjs/codegen@2.0.4": {
        "licenses": "BSD-3-Clause",
        "repository": "https://github.com/dcodeIO/protobuf.js",
        "publisher": "Daniel Wirtz",
        "email": "dcode+protobufjs@dcode.io",
        "path": "node_modules/@protobufjs/codegen",
        "licenseFile": "node_modules/@protobufjs/codegen/LICENSE"
    },
    "@protobufjs/eventemitter@1.1.0": {
        "licenses": "BSD-3-Clause",
        "repository": "https://github.com/dcodeIO/protobuf.js",
        "publisher": "Daniel Wirtz",
        "email": "dcode+protobufjs@dcode.io",
        "path": "node_modules/@protobufjs/eventemitter",
        "licenseFile": "node_modules/@protobufjs/eventemitter/LICENSE"
    },
    "@protobufjs/fetch@1.1.0": {
        "licenses": "BSD-3-Clause",
        "repository": "https://github.com/dcodeIO/protobuf.js",
        "publisher": "Daniel Wirtz",
        "email": "dcode+protobufjs@dcode.io",
        "path": "node_modules/@protobufjs/fetch",
        "licenseFile": "node_modules/@protobufjs/fetch/LICENSE"
    },
    "@protobufjs/float@1.0.2": {
        "licenses": "BSD-3-Clause",
        "repository": "https://github.com/dcodeIO/protobuf.js",
        "publisher": "Daniel Wirtz",
        "email": "dcode+protobufjs@dcode.io",
        "path": "node_modules/@protobufjs/float",
        "licenseFile": "node_modules/@protobufjs/float/LICENSE"
    },
    "@protobufjs/inquire@1.1.0": {
        "licenses": "BSD-3-Clause",
        "repository": "https://github.com/dcodeIO/protobuf.js",
        "publisher": "Daniel Wirtz",
        "email": "dcode+protobufjs@dcode.io",
        "path": "node_modules/@protobufjs/inquire",
        "licenseFile": "node_modules/@protobufjs/inquire/LICENSE"
    },
    "@protobufjs/path@1.1.2": {
        "licenses": "BSD-3-Clause",
        "repository": "https://github.com/dcodeIO/protobuf.js",
        "publisher": "Daniel Wirtz",
        "email": "dcode+protobufjs@dcode.io",
        "path": "node_modules/@protobufjs/path",
        "licenseFile": "node_modules/@protobufjs/path/LICENSE"
    },
    "@protobufjs/pool@1.1.0": {
        "licenses": "BSD-3-Clause",
        "repository": "https://github.com/dcodeIO/protobuf.js",
        "publisher": "Daniel Wirtz",
        "email": "dcode+protobufjs@dcode.io",
        "path": "node_modules/@protobufjs/pool",
        "licenseFile": "node_modules/@protobufjs/pool/LICENSE"
    },
    "@protobufjs/utf8@1.1.0": {
        "licenses": "BSD-3-Clause",
        "repository": "https://github.com/dcodeIO/protobuf.js",
        "publisher": "Daniel Wirtz",
        "email": "dcode+protobufjs@dcode.io",
        "path": "node_modules/@protobufjs/utf8",
        "licenseFile": "node_modules/@protobufjs/utf8/LICENSE"
    },
    "@types/json5@0.0.29": {
        "licenses": "MIT",
        "repository": "https://github.com/DefinitelyTyped/DefinitelyTyped",
        "publisher": "Jason Swearingen",
        "email": "https://jasonswearingen.github.io",
        "path": "node_modules/@types/json5",
        "licenseFile": "node_modules/@types/json5/README.md"
    },
    "@types/lodash-es@4.17.6": {
        "licenses": "MIT",
        "repository": "https://github.com/DefinitelyTyped/DefinitelyTyped",
        "path": "node_modules/@types/lodash-es",
        "licenseFile": "node_modules/@types/lodash-es/LICENSE"
    },
    "@types/lodash@4.14.180": {
        "licenses": "MIT",
        "repository": "https://github.com/DefinitelyTyped/DefinitelyTyped",
        "path": "node_modules/@types/lodash",
        "licenseFile": "node_modules/@types/lodash/LICENSE"
    },
    "@types/long@4.0.1": {
        "licenses": "MIT",
        "repository": "https://github.com/DefinitelyTyped/DefinitelyTyped",
        "path": "node_modules/@types/long",
        "licenseFile": "node_modules/@types/long/LICENSE"
    },
    "@types/marked@4.0.3": {
        "licenses": "MIT",
        "repository": "https://github.com/DefinitelyTyped/DefinitelyTyped",
        "path": "node_modules/@types/marked",
        "licenseFile": "node_modules/@types/marked/LICENSE"
    },
    "@types/node@17.0.38": {
        "licenses": "MIT",
        "repository": "https://github.com/DefinitelyTyped/DefinitelyTyped",
        "path": "node_modules/protobufjs/node_modules/@types/node",
        "licenseFile": "node_modules/protobufjs/node_modules/@types/node/LICENSE"
    },
    "acorn-jsx@5.3.2": {
        "licenses": "MIT",
        "repository": "https://github.com/acornjs/acorn-jsx",
        "path": "node_modules/acorn-jsx",
        "licenseFile": "node_modules/acorn-jsx/LICENSE"
    },
    "acorn@7.4.1": {
        "licenses": "MIT",
        "repository": "https://github.com/acornjs/acorn",
        "path": "node_modules/acorn",
        "licenseFile": "node_modules/acorn/LICENSE"
    },
    "ajv@6.12.6": {
        "licenses": "MIT",
        "repository": "https://github.com/ajv-validator/ajv",
        "publisher": "Evgeny Poberezkin",
        "path": "node_modules/ajv",
        "licenseFile": "node_modules/ajv/LICENSE"
    },
    "ajv@8.11.0": {
        "licenses": "MIT",
        "repository": "https://github.com/ajv-validator/ajv",
        "publisher": "Evgeny Poberezkin",
        "path": "node_modules/table/node_modules/ajv",
        "licenseFile": "node_modules/table/node_modules/ajv/LICENSE"
    },
    "ansi-colors@4.1.1": {
        "licenses": "MIT",
        "repository": "https://github.com/doowb/ansi-colors",
        "publisher": "Brian Woodward",
        "url": "https://github.com/doowb",
        "path": "node_modules/ansi-colors",
        "licenseFile": "node_modules/ansi-colors/LICENSE"
    },
    "ansi-regex@5.0.1": {
        "licenses": "MIT",
        "repository": "https://github.com/chalk/ansi-regex",
        "publisher": "Sindre Sorhus",
        "email": "sindresorhus@gmail.com",
        "url": "sindresorhus.com",
        "path": "node_modules/ansi-regex",
        "licenseFile": "node_modules/ansi-regex/license"
    },
    "ansi-styles@3.2.1": {
        "licenses": "MIT",
        "repository": "https://github.com/chalk/ansi-styles",
        "publisher": "Sindre Sorhus",
        "email": "sindresorhus@gmail.com",
        "url": "sindresorhus.com",
        "path": "node_modules/@babel/highlight/node_modules/ansi-styles",
        "licenseFile": "node_modules/@babel/highlight/node_modules/ansi-styles/license"
    },
    "ansi-styles@4.3.0": {
        "licenses": "MIT",
        "repository": "https://github.com/chalk/ansi-styles",
        "publisher": "Sindre Sorhus",
        "email": "sindresorhus@gmail.com",
        "url": "sindresorhus.com",
        "path": "node_modules/ansi-styles",
        "licenseFile": "node_modules/ansi-styles/license"
    },
    "argparse@1.0.10": {
        "licenses": "MIT",
        "repository": "https://github.com/nodeca/argparse",
        "path": "node_modules/argparse",
        "licenseFile": "node_modules/argparse/LICENSE"
    },
    "array-includes@3.1.4": {
        "licenses": "MIT",
        "repository": "https://github.com/es-shims/array-includes",
        "publisher": "Jordan Harband",
        "email": "ljharb@gmail.com",
        "url": "http://ljharb.codes",
        "path": "node_modules/array-includes",
        "licenseFile": "node_modules/array-includes/LICENSE"
    },
    "array.prototype.flat@1.2.5": {
        "licenses": "MIT",
        "repository": "https://github.com/es-shims/Array.prototype.flat",
        "publisher": "Jordan Harband",
        "email": "ljharb@gmail.com",
        "url": "http://ljharb.codes",
        "path": "node_modules/array.prototype.flat",
        "licenseFile": "node_modules/array.prototype.flat/LICENSE"
    },
    "astral-regex@2.0.0": {
        "licenses": "MIT",
        "repository": "https://github.com/kevva/astral-regex",
        "publisher": "Kevin Mårtensson",
        "email": "kevinmartensson@gmail.com",
        "url": "github.com/kevva",
        "path": "node_modules/astral-regex",
        "licenseFile": "node_modules/astral-regex/license"
    },
    "balanced-match@1.0.2": {
        "licenses": "MIT",
        "repository": "https://github.com/juliangruber/balanced-match",
        "publisher": "Julian Gruber",
        "email": "mail@juliangruber.com",
        "url": "http://juliangruber.com",
        "path": "node_modules/balanced-match",
        "licenseFile": "node_modules/balanced-match/LICENSE.md"
    },
    "bootstrap-icons@1.8.1": {
        "licenses": "MIT",
        "repository": "https://github.com/twbs/icons",
        "publisher": "mdo",
        "path": "node_modules/bootstrap-icons",
        "licenseFile": "node_modules/bootstrap-icons/LICENSE.md"
    },
    "bootstrap@5.0.2": {
        "licenses": "MIT",
        "repository": "https://github.com/twbs/bootstrap",
        "publisher": "The Bootstrap Authors",
        "url": "https://github.com/twbs/bootstrap/graphs/contributors",
        "path": "node_modules/bootstrap",
        "licenseFile": "node_modules/bootstrap/LICENSE"
    },
    "brace-expansion@1.1.11": {
        "licenses": "MIT",
        "repository": "https://github.com/juliangruber/brace-expansion",
        "publisher": "Julian Gruber",
        "email": "mail@juliangruber.com",
        "url": "http://juliangruber.com",
        "path": "node_modules/brace-expansion",
        "licenseFile": "node_modules/brace-expansion/LICENSE"
    },
    "call-bind@1.0.2": {
        "licenses": "MIT",
        "repository": "https://github.com/ljharb/call-bind",
        "publisher": "Jordan Harband",
        "email": "ljharb@gmail.com",
        "path": "node_modules/call-bind",
        "licenseFile": "node_modules/call-bind/LICENSE"
    },
    "callsites@3.1.0": {
        "licenses": "MIT",
        "repository": "https://github.com/sindresorhus/callsites",
        "publisher": "Sindre Sorhus",
        "email": "sindresorhus@gmail.com",
        "url": "sindresorhus.com",
        "path": "node_modules/callsites",
        "licenseFile": "node_modules/callsites/license"
    },
    "chalk@2.4.2": {
        "licenses": "MIT",
        "repository": "https://github.com/chalk/chalk",
        "path": "node_modules/@babel/highlight/node_modules/chalk",
        "licenseFile": "node_modules/@babel/highlight/node_modules/chalk/license"
    },
    "chalk@4.1.2": {
        "licenses": "MIT",
        "repository": "https://github.com/chalk/chalk",
        "path": "node_modules/chalk",
        "licenseFile": "node_modules/chalk/license"
    },
    "codemirror@5.65.2": {
        "licenses": "MIT",
        "repository": "https://github.com/codemirror/CodeMirror",
        "publisher": "Marijn Haverbeke",
        "email": "marijnh@gmail.com",
        "url": "http://marijnhaverbeke.nl",
        "path": "node_modules/codemirror",
        "licenseFile": "node_modules/codemirror/LICENSE"
    },
    "color-convert@1.9.3": {
        "licenses": "MIT",
        "repository": "https://github.com/Qix-/color-convert",
        "publisher": "Heather Arthur",
        "email": "fayearthur@gmail.com",
        "path": "node_modules/@babel/highlight/node_modules/color-convert",
        "licenseFile": "node_modules/@babel/highlight/node_modules/color-convert/LICENSE"
    },
    "color-convert@2.0.1": {
        "licenses": "MIT",
        "repository": "https://github.com/Qix-/color-convert",
        "publisher": "Heather Arthur",
        "email": "fayearthur@gmail.com",
        "path": "node_modules/color-convert",
        "licenseFile": "node_modules/color-convert/LICENSE"
    },
    "color-name@1.1.3": {
        "licenses": "MIT",
        "repository": "https://github.com/dfcreative/color-name",
        "publisher": "DY",
        "email": "dfcreative@gmail.com",
        "path": "node_modules/@babel/highlight/node_modules/color-name",
        "licenseFile": "node_modules/@babel/highlight/node_modules/color-name/LICENSE"
    },
    "color-name@1.1.4": {
        "licenses": "MIT",
        "repository": "https://github.com/colorjs/color-name",
        "publisher": "DY",
        "email": "dfcreative@gmail.com",
        "path": "node_modules/color-name",
        "licenseFile": "node_modules/color-name/LICENSE"
    },
    "commander@7.2.0": {
        "licenses": "MIT",
        "repository": "https://github.com/tj/commander.js",
        "publisher": "TJ Holowaychuk",
        "email": "tj@vision-media.ca",
        "path": "node_modules/commander",
        "licenseFile": "node_modules/commander/LICENSE"
    },
    "concat-map@0.0.1": {
        "licenses": "MIT",
        "repository": "https://github.com/substack/node-concat-map",
        "publisher": "James Halliday",
        "email": "mail@substack.net",
        "url": "http://substack.net",
        "path": "node_modules/concat-map",
        "licenseFile": "node_modules/concat-map/LICENSE"
    },
    "cross-spawn@7.0.3": {
        "licenses": "MIT",
        "repository": "https://github.com/moxystudio/node-cross-spawn",
        "publisher": "André Cruz",
        "email": "andre@moxy.studio",
        "path": "node_modules/cross-spawn",
        "licenseFile": "node_modules/cross-spawn/LICENSE"
    },
    "css-browser-selector@0.6.5": {
        "licenses": "CC-BY-SA-2.5",
        "repository": "https://github.com/verbatim/css_browser_selector",
        "publisher": "Rafael Lima",
        "path": "node_modules/css-browser-selector",
        "licenseFile": "node_modules/css-browser-selector/README.mkdn"
    },
    "d3-array@3.1.1": {
        "licenses": "ISC",
        "repository": "https://github.com/d3/d3-array",
        "publisher": "Mike Bostock",
        "url": "http://bost.ocks.org/mike",
        "path": "node_modules/d3-array",
        "licenseFile": "node_modules/d3-array/LICENSE"
    },
    "d3-axis@3.0.0": {
        "licenses": "ISC",
        "repository": "https://github.com/d3/d3-axis",
        "publisher": "Mike Bostock",
        "url": "https://bost.ocks.org/mike",
        "path": "node_modules/d3-axis",
        "licenseFile": "node_modules/d3-axis/LICENSE"
    },
    "d3-brush@3.0.0": {
        "licenses": "ISC",
        "repository": "https://github.com/d3/d3-brush",
        "publisher": "Mike Bostock",
        "url": "https://bost.ocks.org/mike",
        "path": "node_modules/d3-brush",
        "licenseFile": "node_modules/d3-brush/LICENSE"
    },
    "d3-chord@3.0.1": {
        "licenses": "ISC",
        "repository": "https://github.com/d3/d3-chord",
        "publisher": "Mike Bostock",
        "url": "http://bost.ocks.org/mike",
        "path": "node_modules/d3-chord",
        "licenseFile": "node_modules/d3-chord/LICENSE"
    },
    "d3-color@3.0.1": {
        "licenses": "ISC",
        "repository": "https://github.com/d3/d3-color",
        "publisher": "Mike Bostock",
        "url": "http://bost.ocks.org/mike",
        "path": "node_modules/d3-color",
        "licenseFile": "node_modules/d3-color/LICENSE"
    },
    "d3-contour@3.0.1": {
        "licenses": "ISC",
        "repository": "https://github.com/d3/d3-contour",
        "publisher": "Mike Bostock",
        "url": "http://bost.ocks.org/mike",
        "path": "node_modules/d3-contour",
        "licenseFile": "node_modules/d3-contour/LICENSE"
    },
    "d3-delaunay@6.0.2": {
        "licenses": "ISC",
        "repository": "https://github.com/d3/d3-delaunay",
        "publisher": "Mike Bostock",
        "url": "https://bost.ocks.org/mike",
        "path": "node_modules/d3-delaunay",
        "licenseFile": "node_modules/d3-delaunay/LICENSE"
    },
    "d3-dispatch@3.0.1": {
        "licenses": "ISC",
        "repository": "https://github.com/d3/d3-dispatch",
        "publisher": "Mike Bostock",
        "url": "http://bost.ocks.org/mike",
        "path": "node_modules/d3-dispatch",
        "licenseFile": "node_modules/d3-dispatch/LICENSE"
    },
    "d3-drag@3.0.0": {
        "licenses": "ISC",
        "repository": "https://github.com/d3/d3-drag",
        "publisher": "Mike Bostock",
        "url": "https://bost.ocks.org/mike",
        "path": "node_modules/d3-drag",
        "licenseFile": "node_modules/d3-drag/LICENSE"
    },
    "d3-dsv@3.0.1": {
        "licenses": "ISC",
        "repository": "https://github.com/d3/d3-dsv",
        "publisher": "Mike Bostock",
        "url": "http://bost.ocks.org/mike",
        "path": "node_modules/d3-dsv",
        "licenseFile": "node_modules/d3-dsv/LICENSE"
    },
    "d3-ease@3.0.1": {
        "licenses": "BSD-3-Clause",
        "repository": "https://github.com/d3/d3-ease",
        "publisher": "Mike Bostock",
        "url": "http://bost.ocks.org/mike",
        "path": "node_modules/d3-ease",
        "licenseFile": "node_modules/d3-ease/LICENSE"
    },
    "d3-fetch@3.0.1": {
        "licenses": "ISC",
        "repository": "https://github.com/d3/d3-fetch",
        "publisher": "Mike Bostock",
        "url": "http://bost.ocks.org/mike",
        "path": "node_modules/d3-fetch",
        "licenseFile": "node_modules/d3-fetch/LICENSE"
    },
    "d3-force@3.0.0": {
        "licenses": "ISC",
        "repository": "https://github.com/d3/d3-force",
        "publisher": "Mike Bostock",
        "url": "https://bost.ocks.org/mike",
        "path": "node_modules/d3-force",
        "licenseFile": "node_modules/d3-force/LICENSE"
    },
    "d3-format@3.1.0": {
        "licenses": "ISC",
        "repository": "https://github.com/d3/d3-format",
        "publisher": "Mike Bostock",
        "url": "http://bost.ocks.org/mike",
        "path": "node_modules/d3-format",
        "licenseFile": "node_modules/d3-format/LICENSE"
    },
    "d3-geo@3.0.1": {
        "licenses": "ISC",
        "repository": "https://github.com/d3/d3-geo",
        "publisher": "Mike Bostock",
        "url": "https://bost.ocks.org/mike",
        "path": "node_modules/d3-geo",
        "licenseFile": "node_modules/d3-geo/LICENSE"
    },
    "d3-hierarchy@3.1.1": {
        "licenses": "ISC",
        "repository": "https://github.com/d3/d3-hierarchy",
        "publisher": "Mike Bostock",
        "url": "http://bost.ocks.org/mike",
        "path": "node_modules/d3-hierarchy",
        "licenseFile": "node_modules/d3-hierarchy/LICENSE"
    },
    "d3-interpolate@3.0.1": {
        "licenses": "ISC",
        "repository": "https://github.com/d3/d3-interpolate",
        "publisher": "Mike Bostock",
        "url": "http://bost.ocks.org/mike",
        "path": "node_modules/d3-interpolate",
        "licenseFile": "node_modules/d3-interpolate/LICENSE"
    },
    "d3-path@3.0.1": {
        "licenses": "ISC",
        "repository": "https://github.com/d3/d3-path",
        "publisher": "Mike Bostock",
        "url": "http://bost.ocks.org/mike",
        "path": "node_modules/d3-path",
        "licenseFile": "node_modules/d3-path/LICENSE"
    },
    "d3-polygon@3.0.1": {
        "licenses": "ISC",
        "repository": "https://github.com/d3/d3-polygon",
        "publisher": "Mike Bostock",
        "url": "http://bost.ocks.org/mike",
        "path": "node_modules/d3-polygon",
        "licenseFile": "node_modules/d3-polygon/LICENSE"
    },
    "d3-quadtree@3.0.1": {
        "licenses": "ISC",
        "repository": "https://github.com/d3/d3-quadtree",
        "publisher": "Mike Bostock",
        "url": "http://bost.ocks.org/mike",
        "path": "node_modules/d3-quadtree",
        "licenseFile": "node_modules/d3-quadtree/LICENSE"
    },
    "d3-random@3.0.1": {
        "licenses": "ISC",
        "repository": "https://github.com/d3/d3-random",
        "publisher": "Mike Bostock",
        "url": "http://bost.ocks.org/mike",
        "path": "node_modules/d3-random",
        "licenseFile": "node_modules/d3-random/LICENSE"
    },
    "d3-scale-chromatic@3.0.0": {
        "licenses": "ISC",
        "repository": "https://github.com/d3/d3-scale-chromatic",
        "publisher": "Mike Bostock",
        "url": "https://bost.ocks.org/mike",
        "path": "node_modules/d3-scale-chromatic",
        "licenseFile": "node_modules/d3-scale-chromatic/LICENSE"
    },
    "d3-scale@4.0.2": {
        "licenses": "ISC",
        "repository": "https://github.com/d3/d3-scale",
        "publisher": "Mike Bostock",
        "url": "https://bost.ocks.org/mike",
        "path": "node_modules/d3-scale",
        "licenseFile": "node_modules/d3-scale/LICENSE"
    },
    "d3-selection@3.0.0": {
        "licenses": "ISC",
        "repository": "https://github.com/d3/d3-selection",
        "publisher": "Mike Bostock",
        "url": "https://bost.ocks.org/mike",
        "path": "node_modules/d3-selection",
        "licenseFile": "node_modules/d3-selection/LICENSE"
    },
    "d3-shape@3.1.0": {
        "licenses": "ISC",
        "repository": "https://github.com/d3/d3-shape",
        "publisher": "Mike Bostock",
        "url": "http://bost.ocks.org/mike",
        "path": "node_modules/d3-shape",
        "licenseFile": "node_modules/d3-shape/LICENSE"
    },
    "d3-time-format@4.1.0": {
        "licenses": "ISC",
        "repository": "https://github.com/d3/d3-time-format",
        "publisher": "Mike Bostock",
        "url": "http://bost.ocks.org/mike",
        "path": "node_modules/d3-time-format",
        "licenseFile": "node_modules/d3-time-format/LICENSE"
    },
    "d3-time@3.0.0": {
        "licenses": "ISC",
        "repository": "https://github.com/d3/d3-time",
        "publisher": "Mike Bostock",
        "url": "http://bost.ocks.org/mike",
        "path": "node_modules/d3-time",
        "licenseFile": "node_modules/d3-time/LICENSE"
    },
    "d3-timer@3.0.1": {
        "licenses": "ISC",
        "repository": "https://github.com/d3/d3-timer",
        "publisher": "Mike Bostock",
        "url": "http://bost.ocks.org/mike",
        "path": "node_modules/d3-timer",
        "licenseFile": "node_modules/d3-timer/LICENSE"
    },
    "d3-transition@3.0.1": {
        "licenses": "ISC",
        "repository": "https://github.com/d3/d3-transition",
        "publisher": "Mike Bostock",
        "url": "https://bost.ocks.org/mike",
        "path": "node_modules/d3-transition",
        "licenseFile": "node_modules/d3-transition/LICENSE"
    },
    "d3-zoom@3.0.0": {
        "licenses": "ISC",
        "repository": "https://github.com/d3/d3-zoom",
        "publisher": "Mike Bostock",
        "url": "https://bost.ocks.org/mike",
        "path": "node_modules/d3-zoom",
        "licenseFile": "node_modules/d3-zoom/LICENSE"
    },
    "d3@7.3.0": {
        "licenses": "ISC",
        "repository": "https://github.com/d3/d3",
        "publisher": "Mike Bostock",
        "url": "https://bost.ocks.org/mike",
        "path": "node_modules/d3",
        "licenseFile": "node_modules/d3/LICENSE"
    },
    "debug@2.6.9": {
        "licenses": "MIT",
        "repository": "https://github.com/visionmedia/debug",
        "publisher": "TJ Holowaychuk",
        "email": "tj@vision-media.ca",
        "path": "node_modules/eslint-plugin-import/node_modules/debug",
        "licenseFile": "node_modules/eslint-plugin-import/node_modules/debug/LICENSE"
    },
    "debug@3.2.7": {
        "licenses": "MIT",
        "repository": "https://github.com/visionmedia/debug",
        "publisher": "TJ Holowaychuk",
        "email": "tj@vision-media.ca",
        "path": "node_modules/eslint-import-resolver-node/node_modules/debug",
        "licenseFile": "node_modules/eslint-import-resolver-node/node_modules/debug/LICENSE"
    },
    "debug@4.3.4": {
        "licenses": "MIT",
        "repository": "https://github.com/debug-js/debug",
        "publisher": "Josh Junon",
        "email": "josh.junon@protonmail.com",
        "path": "node_modules/debug",
        "licenseFile": "node_modules/debug/LICENSE"
    },
    "deep-is@0.1.4": {
        "licenses": "MIT",
        "repository": "https://github.com/thlorenz/deep-is",
        "publisher": "Thorsten Lorenz",
        "email": "thlorenz@gmx.de",
        "url": "http://thlorenz.com",
        "path": "node_modules/deep-is",
        "licenseFile": "node_modules/deep-is/LICENSE"
    },
    "define-properties@1.1.3": {
        "licenses": "MIT",
        "repository": "https://github.com/ljharb/define-properties",
        "publisher": "Jordan Harband",
        "path": "node_modules/define-properties",
        "licenseFile": "node_modules/define-properties/LICENSE"
    },
    "delaunator@5.0.0": {
        "licenses": "ISC",
        "repository": "https://github.com/mapbox/delaunator",
        "publisher": "Vladimir Agafonkin",
        "path": "node_modules/delaunator",
        "licenseFile": "node_modules/delaunator/LICENSE"
    },
    "doctrine@2.1.0": {
        "licenses": "Apache-2.0",
        "repository": "https://github.com/eslint/doctrine",
        "path": "node_modules/doctrine",
        "licenseFile": "node_modules/doctrine/LICENSE"
    },
    "doctrine@3.0.0": {
        "licenses": "Apache-2.0",
        "repository": "https://github.com/eslint/doctrine",
        "path": "node_modules/eslint/node_modules/doctrine",
        "licenseFile": "node_modules/eslint/node_modules/doctrine/LICENSE"
    },
    "emoji-regex@8.0.0": {
        "licenses": "MIT",
        "repository": "https://github.com/mathiasbynens/emoji-regex",
        "publisher": "Mathias Bynens",
        "url": "https://mathiasbynens.be/",
        "path": "node_modules/emoji-regex",
        "licenseFile": "node_modules/emoji-regex/LICENSE-MIT.txt"
    },
    "enquirer@2.3.6": {
        "licenses": "MIT",
        "repository": "https://github.com/enquirer/enquirer",
        "publisher": "Jon Schlinkert",
        "url": "https://github.com/jonschlinkert",
        "path": "node_modules/enquirer",
        "licenseFile": "node_modules/enquirer/LICENSE"
    },
    "es-abstract@1.19.1": {
        "licenses": "MIT",
        "repository": "https://github.com/ljharb/es-abstract",
        "publisher": "Jordan Harband",
        "email": "ljharb@gmail.com",
        "url": "http://ljharb.codes",
        "path": "node_modules/es-abstract",
        "licenseFile": "node_modules/es-abstract/LICENSE"
    },
    "es-to-primitive@1.2.1": {
        "licenses": "MIT",
        "repository": "https://github.com/ljharb/es-to-primitive",
        "publisher": "Jordan Harband",
        "email": "ljharb@gmail.com",
        "path": "node_modules/es-to-primitive",
        "licenseFile": "node_modules/es-to-primitive/LICENSE"
    },
    "escape-string-regexp@1.0.5": {
        "licenses": "MIT",
        "repository": "https://github.com/sindresorhus/escape-string-regexp",
        "publisher": "Sindre Sorhus",
        "email": "sindresorhus@gmail.com",
        "url": "sindresorhus.com",
        "path": "node_modules/@babel/highlight/node_modules/escape-string-regexp",
        "licenseFile": "node_modules/@babel/highlight/node_modules/escape-string-regexp/license"
    },
    "escape-string-regexp@4.0.0": {
        "licenses": "MIT",
        "repository": "https://github.com/sindresorhus/escape-string-regexp",
        "publisher": "Sindre Sorhus",
        "email": "sindresorhus@gmail.com",
        "url": "https://sindresorhus.com",
        "path": "node_modules/eslint/node_modules/escape-string-regexp",
        "licenseFile": "node_modules/eslint/node_modules/escape-string-regexp/license"
    },
    "eslint-import-resolver-node@0.3.6": {
        "licenses": "MIT",
        "repository": "https://github.com/import-js/eslint-plugin-import",
        "publisher": "Ben Mosher",
        "url": "me@benmosher.com",
        "path": "node_modules/eslint-import-resolver-node",
        "licenseFile": "node_modules/eslint-import-resolver-node/LICENSE"
    },
    "eslint-module-utils@2.7.3": {
        "licenses": "MIT",
        "repository": "https://github.com/import-js/eslint-plugin-import",
        "publisher": "Ben Mosher",
        "email": "me@benmosher.com",
        "path": "node_modules/eslint-module-utils",
        "licenseFile": "node_modules/eslint-module-utils/LICENSE"
    },
    "eslint-plugin-import@2.25.4": {
        "licenses": "MIT",
        "repository": "https://github.com/import-js/eslint-plugin-import",
        "publisher": "Ben Mosher",
        "email": "me@benmosher.com",
        "path": "node_modules/eslint-plugin-import",
        "licenseFile": "node_modules/eslint-plugin-import/LICENSE"
    },
    "eslint-plugin-simple-import-sort@7.0.0": {
        "licenses": "MIT",
        "repository": "https://github.com/lydell/eslint-plugin-simple-import-sort",
        "publisher": "Simon Lydell",
        "path": "node_modules/eslint-plugin-simple-import-sort",
        "licenseFile": "node_modules/eslint-plugin-simple-import-sort/LICENSE"
    },
    "eslint-scope@5.1.1": {
        "licenses": "BSD-2-Clause",
        "repository": "https://github.com/eslint/eslint-scope",
        "path": "node_modules/eslint-scope",
        "licenseFile": "node_modules/eslint-scope/LICENSE"
    },
    "eslint-utils@2.1.0": {
        "licenses": "MIT",
        "repository": "https://github.com/mysticatea/eslint-utils",
        "publisher": "Toru Nagashima",
        "path": "node_modules/eslint/node_modules/eslint-utils",
        "licenseFile": "node_modules/eslint/node_modules/eslint-utils/LICENSE"
    },
    "eslint-visitor-keys@1.3.0": {
        "licenses": "Apache-2.0",
        "repository": "https://github.com/eslint/eslint-visitor-keys",
        "publisher": "Toru Nagashima",
        "url": "https://github.com/mysticatea",
        "path": "node_modules/@eslint/eslintrc/node_modules/eslint-visitor-keys",
        "licenseFile": "node_modules/@eslint/eslintrc/node_modules/eslint-visitor-keys/LICENSE"
    },
    "eslint-visitor-keys@2.1.0": {
        "licenses": "Apache-2.0",
        "repository": "https://github.com/eslint/eslint-visitor-keys",
        "publisher": "Toru Nagashima",
        "url": "https://github.com/mysticatea",
        "path": "node_modules/eslint-visitor-keys",
        "licenseFile": "node_modules/eslint-visitor-keys/LICENSE"
    },
    "eslint@7.32.0": {
        "licenses": "MIT",
        "repository": "https://github.com/eslint/eslint",
        "publisher": "Nicholas C. Zakas",
        "email": "nicholas+npm@nczconsulting.com",
        "path": "node_modules/eslint",
        "licenseFile": "node_modules/eslint/LICENSE"
    },
    "espree@7.3.1": {
        "licenses": "BSD-2-Clause",
        "repository": "https://github.com/eslint/espree",
        "publisher": "Nicholas C. Zakas",
        "email": "nicholas+npm@nczconsulting.com",
        "path": "node_modules/@eslint/eslintrc/node_modules/espree",
        "licenseFile": "node_modules/@eslint/eslintrc/node_modules/espree/LICENSE"
    },
    "esprima@4.0.1": {
        "licenses": "BSD-2-Clause",
        "repository": "https://github.com/jquery/esprima",
        "publisher": "Ariya Hidayat",
        "email": "ariya.hidayat@gmail.com",
        "path": "node_modules/esprima",
        "licenseFile": "node_modules/esprima/LICENSE.BSD"
    },
    "esquery@1.4.0": {
        "licenses": "BSD-3-Clause",
        "repository": "https://github.com/estools/esquery",
        "publisher": "Joel Feenstra",
        "email": "jrfeenst+esquery@gmail.com",
        "path": "node_modules/esquery",
        "licenseFile": "node_modules/esquery/license.txt"
    },
    "esrecurse@4.3.0": {
        "licenses": "BSD-2-Clause",
        "repository": "https://github.com/estools/esrecurse",
        "path": "node_modules/esrecurse",
        "licenseFile": "node_modules/esrecurse/README.md"
    },
    "estraverse@4.3.0": {
        "licenses": "BSD-2-Clause",
        "repository": "https://github.com/estools/estraverse",
        "path": "node_modules/eslint-scope/node_modules/estraverse",
        "licenseFile": "node_modules/eslint-scope/node_modules/estraverse/LICENSE.BSD"
    },
    "estraverse@5.3.0": {
        "licenses": "BSD-2-Clause",
        "repository": "https://github.com/estools/estraverse",
        "path": "node_modules/estraverse",
        "licenseFile": "node_modules/estraverse/LICENSE.BSD"
    },
    "esutils@2.0.3": {
        "licenses": "BSD-2-Clause",
        "repository": "https://github.com/estools/esutils",
        "path": "node_modules/esutils",
        "licenseFile": "node_modules/esutils/LICENSE.BSD"
    },
    "fast-deep-equal@3.1.3": {
        "licenses": "MIT",
        "repository": "https://github.com/epoberezkin/fast-deep-equal",
        "publisher": "Evgeny Poberezkin",
        "path": "node_modules/fast-deep-equal",
        "licenseFile": "node_modules/fast-deep-equal/LICENSE"
    },
    "fast-json-stable-stringify@2.1.0": {
        "licenses": "MIT",
        "repository": "https://github.com/epoberezkin/fast-json-stable-stringify",
        "publisher": "James Halliday",
        "email": "mail@substack.net",
        "url": "http://substack.net",
        "path": "node_modules/fast-json-stable-stringify",
        "licenseFile": "node_modules/fast-json-stable-stringify/LICENSE"
    },
    "fast-levenshtein@2.0.6": {
        "licenses": "MIT",
        "repository": "https://github.com/hiddentao/fast-levenshtein",
        "publisher": "Ramesh Nair",
        "email": "ram@hiddentao.com",
        "url": "http://www.hiddentao.com/",
        "path": "node_modules/fast-levenshtein",
        "licenseFile": "node_modules/fast-levenshtein/LICENSE.md"
    },
    "file-entry-cache@6.0.1": {
        "licenses": "MIT",
        "repository": "https://github.com/royriojas/file-entry-cache",
        "publisher": "Roy Riojas",
        "url": "http://royriojas.com",
        "path": "node_modules/file-entry-cache",
        "licenseFile": "node_modules/file-entry-cache/LICENSE"
    },
    "find-up@2.1.0": {
        "licenses": "MIT",
        "repository": "https://github.com/sindresorhus/find-up",
        "publisher": "Sindre Sorhus",
        "email": "sindresorhus@gmail.com",
        "url": "sindresorhus.com",
        "path": "node_modules/eslint-module-utils/node_modules/find-up",
        "licenseFile": "node_modules/eslint-module-utils/node_modules/find-up/license"
    },
    "flat-cache@3.0.4": {
        "licenses": "MIT",
        "repository": "https://github.com/royriojas/flat-cache",
        "publisher": "Roy Riojas",
        "url": "http://royriojas.com",
        "path": "node_modules/flat-cache",
        "licenseFile": "node_modules/flat-cache/LICENSE"
    },
    "flatted@3.2.5": {
        "licenses": "ISC",
        "repository": "https://github.com/WebReflection/flatted",
        "publisher": "Andrea Giammarchi",
        "path": "node_modules/flatted",
        "licenseFile": "node_modules/flatted/LICENSE"
    },
    "fs.realpath@1.0.0": {
        "licenses": "ISC",
        "repository": "https://github.com/isaacs/fs.realpath",
        "publisher": "Isaac Z. Schlueter",
        "email": "i@izs.me",
        "url": "http://blog.izs.me/",
        "path": "node_modules/fs.realpath",
        "licenseFile": "node_modules/fs.realpath/LICENSE"
    },
    "function-bind@1.1.1": {
        "licenses": "MIT",
        "repository": "https://github.com/Raynos/function-bind",
        "publisher": "Raynos",
        "email": "raynos2@gmail.com",
        "path": "node_modules/function-bind",
        "licenseFile": "node_modules/function-bind/LICENSE"
    },
    "functional-red-black-tree@1.0.1": {
        "licenses": "MIT",
        "repository": "https://github.com/mikolalysenko/functional-red-black-tree",
        "publisher": "Mikola Lysenko",
        "path": "node_modules/functional-red-black-tree",
        "licenseFile": "node_modules/functional-red-black-tree/LICENSE"
    },
    "get-intrinsic@1.1.1": {
        "licenses": "MIT",
        "repository": "https://github.com/ljharb/get-intrinsic",
        "publisher": "Jordan Harband",
        "email": "ljharb@gmail.com",
        "path": "node_modules/get-intrinsic",
        "licenseFile": "node_modules/get-intrinsic/LICENSE"
    },
    "get-symbol-description@1.0.0": {
        "licenses": "MIT",
        "repository": "https://github.com/inspect-js/get-symbol-description",
        "publisher": "Jordan Harband",
        "email": "ljharb@gmail.com",
        "path": "node_modules/get-symbol-description",
        "licenseFile": "node_modules/get-symbol-description/LICENSE"
    },
    "glob-parent@5.1.2": {
        "licenses": "ISC",
        "repository": "https://github.com/gulpjs/glob-parent",
        "publisher": "Gulp Team",
        "email": "team@gulpjs.com",
        "url": "https://gulpjs.com/",
        "path": "node_modules/glob-parent",
        "licenseFile": "node_modules/glob-parent/LICENSE"
    },
    "glob@7.2.0": {
        "licenses": "ISC",
        "repository": "https://github.com/isaacs/node-glob",
        "publisher": "Isaac Z. Schlueter",
        "email": "i@izs.me",
        "url": "http://blog.izs.me/",
        "path": "node_modules/glob",
        "licenseFile": "node_modules/glob/LICENSE"
    },
    "globals@13.13.0": {
        "licenses": "MIT",
        "repository": "https://github.com/sindresorhus/globals",
        "publisher": "Sindre Sorhus",
        "email": "sindresorhus@gmail.com",
        "url": "https://sindresorhus.com",
        "path": "node_modules/globals",
        "licenseFile": "node_modules/globals/license"
    },
    "has-bigints@1.0.1": {
        "licenses": "MIT",
        "repository": "https://github.com/ljharb/has-bigints",
        "publisher": "Jordan Harband",
        "email": "ljharb@gmail.com",
        "path": "node_modules/has-bigints",
        "licenseFile": "node_modules/has-bigints/LICENSE"
    },
    "has-flag@3.0.0": {
        "licenses": "MIT",
        "repository": "https://github.com/sindresorhus/has-flag",
        "publisher": "Sindre Sorhus",
        "email": "sindresorhus@gmail.com",
        "url": "sindresorhus.com",
        "path": "node_modules/@babel/highlight/node_modules/has-flag",
        "licenseFile": "node_modules/@babel/highlight/node_modules/has-flag/license"
    },
    "has-flag@4.0.0": {
        "licenses": "MIT",
        "repository": "https://github.com/sindresorhus/has-flag",
        "publisher": "Sindre Sorhus",
        "email": "sindresorhus@gmail.com",
        "url": "sindresorhus.com",
        "path": "node_modules/has-flag",
        "licenseFile": "node_modules/has-flag/license"
    },
    "has-symbols@1.0.3": {
        "licenses": "MIT",
        "repository": "https://github.com/inspect-js/has-symbols",
        "publisher": "Jordan Harband",
        "email": "ljharb@gmail.com",
        "url": "http://ljharb.codes",
        "path": "node_modules/has-symbols",
        "licenseFile": "node_modules/has-symbols/LICENSE"
    },
    "has-tostringtag@1.0.0": {
        "licenses": "MIT",
        "repository": "https://github.com/inspect-js/has-tostringtag",
        "publisher": "Jordan Harband",
        "email": "ljharb@gmail.com",
        "url": "http://ljharb.codes",
        "path": "node_modules/has-tostringtag",
        "licenseFile": "node_modules/has-tostringtag/LICENSE"
    },
    "has@1.0.3": {
        "licenses": "MIT",
        "repository": "https://github.com/tarruda/has",
        "publisher": "Thiago de Arruda",
        "email": "tpadilha84@gmail.com",
        "path": "node_modules/has",
        "licenseFile": "node_modules/has/LICENSE-MIT"
    },
    "iconv-lite@0.6.3": {
        "licenses": "MIT",
        "repository": "https://github.com/ashtuchkin/iconv-lite",
        "publisher": "Alexander Shtuchkin",
        "email": "ashtuchkin@gmail.com",
        "path": "node_modules/iconv-lite",
        "licenseFile": "node_modules/iconv-lite/LICENSE"
    },
    "ignore@4.0.6": {
        "licenses": "MIT",
        "repository": "https://github.com/kaelzhang/node-ignore",
        "publisher": "kael",
        "path": "node_modules/ignore",
        "licenseFile": "node_modules/ignore/LICENSE-MIT"
    },
    "import-fresh@3.3.0": {
        "licenses": "MIT",
        "repository": "https://github.com/sindresorhus/import-fresh",
        "publisher": "Sindre Sorhus",
        "email": "sindresorhus@gmail.com",
        "url": "https://sindresorhus.com",
        "path": "node_modules/import-fresh",
        "licenseFile": "node_modules/import-fresh/license"
    },
    "imurmurhash@0.1.4": {
        "licenses": "MIT",
        "repository": "https://github.com/jensyt/imurmurhash-js",
        "publisher": "Jens Taylor",
        "email": "jensyt@gmail.com",
        "url": "https://github.com/homebrewing",
        "path": "node_modules/imurmurhash",
        "licenseFile": "node_modules/imurmurhash/README.md"
    },
    "inflight@1.0.6": {
        "licenses": "ISC",
        "repository": "https://github.com/npm/inflight",
        "publisher": "Isaac Z. Schlueter",
        "email": "i@izs.me",
        "url": "http://blog.izs.me/",
        "path": "node_modules/inflight",
        "licenseFile": "node_modules/inflight/LICENSE"
    },
    "inherits@2.0.4": {
        "licenses": "ISC",
        "repository": "https://github.com/isaacs/inherits",
        "path": "node_modules/inherits",
        "licenseFile": "node_modules/inherits/LICENSE"
    },
    "internal-slot@1.0.3": {
        "licenses": "MIT",
        "repository": "https://github.com/ljharb/internal-slot",
        "publisher": "Jordan Harband",
        "email": "ljharb@gmail.com",
        "path": "node_modules/internal-slot",
        "licenseFile": "node_modules/internal-slot/LICENSE"
    },
    "internmap@2.0.3": {
        "licenses": "ISC",
        "repository": "https://github.com/mbostock/internmap",
        "publisher": "Mike Bostock",
        "url": "https://bost.ocks.org/mike",
        "path": "node_modules/internmap",
        "licenseFile": "node_modules/internmap/LICENSE"
    },
    "intl-pluralrules@1.3.1": {
        "licenses": "ISC",
        "repository": "https://github.com/eemeli/intl-pluralrules",
        "publisher": "Eemeli Aro",
        "email": "eemeli@gmail.com",
        "path": "node_modules/intl-pluralrules",
        "licenseFile": "node_modules/intl-pluralrules/LICENSE"
    },
    "is-bigint@1.0.4": {
        "licenses": "MIT",
        "repository": "https://github.com/inspect-js/is-bigint",
        "publisher": "Jordan Harband",
        "email": "ljharb@gmail.com",
        "path": "node_modules/is-bigint",
        "licenseFile": "node_modules/is-bigint/LICENSE"
    },
    "is-boolean-object@1.1.2": {
        "licenses": "MIT",
        "repository": "https://github.com/inspect-js/is-boolean-object",
        "publisher": "Jordan Harband",
        "email": "ljharb@gmail.com",
        "path": "node_modules/is-boolean-object",
        "licenseFile": "node_modules/is-boolean-object/LICENSE"
    },
    "is-callable@1.2.4": {
        "licenses": "MIT",
        "repository": "https://github.com/inspect-js/is-callable",
        "publisher": "Jordan Harband",
        "email": "ljharb@gmail.com",
        "url": "http://ljharb.codes",
        "path": "node_modules/is-callable",
        "licenseFile": "node_modules/is-callable/LICENSE"
    },
    "is-core-module@2.8.1": {
        "licenses": "MIT",
        "repository": "https://github.com/inspect-js/is-core-module",
        "publisher": "Jordan Harband",
        "email": "ljharb@gmail.com",
        "path": "node_modules/is-core-module",
        "licenseFile": "node_modules/is-core-module/LICENSE"
    },
    "is-date-object@1.0.5": {
        "licenses": "MIT",
        "repository": "https://github.com/inspect-js/is-date-object",
        "publisher": "Jordan Harband",
        "path": "node_modules/is-date-object",
        "licenseFile": "node_modules/is-date-object/LICENSE"
    },
    "is-extglob@2.1.1": {
        "licenses": "MIT",
        "repository": "https://github.com/jonschlinkert/is-extglob",
        "publisher": "Jon Schlinkert",
        "url": "https://github.com/jonschlinkert",
        "path": "node_modules/is-extglob",
        "licenseFile": "node_modules/is-extglob/LICENSE"
    },
    "is-fullwidth-code-point@3.0.0": {
        "licenses": "MIT",
        "repository": "https://github.com/sindresorhus/is-fullwidth-code-point",
        "publisher": "Sindre Sorhus",
        "email": "sindresorhus@gmail.com",
        "url": "sindresorhus.com",
        "path": "node_modules/is-fullwidth-code-point",
        "licenseFile": "node_modules/is-fullwidth-code-point/license"
    },
    "is-glob@4.0.3": {
        "licenses": "MIT",
        "repository": "https://github.com/micromatch/is-glob",
        "publisher": "Jon Schlinkert",
        "url": "https://github.com/jonschlinkert",
        "path": "node_modules/is-glob",
        "licenseFile": "node_modules/is-glob/LICENSE"
    },
    "is-negative-zero@2.0.2": {
        "licenses": "MIT",
        "repository": "https://github.com/inspect-js/is-negative-zero",
        "publisher": "Jordan Harband",
        "email": "ljharb@gmail.com",
        "path": "node_modules/is-negative-zero",
        "licenseFile": "node_modules/is-negative-zero/LICENSE"
    },
    "is-number-object@1.0.6": {
        "licenses": "MIT",
        "repository": "https://github.com/inspect-js/is-number-object",
        "publisher": "Jordan Harband",
        "email": "ljharb@gmail.com",
        "path": "node_modules/is-number-object",
        "licenseFile": "node_modules/is-number-object/LICENSE"
    },
    "is-regex@1.1.4": {
        "licenses": "MIT",
        "repository": "https://github.com/inspect-js/is-regex",
        "publisher": "Jordan Harband",
        "email": "ljharb@gmail.com",
        "path": "node_modules/is-regex",
        "licenseFile": "node_modules/is-regex/LICENSE"
    },
    "is-shared-array-buffer@1.0.1": {
        "licenses": "MIT",
        "repository": "https://github.com/inspect-js/is-shared-array-buffer",
        "publisher": "Jordan Harband",
        "email": "ljharb@gmail.com",
        "url": "http://ljharb.codes",
        "path": "node_modules/is-shared-array-buffer",
        "licenseFile": "node_modules/is-shared-array-buffer/LICENSE"
    },
    "is-string@1.0.7": {
        "licenses": "MIT",
        "repository": "https://github.com/ljharb/is-string",
        "publisher": "Jordan Harband",
        "email": "ljharb@gmail.com",
        "path": "node_modules/is-string",
        "licenseFile": "node_modules/is-string/LICENSE"
    },
    "is-symbol@1.0.4": {
        "licenses": "MIT",
        "repository": "https://github.com/inspect-js/is-symbol",
        "publisher": "Jordan Harband",
        "email": "ljharb@gmail.com",
        "path": "node_modules/is-symbol",
        "licenseFile": "node_modules/is-symbol/LICENSE"
    },
    "is-weakref@1.0.2": {
        "licenses": "MIT",
        "repository": "https://github.com/inspect-js/is-weakref",
        "publisher": "Jordan Harband",
        "email": "ljharb@gmail.com",
        "path": "node_modules/is-weakref",
        "licenseFile": "node_modules/is-weakref/LICENSE"
    },
    "isexe@2.0.0": {
        "licenses": "ISC",
        "repository": "https://github.com/isaacs/isexe",
        "publisher": "Isaac Z. Schlueter",
        "email": "i@izs.me",
        "url": "http://blog.izs.me/",
        "path": "node_modules/isexe",
        "licenseFile": "node_modules/isexe/LICENSE"
    },
    "jquery-ui-dist@1.13.1": {
        "licenses": "MIT",
        "repository": "https://github.com/jquery/jquery-ui",
        "publisher": "jQuery Foundation and other contributors",
        "url": "https://github.com/jquery/jquery-ui/blob/1.13.1/AUTHORS.txt",
        "path": "node_modules/jquery-ui-dist",
        "licenseFile": "node_modules/jquery-ui-dist/LICENSE.txt"
    },
    "jquery@3.6.0": {
        "licenses": "MIT",
        "repository": "https://github.com/jquery/jquery",
        "publisher": "OpenJS Foundation and other contributors",
        "url": "https://github.com/jquery/jquery/blob/3.6.0/AUTHORS.txt",
        "path": "node_modules/jquery",
        "licenseFile": "node_modules/jquery/LICENSE.txt"
    },
    "js-tokens@4.0.0": {
        "licenses": "MIT",
        "repository": "https://github.com/lydell/js-tokens",
        "publisher": "Simon Lydell",
        "path": "node_modules/js-tokens",
        "licenseFile": "node_modules/js-tokens/LICENSE"
    },
    "js-yaml@3.14.1": {
        "licenses": "MIT",
        "repository": "https://github.com/nodeca/js-yaml",
        "publisher": "Vladimir Zapparov",
        "email": "dervus.grim@gmail.com",
        "path": "node_modules/js-yaml",
        "licenseFile": "node_modules/js-yaml/LICENSE"
    },
    "json-schema-traverse@0.4.1": {
        "licenses": "MIT",
        "repository": "https://github.com/epoberezkin/json-schema-traverse",
        "publisher": "Evgeny Poberezkin",
        "path": "node_modules/json-schema-traverse",
        "licenseFile": "node_modules/json-schema-traverse/LICENSE"
    },
    "json-schema-traverse@1.0.0": {
        "licenses": "MIT",
        "repository": "https://github.com/epoberezkin/json-schema-traverse",
        "publisher": "Evgeny Poberezkin",
        "path": "node_modules/table/node_modules/json-schema-traverse",
        "licenseFile": "node_modules/table/node_modules/json-schema-traverse/LICENSE"
    },
    "json-stable-stringify-without-jsonify@1.0.1": {
        "licenses": "MIT",
        "repository": "https://github.com/samn/json-stable-stringify",
        "publisher": "James Halliday",
        "email": "mail@substack.net",
        "url": "http://substack.net",
        "path": "node_modules/json-stable-stringify-without-jsonify",
        "licenseFile": "node_modules/json-stable-stringify-without-jsonify/LICENSE"
    },
    "json5@1.0.1": {
        "licenses": "MIT",
        "repository": "https://github.com/json5/json5",
        "publisher": "Aseem Kishore",
        "email": "aseem.kishore@gmail.com",
        "path": "node_modules/json5",
        "licenseFile": "node_modules/json5/LICENSE.md"
    },
    "levn@0.4.1": {
        "licenses": "MIT",
        "repository": "https://github.com/gkz/levn",
        "publisher": "George Zahariev",
        "email": "z@georgezahariev.com",
        "path": "node_modules/levn",
        "licenseFile": "node_modules/levn/LICENSE"
    },
    "locate-path@2.0.0": {
        "licenses": "MIT",
        "repository": "https://github.com/sindresorhus/locate-path",
        "publisher": "Sindre Sorhus",
        "email": "sindresorhus@gmail.com",
        "url": "sindresorhus.com",
        "path": "node_modules/eslint-module-utils/node_modules/locate-path",
        "licenseFile": "node_modules/eslint-module-utils/node_modules/locate-path/license"
    },
    "lodash-es@4.17.21": {
        "licenses": "MIT",
        "repository": "https://github.com/lodash/lodash",
        "publisher": "John-David Dalton",
        "email": "john.david.dalton@gmail.com",
        "path": "node_modules/lodash-es",
        "licenseFile": "node_modules/lodash-es/LICENSE"
    },
    "lodash.merge@4.6.2": {
        "licenses": "MIT",
        "repository": "https://github.com/lodash/lodash",
        "publisher": "John-David Dalton",
        "email": "john.david.dalton@gmail.com",
        "path": "node_modules/lodash.merge",
        "licenseFile": "node_modules/lodash.merge/LICENSE"
    },
    "lodash.truncate@4.4.2": {
        "licenses": "MIT",
        "repository": "https://github.com/lodash/lodash",
        "publisher": "John-David Dalton",
        "email": "john.david.dalton@gmail.com",
        "url": "http://allyoucanleet.com/",
        "path": "node_modules/lodash.truncate",
        "licenseFile": "node_modules/lodash.truncate/LICENSE"
    },
    "long@4.0.0": {
        "licenses": "Apache-2.0",
        "repository": "https://github.com/dcodeIO/long.js",
        "publisher": "Daniel Wirtz",
        "email": "dcode@dcode.io",
        "path": "node_modules/long",
        "licenseFile": "node_modules/long/LICENSE"
    },
    "lru-cache@6.0.0": {
        "licenses": "ISC",
        "repository": "https://github.com/isaacs/node-lru-cache",
        "publisher": "Isaac Z. Schlueter",
        "email": "i@izs.me",
        "path": "node_modules/lru-cache",
        "licenseFile": "node_modules/lru-cache/LICENSE"
    },
    "marked@4.0.12": {
        "licenses": "MIT",
        "repository": "https://github.com/markedjs/marked",
        "publisher": "Christopher Jeffrey",
        "path": "node_modules/marked",
        "licenseFile": "node_modules/marked/LICENSE.md"
    },
    "mathjax@3.2.0": {
        "licenses": "Apache-2.0",
        "repository": "https://github.com/mathjax/MathJax",
        "path": "node_modules/mathjax",
        "licenseFile": "node_modules/mathjax/LICENSE"
    },
    "minimatch@3.1.2": {
        "licenses": "ISC",
        "repository": "https://github.com/isaacs/minimatch",
        "publisher": "Isaac Z. Schlueter",
        "email": "i@izs.me",
        "url": "http://blog.izs.me",
        "path": "node_modules/minimatch",
        "licenseFile": "node_modules/minimatch/LICENSE"
    },
    "minimist@1.2.6": {
        "licenses": "MIT",
        "repository": "https://github.com/substack/minimist",
        "publisher": "James Halliday",
        "email": "mail@substack.net",
        "url": "http://substack.net",
        "path": "node_modules/minimist",
        "licenseFile": "node_modules/minimist/LICENSE"
    },
    "ms@2.0.0": {
        "licenses": "MIT",
        "repository": "https://github.com/zeit/ms",
        "path": "node_modules/eslint-plugin-import/node_modules/ms",
        "licenseFile": "node_modules/eslint-plugin-import/node_modules/ms/license.md"
    },
    "ms@2.1.2": {
        "licenses": "MIT",
        "repository": "https://github.com/zeit/ms",
        "path": "node_modules/ms",
        "licenseFile": "node_modules/ms/license.md"
    },
    "ms@2.1.3": {
        "licenses": "MIT",
        "repository": "https://github.com/vercel/ms",
        "path": "node_modules/eslint-import-resolver-node/node_modules/ms",
        "licenseFile": "node_modules/eslint-import-resolver-node/node_modules/ms/license.md"
    },
    "natural-compare@1.4.0": {
        "licenses": "MIT",
        "repository": "https://github.com/litejs/natural-compare-lite",
        "publisher": "Lauri Rooden",
        "url": "https://github.com/litejs/natural-compare-lite",
        "path": "node_modules/natural-compare",
        "licenseFile": "node_modules/natural-compare/README.md"
    },
    "object-inspect@1.12.0": {
        "licenses": "MIT",
        "repository": "https://github.com/inspect-js/object-inspect",
        "publisher": "James Halliday",
        "email": "mail@substack.net",
        "url": "http://substack.net",
        "path": "node_modules/object-inspect",
        "licenseFile": "node_modules/object-inspect/LICENSE"
    },
    "object-keys@1.1.1": {
        "licenses": "MIT",
        "repository": "https://github.com/ljharb/object-keys",
        "publisher": "Jordan Harband",
        "email": "ljharb@gmail.com",
        "url": "http://ljharb.codes",
        "path": "node_modules/object-keys",
        "licenseFile": "node_modules/object-keys/LICENSE"
    },
    "object.assign@4.1.2": {
        "licenses": "MIT",
        "repository": "https://github.com/ljharb/object.assign",
        "publisher": "Jordan Harband",
        "path": "node_modules/object.assign",
        "licenseFile": "node_modules/object.assign/LICENSE"
    },
    "object.values@1.1.5": {
        "licenses": "MIT",
        "repository": "https://github.com/es-shims/Object.values",
        "publisher": "Jordan Harband",
        "email": "ljharb@gmail.com",
        "path": "node_modules/object.values",
        "licenseFile": "node_modules/object.values/LICENSE"
    },
    "once@1.4.0": {
        "licenses": "ISC",
        "repository": "https://github.com/isaacs/once",
        "publisher": "Isaac Z. Schlueter",
        "email": "i@izs.me",
        "url": "http://blog.izs.me/",
        "path": "node_modules/once",
        "licenseFile": "node_modules/once/LICENSE"
    },
    "optionator@0.9.1": {
        "licenses": "MIT",
        "repository": "https://github.com/gkz/optionator",
        "publisher": "George Zahariev",
        "email": "z@georgezahariev.com",
        "path": "node_modules/eslint/node_modules/optionator",
        "licenseFile": "node_modules/eslint/node_modules/optionator/LICENSE"
    },
    "p-limit@1.3.0": {
        "licenses": "MIT",
        "repository": "https://github.com/sindresorhus/p-limit",
        "publisher": "Sindre Sorhus",
        "email": "sindresorhus@gmail.com",
        "url": "sindresorhus.com",
        "path": "node_modules/eslint-module-utils/node_modules/p-limit",
        "licenseFile": "node_modules/eslint-module-utils/node_modules/p-limit/license"
    },
    "p-locate@2.0.0": {
        "licenses": "MIT",
        "repository": "https://github.com/sindresorhus/p-locate",
        "publisher": "Sindre Sorhus",
        "email": "sindresorhus@gmail.com",
        "url": "sindresorhus.com",
        "path": "node_modules/eslint-module-utils/node_modules/p-locate",
        "licenseFile": "node_modules/eslint-module-utils/node_modules/p-locate/license"
    },
    "p-try@1.0.0": {
        "licenses": "MIT",
        "repository": "https://github.com/sindresorhus/p-try",
        "publisher": "Sindre Sorhus",
        "email": "sindresorhus@gmail.com",
        "url": "sindresorhus.com",
        "path": "node_modules/eslint-module-utils/node_modules/p-try",
        "licenseFile": "node_modules/eslint-module-utils/node_modules/p-try/license"
    },
    "parent-module@1.0.1": {
        "licenses": "MIT",
        "repository": "https://github.com/sindresorhus/parent-module",
        "publisher": "Sindre Sorhus",
        "email": "sindresorhus@gmail.com",
        "url": "sindresorhus.com",
        "path": "node_modules/parent-module",
        "licenseFile": "node_modules/parent-module/license"
    },
    "path-exists@3.0.0": {
        "licenses": "MIT",
        "repository": "https://github.com/sindresorhus/path-exists",
        "publisher": "Sindre Sorhus",
        "email": "sindresorhus@gmail.com",
        "url": "sindresorhus.com",
        "path": "node_modules/eslint-module-utils/node_modules/path-exists",
        "licenseFile": "node_modules/eslint-module-utils/node_modules/path-exists/license"
    },
    "path-is-absolute@1.0.1": {
        "licenses": "MIT",
        "repository": "https://github.com/sindresorhus/path-is-absolute",
        "publisher": "Sindre Sorhus",
        "email": "sindresorhus@gmail.com",
        "url": "sindresorhus.com",
        "path": "node_modules/path-is-absolute",
        "licenseFile": "node_modules/path-is-absolute/license"
    },
    "path-key@3.1.1": {
        "licenses": "MIT",
        "repository": "https://github.com/sindresorhus/path-key",
        "publisher": "Sindre Sorhus",
        "email": "sindresorhus@gmail.com",
        "url": "sindresorhus.com",
        "path": "node_modules/path-key",
        "licenseFile": "node_modules/path-key/license"
    },
    "path-parse@1.0.7": {
        "licenses": "MIT",
        "repository": "https://github.com/jbgutierrez/path-parse",
        "publisher": "Javier Blanco",
        "email": "http://jbgutierrez.info",
        "path": "node_modules/path-parse",
        "licenseFile": "node_modules/path-parse/LICENSE"
    },
    "prelude-ls@1.2.1": {
        "licenses": "MIT",
        "repository": "https://github.com/gkz/prelude-ls",
        "publisher": "George Zahariev",
        "email": "z@georgezahariev.com",
        "path": "node_modules/levn/node_modules/prelude-ls",
        "licenseFile": "node_modules/levn/node_modules/prelude-ls/LICENSE"
    },
    "progress@2.0.3": {
        "licenses": "MIT",
        "repository": "https://github.com/visionmedia/node-progress",
        "publisher": "TJ Holowaychuk",
        "email": "tj@vision-media.ca",
        "path": "node_modules/progress",
        "licenseFile": "node_modules/progress/LICENSE"
    },
    "protobufjs@6.11.3": {
        "licenses": "BSD-3-Clause",
        "repository": "https://github.com/protobufjs/protobuf.js",
        "publisher": "Daniel Wirtz",
        "email": "dcode+protobufjs@dcode.io",
        "path": "node_modules/protobufjs",
        "licenseFile": "node_modules/protobufjs/LICENSE"
    },
    "punycode@2.1.1": {
        "licenses": "MIT",
        "repository": "https://github.com/bestiejs/punycode.js",
        "publisher": "Mathias Bynens",
        "url": "https://mathiasbynens.be/",
        "path": "node_modules/punycode",
        "licenseFile": "node_modules/punycode/LICENSE-MIT.txt"
    },
    "regexpp@3.2.0": {
        "licenses": "MIT",
        "repository": "https://github.com/mysticatea/regexpp",
        "publisher": "Toru Nagashima",
        "url": "https://github.com/mysticatea",
        "path": "node_modules/regexpp",
        "licenseFile": "node_modules/regexpp/LICENSE"
    },
    "require-from-string@2.0.2": {
        "licenses": "MIT",
        "repository": "https://github.com/floatdrop/require-from-string",
        "publisher": "Vsevolod Strukchinsky",
        "email": "floatdrop@gmail.com",
        "url": "github.com/floatdrop",
        "path": "node_modules/require-from-string",
        "licenseFile": "node_modules/require-from-string/license"
    },
    "resolve-from@4.0.0": {
        "licenses": "MIT",
        "repository": "https://github.com/sindresorhus/resolve-from",
        "publisher": "Sindre Sorhus",
        "email": "sindresorhus@gmail.com",
        "url": "sindresorhus.com",
        "path": "node_modules/import-fresh/node_modules/resolve-from",
        "licenseFile": "node_modules/import-fresh/node_modules/resolve-from/license"
    },
    "resolve@1.22.0": {
        "licenses": "MIT",
        "repository": "https://github.com/browserify/resolve",
        "publisher": "James Halliday",
        "email": "mail@substack.net",
        "url": "http://substack.net",
        "path": "node_modules/resolve",
        "licenseFile": "node_modules/resolve/LICENSE"
    },
    "rimraf@3.0.2": {
        "licenses": "ISC",
        "repository": "https://github.com/isaacs/rimraf",
        "publisher": "Isaac Z. Schlueter",
        "email": "i@izs.me",
        "url": "http://blog.izs.me/",
        "path": "node_modules/rimraf",
        "licenseFile": "node_modules/rimraf/LICENSE"
    },
    "robust-predicates@3.0.1": {
        "licenses": "Unlicense",
        "repository": "https://github.com/mourner/robust-predicates",
        "publisher": "Vladimir Agafonkin",
        "path": "node_modules/robust-predicates",
        "licenseFile": "node_modules/robust-predicates/LICENSE"
    },
    "rw@1.3.3": {
        "licenses": "BSD-3-Clause",
        "repository": "https://github.com/mbostock/rw",
        "publisher": "Mike Bostock",
        "url": "http://bost.ocks.org/mike",
        "path": "node_modules/rw",
        "licenseFile": "node_modules/rw/LICENSE"
    },
    "safer-buffer@2.1.2": {
        "licenses": "MIT",
        "repository": "https://github.com/ChALkeR/safer-buffer",
        "publisher": "Nikita Skovoroda",
        "email": "chalkerx@gmail.com",
        "url": "https://github.com/ChALkeR",
        "path": "node_modules/safer-buffer",
        "licenseFile": "node_modules/safer-buffer/LICENSE"
    },
    "semver@7.3.5": {
        "licenses": "ISC",
        "repository": "https://github.com/npm/node-semver",
        "path": "node_modules/semver",
        "licenseFile": "node_modules/semver/LICENSE"
    },
    "shebang-command@2.0.0": {
        "licenses": "MIT",
        "repository": "https://github.com/kevva/shebang-command",
        "publisher": "Kevin Mårtensson",
        "email": "kevinmartensson@gmail.com",
        "url": "github.com/kevva",
        "path": "node_modules/shebang-command",
        "licenseFile": "node_modules/shebang-command/license"
    },
    "shebang-regex@3.0.0": {
        "licenses": "MIT",
        "repository": "https://github.com/sindresorhus/shebang-regex",
        "publisher": "Sindre Sorhus",
        "email": "sindresorhus@gmail.com",
        "url": "sindresorhus.com",
        "path": "node_modules/shebang-regex",
        "licenseFile": "node_modules/shebang-regex/license"
    },
    "side-channel@1.0.4": {
        "licenses": "MIT",
        "repository": "https://github.com/ljharb/side-channel",
        "publisher": "Jordan Harband",
        "email": "ljharb@gmail.com",
        "path": "node_modules/side-channel",
        "licenseFile": "node_modules/side-channel/LICENSE"
    },
    "slice-ansi@4.0.0": {
        "licenses": "MIT",
        "repository": "https://github.com/chalk/slice-ansi",
        "path": "node_modules/slice-ansi",
        "licenseFile": "node_modules/slice-ansi/license"
    },
    "sprintf-js@1.0.3": {
        "licenses": "BSD-3-Clause",
        "repository": "https://github.com/alexei/sprintf.js",
        "publisher": "Alexandru Marasteanu",
        "email": "hello@alexei.ro",
        "url": "http://alexei.ro/",
        "path": "node_modules/sprintf-js",
        "licenseFile": "node_modules/sprintf-js/LICENSE"
    },
    "string-width@4.2.3": {
        "licenses": "MIT",
        "repository": "https://github.com/sindresorhus/string-width",
        "publisher": "Sindre Sorhus",
        "email": "sindresorhus@gmail.com",
        "url": "sindresorhus.com",
        "path": "node_modules/string-width",
        "licenseFile": "node_modules/string-width/license"
    },
    "string.prototype.trimend@1.0.4": {
        "licenses": "MIT",
        "repository": "https://github.com/es-shims/String.prototype.trimEnd",
        "publisher": "Jordan Harband",
        "email": "ljharb@gmail.com",
        "path": "node_modules/string.prototype.trimend",
        "licenseFile": "node_modules/string.prototype.trimend/LICENSE"
    },
    "string.prototype.trimstart@1.0.4": {
        "licenses": "MIT",
        "repository": "https://github.com/es-shims/String.prototype.trimStart",
        "publisher": "Jordan Harband",
        "email": "ljharb@gmail.com",
        "path": "node_modules/string.prototype.trimstart",
        "licenseFile": "node_modules/string.prototype.trimstart/LICENSE"
    },
    "strip-ansi@6.0.1": {
        "licenses": "MIT",
        "repository": "https://github.com/chalk/strip-ansi",
        "publisher": "Sindre Sorhus",
        "email": "sindresorhus@gmail.com",
        "url": "sindresorhus.com",
        "path": "node_modules/strip-ansi",
        "licenseFile": "node_modules/strip-ansi/license"
    },
    "strip-bom@3.0.0": {
        "licenses": "MIT",
        "repository": "https://github.com/sindresorhus/strip-bom",
        "publisher": "Sindre Sorhus",
        "email": "sindresorhus@gmail.com",
        "url": "sindresorhus.com",
        "path": "node_modules/strip-bom",
        "licenseFile": "node_modules/strip-bom/license"
    },
    "strip-json-comments@3.1.1": {
        "licenses": "MIT",
        "repository": "https://github.com/sindresorhus/strip-json-comments",
        "publisher": "Sindre Sorhus",
        "email": "sindresorhus@gmail.com",
        "url": "https://sindresorhus.com",
        "path": "node_modules/strip-json-comments",
        "licenseFile": "node_modules/strip-json-comments/license"
    },
    "supports-color@5.5.0": {
        "licenses": "MIT",
        "repository": "https://github.com/chalk/supports-color",
        "publisher": "Sindre Sorhus",
        "email": "sindresorhus@gmail.com",
        "url": "sindresorhus.com",
        "path": "node_modules/@babel/highlight/node_modules/supports-color",
        "licenseFile": "node_modules/@babel/highlight/node_modules/supports-color/license"
    },
    "supports-color@7.2.0": {
        "licenses": "MIT",
        "repository": "https://github.com/chalk/supports-color",
        "publisher": "Sindre Sorhus",
        "email": "sindresorhus@gmail.com",
        "url": "sindresorhus.com",
        "path": "node_modules/supports-color",
        "licenseFile": "node_modules/supports-color/license"
    },
    "supports-preserve-symlinks-flag@1.0.0": {
        "licenses": "MIT",
        "repository": "https://github.com/inspect-js/node-supports-preserve-symlinks-flag",
        "publisher": "Jordan Harband",
        "email": "ljharb@gmail.com",
        "path": "node_modules/supports-preserve-symlinks-flag",
        "licenseFile": "node_modules/supports-preserve-symlinks-flag/LICENSE"
    },
<<<<<<< HEAD
=======
    "svelte@3.49.0": {
        "licenses": "MIT",
        "repository": "https://github.com/sveltejs/svelte",
        "publisher": "Rich Harris",
        "path": "node_modules/svelte",
        "licenseFile": "node_modules/svelte/LICENSE.md"
    },
>>>>>>> 2e2fc799
    "table@6.8.0": {
        "licenses": "BSD-3-Clause",
        "repository": "https://github.com/gajus/table",
        "publisher": "Gajus Kuizinas",
        "email": "gajus@gajus.com",
        "url": "http://gajus.com",
        "path": "node_modules/table",
        "licenseFile": "node_modules/table/LICENSE"
    },
    "text-table@0.2.0": {
        "licenses": "MIT",
        "repository": "https://github.com/substack/text-table",
        "publisher": "James Halliday",
        "email": "mail@substack.net",
        "url": "http://substack.net",
        "path": "node_modules/text-table",
        "licenseFile": "node_modules/text-table/LICENSE"
    },
    "tsconfig-paths@3.14.1": {
        "licenses": "MIT",
        "repository": "https://github.com/dividab/tsconfig-paths",
        "publisher": "Jonas Kello",
        "path": "node_modules/tsconfig-paths",
        "licenseFile": "node_modules/tsconfig-paths/LICENSE"
    },
    "type-check@0.4.0": {
        "licenses": "MIT",
        "repository": "https://github.com/gkz/type-check",
        "publisher": "George Zahariev",
        "email": "z@georgezahariev.com",
        "path": "node_modules/levn/node_modules/type-check",
        "licenseFile": "node_modules/levn/node_modules/type-check/LICENSE"
    },
    "type-fest@0.20.2": {
        "licenses": "(MIT OR CC0-1.0)",
        "repository": "https://github.com/sindresorhus/type-fest",
        "publisher": "Sindre Sorhus",
        "email": "sindresorhus@gmail.com",
        "url": "https://sindresorhus.com",
        "path": "node_modules/type-fest",
        "licenseFile": "node_modules/type-fest/license"
    },
    "unbox-primitive@1.0.1": {
        "licenses": "MIT",
        "repository": "https://github.com/ljharb/unbox-primitive",
        "publisher": "Jordan Harband",
        "email": "ljharb@gmail.com",
        "path": "node_modules/unbox-primitive",
        "licenseFile": "node_modules/unbox-primitive/LICENSE"
    },
    "uri-js@4.4.1": {
        "licenses": "BSD-2-Clause",
        "repository": "https://github.com/garycourt/uri-js",
        "publisher": "Gary Court",
        "email": "gary.court@gmail.com",
        "path": "node_modules/uri-js",
        "licenseFile": "node_modules/uri-js/LICENSE"
    },
    "v8-compile-cache@2.3.0": {
        "licenses": "MIT",
        "repository": "https://github.com/zertosh/v8-compile-cache",
        "publisher": "Andres Suarez",
        "email": "zertosh@gmail.com",
        "path": "node_modules/v8-compile-cache",
        "licenseFile": "node_modules/v8-compile-cache/LICENSE"
    },
    "which-boxed-primitive@1.0.2": {
        "licenses": "MIT",
        "repository": "https://github.com/inspect-js/which-boxed-primitive",
        "publisher": "Jordan Harband",
        "email": "ljharb@gmail.com",
        "path": "node_modules/which-boxed-primitive",
        "licenseFile": "node_modules/which-boxed-primitive/LICENSE"
    },
    "which@2.0.2": {
        "licenses": "ISC",
        "repository": "https://github.com/isaacs/node-which",
        "publisher": "Isaac Z. Schlueter",
        "email": "i@izs.me",
        "url": "http://blog.izs.me",
        "path": "node_modules/which",
        "licenseFile": "node_modules/which/LICENSE"
    },
    "word-wrap@1.2.3": {
        "licenses": "MIT",
        "repository": "https://github.com/jonschlinkert/word-wrap",
        "publisher": "Jon Schlinkert",
        "url": "https://github.com/jonschlinkert",
        "path": "node_modules/word-wrap",
        "licenseFile": "node_modules/word-wrap/LICENSE"
    },
    "wrappy@1.0.2": {
        "licenses": "ISC",
        "repository": "https://github.com/npm/wrappy",
        "publisher": "Isaac Z. Schlueter",
        "email": "i@izs.me",
        "url": "http://blog.izs.me/",
        "path": "node_modules/wrappy",
        "licenseFile": "node_modules/wrappy/LICENSE"
    },
    "yallist@4.0.0": {
        "licenses": "ISC",
        "repository": "https://github.com/isaacs/yallist",
        "publisher": "Isaac Z. Schlueter",
        "email": "i@izs.me",
        "url": "http://blog.izs.me/",
        "path": "node_modules/yallist",
        "licenseFile": "node_modules/yallist/LICENSE"
    }
}
<|MERGE_RESOLUTION|>--- conflicted
+++ resolved
@@ -1804,8 +1804,6 @@
         "path": "node_modules/supports-preserve-symlinks-flag",
         "licenseFile": "node_modules/supports-preserve-symlinks-flag/LICENSE"
     },
-<<<<<<< HEAD
-=======
     "svelte@3.49.0": {
         "licenses": "MIT",
         "repository": "https://github.com/sveltejs/svelte",
@@ -1813,7 +1811,6 @@
         "path": "node_modules/svelte",
         "licenseFile": "node_modules/svelte/LICENSE.md"
     },
->>>>>>> 2e2fc799
     "table@6.8.0": {
         "licenses": "BSD-3-Clause",
         "repository": "https://github.com/gajus/table",
@@ -1923,4 +1920,4 @@
         "path": "node_modules/yallist",
         "licenseFile": "node_modules/yallist/LICENSE"
     }
-}
+}