--- conflicted
+++ resolved
@@ -217,11 +217,8 @@
             "Mumtaz Hajjo Alrifai",
             "Luc Mcgrady",
             "Brayan Oliveira",
-<<<<<<< HEAD
+            "Market345",
             "Yuki",
-=======
-            "Market345",
->>>>>>> 83d0f5da
         )
     )
 
