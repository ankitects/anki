### Text shown on the "Deck Options" screen

## Top section

# Used in the deck configuration screen to show how many decks are used
# by a particular configuration group, eg "Group1 (used by 3 decks)"
deck-config-used-by-decks =
    used by { $decks ->
        [one] { $decks } deck
       *[other] { $decks } decks
    }
deck-config-default-name = Default
deck-config-title = Deck Options

## Daily limits section

deck-config-daily-limits = Daily Limits
deck-config-new-limit-tooltip =
    The maximum number of new cards to introduce in a day, if new cards are available.
    Because new material will increase your short-term review workload, this should typically
    be at least 10x smaller than your review limit.
deck-config-review-limit-tooltip =
    The maximum number of review cards to show in a day,
    if cards are ready for review.
deck-config-limit-deck-v3 =
    When studying a deck that has subdecks inside it, the limits set on each
    subdeck control the maximum number of cards gathered from that particular deck.
    The selected deck's limits control the total cards that will be shown.
deck-config-limit-new-bound-by-reviews =
    The review limit affects the new limit. For example, if your review limit is
    set to 200, and you have 190 reviews waiting, a maximum of 10 new cards will
    be introduced. If your review limit has been reached, no new cards will be
    shown.
deck-config-limit-interday-bound-by-reviews =
    The review limit also affects interday learning cards. When applying the limit,
    interday learning cards are gathered first, then review cards.
deck-config-tab-description =
    - `Preset`: The limit applies to all decks using this preset.
    - `This deck`: The limit is specific to this deck.
    - `Today only`: Make a temporary change to this deck's limit.
deck-config-new-cards-ignore-review-limit = New cards ignore review limit
deck-config-new-cards-ignore-review-limit-tooltip =
    By default, the review limit also applies to new cards, and no new cards will be
    shown when the review limit has been reached. If this option is enabled, new cards
    will be shown regardless of the review limit.
deck-config-apply-all-parent-limits = Limits start from top
deck-config-apply-all-parent-limits-tooltip =
    By default, the daily limits of a higher-level deck do not apply if you're studying from its subdeck.
    If this option is enabled, the limits will
    start from the top-level deck instead, which can be useful if you wish to study individual
    subdecks, while enforcing a total limit on cards for the deck tree.
deck-config-affects-entire-collection = Affects the entire collection.

## Daily limit tabs: please try to keep these as short as the English version,
## as longer text will not fit on small screens.

deck-config-shared-preset = Preset
deck-config-deck-only = This deck
deck-config-today-only = Today only

## New Cards section

deck-config-learning-steps = Learning steps
# Please don't translate `1m`, `2d`
-deck-config-delay-hint = Delays are typically minutes (e.g. `1m`) or days (e.g. `2d`), but hours (e.g. `1h`) and seconds (e.g. `30s`) are also supported.
deck-config-learning-steps-tooltip =
    One or more delays, separated by spaces. The first delay will be used
    when you press the `Again` button on a new card, and is 1 minute by default.
    The `Good` button will advance to the next step, which is 10 minutes by default.
    Once all steps have been passed, the card will become a review card, and
    will appear on a different day. { -deck-config-delay-hint }
deck-config-graduating-interval-tooltip =
    The number of days to wait before showing a card again, after the `Good` button
    is pressed on the final learning step.
deck-config-easy-interval-tooltip =
    The number of days to wait before showing a card again, after the `Easy` button
    is used to immediately remove a card from learning.
deck-config-new-insertion-order = Insertion order
deck-config-new-insertion-order-tooltip =
    Controls the position (due #) new cards are assigned when you add new cards.
    Cards with a lower due number will be shown first when studying. Changing
    this option will automatically update the existing position of new cards.
deck-config-new-insertion-order-sequential = Sequential (oldest cards first)
deck-config-new-insertion-order-random = Random
deck-config-new-insertion-order-random-with-v3 =
    With the v3 scheduler, it is better to leave this set to sequential, and
    adjust the new card gather order instead.

## Lapses section

deck-config-relearning-steps = Relearning steps
deck-config-relearning-steps-tooltip =
    Zero or more delays, separated by spaces. By default, pressing the `Again`
    button on a review card will show it again 10 minutes later. If no delays
    are provided, the card will have its interval changed, without entering
    relearning. { -deck-config-delay-hint }
deck-config-leech-threshold-tooltip =
    The number of times `Again` needs to be pressed on a review card before it is
    marked as a leech. Leeches are cards that consume a lot of your time, and
    when a card is marked as a leech, it's a good idea to rewrite it, delete it, or
    think of a mnemonic to help you remember it.
# See actions-suspend-card and scheduling-tag-only for the wording
deck-config-leech-action-tooltip =
    `Tag Only`: Add a 'leech' tag to the note, and display a pop-up.
    
    `Suspend Card`: In addition to tagging the note, hide the card until it is
    manually unsuspended.

## Burying section

deck-config-bury-title = Burying
deck-config-bury-new-siblings = Bury new siblings
deck-config-bury-review-siblings = Bury review siblings
deck-config-bury-interday-learning-siblings = Bury interday learning siblings
deck-config-bury-new-tooltip =
    Whether other `new` cards of the same note (e.g. reverse cards, adjacent cloze deletions)
    will be delayed until the next day.
deck-config-bury-review-tooltip = Whether other `review` cards of the same note will be delayed until the next day.
deck-config-bury-interday-learning-tooltip =
    Whether other `learning` cards of the same note with intervals > 1 day
    will be delayed until the next day.
deck-config-bury-priority-tooltip =
    When Anki gathers cards, it first gathers intraday learning cards, then
    interday learning cards, then review cards, and finally new cards. This affects
    how burying works:
    
    - If you have all burying options enabled, the sibling that comes earliest in
    that list will be shown. For example, a review card will be shown in preference
    to a new card.
    - Siblings later in the list can not bury earlier card types. For example, if you
    disable burying of new cards, and study a new card, it will not bury any interday
    learning or review cards, and you may see both a review sibling and new sibling in the
    same session.

## Gather order and sort order of cards

deck-config-ordering-title = Display Order
deck-config-new-gather-priority = New card gather order
deck-config-new-gather-priority-tooltip-2 =
    `Deck`: Gathers cards from each subdeck in order, starting from the top. Cards from each subdeck are
    gathered in ascending position. If the daily limit of the selected deck is reached, gathering
    can stop before all subdecks have been checked. This order is fastest in large collections, and
    allows you to prioritize subdecks that are closer to the top.
    
    `Ascending position`: Gathers cards by ascending position (due #), which is typically
    the oldest-added first.
    
    `Descending position`: Gathers cards by descending position (due #), which is typically
    the latest-added first.
    
    `Random notes`: Picks notes at random, then gathers all of its cards.
    
    `Random cards`: Gathers cards in a random order.
deck-config-new-card-sort-order = New card sort order
deck-config-new-card-sort-order-tooltip-2 =
    `Card type, then order gathered`: Shows cards in order of card type number.
    Cards of each card type number are shown in the order they were gathered. 
    If you have sibling burying disabled, this will ensure all front→back cards are seen before any back→front cards.
    This is useful to have all cards of the same note shown in the same session, but not
    too close to one another.
    
    `Order gathered`: Shows cards exactly as they were gathered. If sibling burying is disabled,
    this will typically result in all cards of a note being seen one after the other.
    
    `Card type, then random`: Shows cards in order of card type number. Cards of each card
    type number are shown in a random order. This order is useful if you don't want sibling cards
    to appear too close to each other, but still want the cards to appear in a random order.
    
    `Random note, then card type`: Picks notes at random, then shows all of its cards
    in order.
    
    `Random`: Shows cards in a random order.
deck-config-new-review-priority = New/review order
deck-config-new-review-priority-tooltip = When to show new cards in relation to review cards.
deck-config-interday-step-priority = Interday learning/review order
deck-config-interday-step-priority-tooltip =
    When to show (re)learning cards that cross a day boundary.
    
    The review limit is always applied first to interday learning cards, and
    then review cards. This option will control the order the gathered cards are shown in,
    but interday learning cards will always be gathered first.
deck-config-review-sort-order = Review sort order
deck-config-review-sort-order-tooltip =
    The default order prioritizes cards that have been waiting longest, so that
    if you have a backlog of reviews, the longest-waiting ones will appear
    first. If you have a large backlog that will take more than a few days to
    clear, or wish to see cards in subdeck order, you may find the alternate
    sort orders preferable.

deck-config-display-order-will-use-current-deck =
    Anki will use the display order from the deck you 
    select to study, and not any subdecks it may have.

## Gather order and sort order of cards – Combobox entries

# Gather new cards ordered by deck.
deck-config-new-gather-priority-deck = Deck
# Gather new cards ordered by deck, then ordered by random notes, ensuring all cards of the same note are grouped together.
deck-config-new-gather-priority-deck-then-random-notes = Deck, then random notes
# Gather new cards ordered by position number, ascending (lowest to highest).
deck-config-new-gather-priority-position-lowest-first = Ascending position
# Gather new cards ordered by position number, descending (highest to lowest).
deck-config-new-gather-priority-position-highest-first = Descending position
# Gather the cards ordered by random notes, ensuring all cards of the same note are grouped together.
deck-config-new-gather-priority-random-notes = Random notes
# Gather new cards randomly.
deck-config-new-gather-priority-random-cards = Random cards
# Sort the cards first by their type, in ascending order (alphabetically), then randomized within each type.
deck-config-sort-order-card-template-then-random = Card type, then random
# Sort the notes first randomly, then the cards by their type, in ascending order (alphabetically), within each note.
deck-config-sort-order-random-note-then-template = Random note, then card type
# Sort the cards randomly.
deck-config-sort-order-random = Random
# Sort the cards first by their type, in ascending order (alphabetically), then by the order they were gathered, in ascending order (oldest to newest).
deck-config-sort-order-template-then-gather = Card type, then order gathered
# Sort the cards by the order they were gathered, in ascending order (oldest to newest).
deck-config-sort-order-gather = Order gathered
# How new cards or interday learning cards are mixed with review cards.
deck-config-review-mix-mix-with-reviews = Mix with reviews
# How new cards or interday learning cards are mixed with review cards.
deck-config-review-mix-show-after-reviews = Show after reviews
# How new cards or interday learning cards are mixed with review cards.
deck-config-review-mix-show-before-reviews = Show before reviews
# Sort the cards first by due date, in ascending order (oldest due date to newest), then randomly within the same due date.
deck-config-sort-order-due-date-then-random = Due date, then random
# Sort the cards first by due date, in ascending order (oldest due date to newest), then by deck within the same due date.
deck-config-sort-order-due-date-then-deck = Due date, then deck
# Sort the cards first by deck, then by due date in ascending order (oldest due date to newest) within the same deck.
deck-config-sort-order-deck-then-due-date = Deck, then due date
# Sort the cards by the interval, in ascending order (shortest to longest).
deck-config-sort-order-ascending-intervals = Ascending intervals
# Sort the cards by the interval, in descending order (longest to shortest).
deck-config-sort-order-descending-intervals = Descending intervals
# Sort the cards by ease, in ascending order (lowest to highest ease).
deck-config-sort-order-ascending-ease = Ascending ease
# Sort the cards by ease, in descending order (highest to lowest ease).
deck-config-sort-order-descending-ease = Descending ease
# Sort the cards by difficulty, in ascending order (easiest to hardest).
deck-config-sort-order-ascending-difficulty = Easy cards first
# Sort the cards by difficulty, in descending order (hardest to easiest).
deck-config-sort-order-descending-difficulty = Difficult cards first
# Sort the cards by retrievability percentage, in ascending order (0% to 100%, least retrievable to most easily retrievable).
deck-config-sort-order-retrievability-ascending = Ascending retrievability
# Sort the cards by retrievability percentage, in descending order (100% to 0%, most easily retrievable to least retrievable).
deck-config-sort-order-retrievability-descending = Descending retrievability

## Timer section

deck-config-timer-title = Timers
deck-config-maximum-answer-secs = Maximum answer seconds
deck-config-maximum-answer-secs-tooltip =
    The maximum number of seconds to record for a single review. If an answer
    exceeds this time (because you stepped away from the screen for example),
    the time taken will be recorded as the limit you have set.
deck-config-show-answer-timer-tooltip =
    On the Study screen, show a timer that counts the time you're
    taking to study each card.
deck-config-stop-timer-on-answer = Stop on-screen timer on answer
deck-config-stop-timer-on-answer-tooltip =
    Whether to stop the on-screen timer when the answer is revealed.
    This doesn't affect statistics.

## Auto Advance section

deck-config-seconds-to-show-question = Seconds to show question for
deck-config-seconds-to-show-question-tooltip-3 = When auto advance is activated, the number of seconds to wait before applying the question action. Set to 0 to disable.
deck-config-seconds-to-show-answer = Seconds to show answer for
deck-config-seconds-to-show-answer-tooltip-2 = When auto advance is activated, the number of seconds to wait before applying the answer action. Set to 0 to disable.
deck-config-question-action-show-answer = Show Answer
deck-config-question-action-show-reminder = Show Reminder
deck-config-question-action = Question action 
deck-config-question-action-tool-tip = The action to perform after the question is shown, and time has elapsed.
deck-config-answer-action = Answer action
deck-config-answer-action-tooltip-2 = The action to perform after the answer is shown, and time has elapsed.
deck-config-wait-for-audio-tooltip-2 = Wait for audio to finish before automatically applying the question action or answer action.

## Audio section

deck-config-audio-title = Audio
deck-config-disable-autoplay = Don't play audio automatically
deck-config-disable-autoplay-tooltip =
    When enabled, Anki will not play audio automatically.
    It can be played manually by clicking/tapping on an audio icon, or by using the Replay action.
deck-config-skip-question-when-replaying = Skip question when replaying answer
deck-config-always-include-question-audio-tooltip =
    Whether the question audio should be included when the Replay action is
    used while looking at the answer side of a card.
## Advanced section

deck-config-advanced-title = Advanced
deck-config-maximum-interval-tooltip =
    The maximum number of days a review card will wait. When reviews have
    reached the limit, `Hard`, `Good` and `Easy` will all give the same delay.
    The shorter you set this, the greater your workload will be.
deck-config-starting-ease-tooltip =
    The ease multiplier new cards start with. By default, the `Good` button on a
    newly-learned card will delay the next review by 2.5x the previous delay.
deck-config-easy-bonus-tooltip =
    An extra multiplier that is applied to a review card's interval when you rate
    it `Easy`.
deck-config-interval-modifier-tooltip =
    This multiplier is applied to all reviews, and minor adjustments can be used
    to make Anki more conservative or aggressive in its scheduling. Please see
    the manual before changing this option.
deck-config-hard-interval-tooltip = The multiplier applied to a review interval when answering `Hard`.
deck-config-new-interval-tooltip = The multiplier applied to a review interval when answering `Again`.
deck-config-minimum-interval-tooltip = The minimum interval given to a review card after answering `Again`.
deck-config-custom-scheduling = Custom scheduling
deck-config-custom-scheduling-tooltip = Affects the entire collection. Use at your own risk!

## Easy Days section.

deck-config-easy-days-title = Easy Days
deck-config-easy-days-monday = Mon
deck-config-easy-days-tuesday = Tue
deck-config-easy-days-wednesday = Wed
deck-config-easy-days-thursday = Thu
deck-config-easy-days-friday = Fri
deck-config-easy-days-saturday = Sat
deck-config-easy-days-sunday = Sun
deck-config-easy-days-normal = Normal
deck-config-easy-days-reduced = Reduced
deck-config-easy-days-minimum = Minimum
deck-config-easy-days-no-normal-days = At least one day should be set to '{ deck-config-easy-days-normal }'.
deck-config-easy-days-change = Existing reviews will not be rescheduled unless '{ deck-config-reschedule-cards-on-change }' is enabled in the FSRS options.

## Adding/renaming

deck-config-add-group = Add Preset
deck-config-name-prompt = Name
deck-config-rename-group = Rename Preset
deck-config-clone-group = Clone Preset

## Removing

deck-config-remove-group = Remove Preset
deck-config-will-require-full-sync =
    The requested change will require a one-way sync. If you have made changes
    on another device, and not synced them to this device yet, please do so before
    you proceed.
deck-config-confirm-remove-name = Remove { $name }?

## Other Buttons

deck-config-save-button = Save
deck-config-save-to-all-subdecks = Save to All Subdecks
deck-config-save-and-optimize = Optimize All Presets
deck-config-revert-button-tooltip = Restore this setting to its default value?

## These strings are shown via the Description button at the bottom of the
## overview screen.

deck-config-description-new-handling = Anki 2.1.41+ handling
deck-config-description-new-handling-hint =
    Treats input as markdown, and cleans HTML input. When enabled, the
    description will also be shown on the congratulations screen.
    Markdown will appear as text on Anki 2.1.40 and below.

## Warnings shown to the user

deck-config-daily-limit-will-be-capped =
    A parent deck has a limit of { $cards ->
        [one] { $cards } card
       *[other] { $cards } cards
    }, which will override this limit.
deck-config-reviews-too-low =
    If adding { $cards ->
        [one] { $cards } new card each day
       *[other] { $cards } new cards each day
    }, your review limit should be at least { $expected }.
deck-config-learning-step-above-graduating-interval = The graduating interval should be at least as long as your final learning step.
deck-config-good-above-easy = The easy interval should be at least as long as the graduating interval.
deck-config-relearning-steps-above-minimum-interval = The minimum lapse interval should be at least as long as your final relearning step.
deck-config-maximum-answer-secs-above-recommended = Anki can schedule your reviews more efficiently when you keep each question short.
deck-config-too-short-maximum-interval = A maximum interval less than 6 months is not recommended.
deck-config-ignore-before-info = (Approximately) { $included }/{ $totalCards } cards will be used to optimize the FSRS parameters.

## Selecting a deck

deck-config-which-deck = Which deck would you like to display options for?

## Messages related to the FSRS scheduler

deck-config-updating-cards = Updating cards: { $current_cards_count }/{ $total_cards_count }...
deck-config-invalid-parameters = The provided FSRS parameters are invalid. Leave them blank to use the default values.
deck-config-not-enough-history = Insufficient review history to perform this operation.
deck-config-must-have-400-reviews =
    { $count ->
        [one] Only { $count } review was found.
       *[other] Only { $count } reviews were found.
    } You must have at least 400 reviews for this operation.
# Numbers that control how aggressively the FSRS algorithm schedules cards
deck-config-weights = FSRS parameters
deck-config-compute-optimal-weights = Optimize FSRS parameters
deck-config-optimize-button = Optimize Current Preset
# Indicates that a given function or label, provided via the "text" variable, operates slowly.
deck-config-slow-suffix = { $text } (slow)
deck-config-compute-button = Compute
deck-config-ignore-before = Ignore cards reviewed before
deck-config-time-to-optimize = It's been a while - using the Optimize All Presets button is recommended.
deck-config-evaluate-button = Evaluate
deck-config-desired-retention = Desired retention
deck-config-historical-retention = Historical retention
deck-config-smaller-is-better = Smaller numbers indicate a better fit to your review history.
deck-config-steps-too-large-for-fsrs = When FSRS is enabled, steps of 1 day or more are not recommended.
deck-config-get-params = Get Params
deck-config-complete = { $num }% complete.
deck-config-iterations = Iteration: { $count }...
deck-config-reschedule-cards-on-change = Reschedule cards on change
deck-config-fsrs-tooltip =
    Affects the entire collection.

    The Free Spaced Repetition Scheduler (FSRS) is an alternative to Anki's legacy SuperMemo 2 (SM-2) algorithm.
    By more accurately determining how likely you are to forget a card, it can help you remember
    more material in the same amount of time. This setting is shared by all presets.

deck-config-desired-retention-tooltip =
    By default, Anki schedules cards so that you have a 90% chance of remembering them when
    they come up for review again. If you increase this value, Anki will show cards more frequently
    to increase the chances of you remembering them. If you decrease the value, Anki will show cards
    less frequently, and you will forget more of them. Be conservative when adjusting this - higher
    values will greatly increase your workload, and lower values can be demoralizing when you forget
    a lot of material.
deck-config-desired-retention-tooltip2 = 
    The workload values provided by the info box are a rough approximation. For a greater level of accuracy, use the simulator.
deck-config-historical-retention-tooltip =
    When some of your review history is missing, FSRS needs to fill in the gaps. By default, it will
    assume that when you did those old reviews, you remembered 90% of the material. If your old retention
    was appreciably higher or lower than 90%, adjusting this option will allow FSRS to better approximate
    the missing reviews.

    Your review history may be incomplete for two reasons:
    1. Because you're using the 'ignore cards reviewed before' option.
    2. Because you previously deleted review logs to free up space, or imported material from a different
    SRS program.

    The latter is quite rare, so unless you're using the former option, you probably don't need to adjust
    this option.
deck-config-weights-tooltip2 =
    FSRS parameters affect how cards are scheduled. Anki will start with default parameters. You can use 
    the option below to optimize the parameters to best match your performance in decks using this preset.
deck-config-reschedule-cards-on-change-tooltip =
    Affects the entire collection, and is not saved.

    This option controls whether the due dates of cards will be changed when you enable FSRS, or optimize
    the parameters. The default is not to reschedule cards: future reviews will use the new scheduling, but
    there will be no immediate change to your workload. If rescheduling is enabled, the due dates of cards
    will be changed.
deck-config-reschedule-cards-warning =
    Depending on your desired retention, this can result in a large number of cards becoming
    due, so is not recommended when first switching from SM-2.

    Use this option sparingly, as it will add a review entry to each of your cards, and
    increase the size of your collection.
deck-config-ignore-before-tooltip-2 = 
    If set, cards reviewed before the provided date will be ignored when optimizing FSRS parameters.
    This can be useful if you imported someone else's scheduling data, or have changed the way you use the answer buttons.
deck-config-compute-optimal-weights-tooltip2 =
    When you click the Optimize button, FSRS will analyze your review history, and generate parameters that are 
    optimal for your memory and the content you're studying. If your decks vary wildly in subjective difficulty, it 
    is recommended to assign them separate presets, as the parameters for easy decks and hard decks will be different. 
    You don't need to optimize your parameters frequently - once every few months is sufficient.
    
    By default, parameters will be calculated from the review history of all decks using the current preset. You can
    optionally adjust the search before calculating the parameters, if you'd like to alter which cards are used for
    optimizing the parameters.

deck-config-please-save-your-changes-first = Please save your changes first.
deck-config-workload-factor-change = Approximate workload: {$factor}x
    (compared to {$previousDR}% desired retention)
deck-config-workload-factor-unchanged = The higher this value, the more frequently cards will be shown to you.
deck-config-desired-retention-too-low = Your desired retention is very low, which can lead to very long intervals.
deck-config-desired-retention-too-high = Your desired retention is very high, which can lead to very short intervals.

deck-config-percent-of-reviews =  
    { $reviews ->
        [one] { $pct }% of { $reviews } review
       *[other] { $pct }% of { $reviews } reviews
    }
deck-config-percent-input = { $pct }%
# This message appears during FSRS parameter optimization.
deck-config-checking-for-improvement = Checking for improvement...
deck-config-optimizing-preset = Optimizing preset { $current_count }/{ $total_count }...
deck-config-fsrs-must-be-enabled = FSRS must be enabled first.
deck-config-fsrs-params-optimal = The FSRS parameters currently appear to be optimal.

deck-config-fsrs-params-no-reviews = No reviews found. Make sure this preset is assigned to all decks (including subdecks) that you want to optimize, and try again.

deck-config-wait-for-audio = Wait for audio
deck-config-show-reminder = Show Reminder
deck-config-answer-again = Answer Again
deck-config-answer-hard = Answer Hard
deck-config-answer-good = Answer Good
deck-config-days-to-simulate = Days to simulate
deck-config-desired-retention-below-optimal = Your desired retention is below optimal. Increasing it is recommended.
# Description of the y axis in the FSRS simulation
# diagram (Deck options -> FSRS) showing the total number of
# cards that can be recalled or retrieved on a specific date.
deck-config-fsrs-simulator-experimental = FSRS Simulator (Experimental)
deck-config-fsrs-simulate-desired-retention-experimental = FSRS Desired Retention Simulator (Experimental)
deck-config-fsrs-simulate-save-preset = After optimizing, please save your deck preset before running the simulator.
deck-config-fsrs-desired-retention-help-me-decide-experimental = Help Me Decide (Experimental)
deck-config-additional-new-cards-to-simulate = Additional new cards to simulate
deck-config-simulate = Simulate
deck-config-clear-last-simulate = Clear Last Simulation
deck-config-fsrs-simulator-radio-count = Reviews
deck-config-advanced-settings = Advanced Settings
deck-config-smooth-graph = Smooth graph
deck-config-suspend-leeches = Suspend leeches
deck-config-save-options-to-preset = Save Changes to Preset
deck-config-save-options-to-preset-confirm = Overwrite the options in your current preset with the options that are currently set in the simulator?
# Radio button in the FSRS simulation diagram (Deck options -> FSRS) selecting
# to show the total number of cards that can be recalled or retrieved on a
# specific date.
deck-config-fsrs-simulator-radio-memorized = Memorized
deck-config-fsrs-simulator-radio-ratio2 = Memorized / Time Ratio
deck-config-fsrs-simulator-ratio-tooltip2 = { $time } memorized cards per hour

## Messages related to the FSRS scheduler’s health check. The health check determines whether the correlation between FSRS predictions and your memory is good or bad. It can be optionally triggered as part of the "Optimize" function.

# Checkbox
deck-config-health-check = Check health when optimizing
# Message box showing the result of the health check
deck-config-fsrs-bad-fit-warning = Health Check:
    Your memory is difficult for FSRS to predict. Recommendations:

    - Suspend or reformulate any cards you constantly forget.
    - Use the answer buttons consistently. Keep in mind that "Hard" is a passing grade, not a failing grade.
    - Understand before you memorize.

    If you follow these suggestions, performance will usually improve over the next few months.
# Message box showing the result of the health check
deck-config-fsrs-good-fit = Health Check:
    FSRS can adapt to your memory well.

## NO NEED TO TRANSLATE. This text is no longer used by Anki, and will be removed in the future.

<<<<<<< HEAD
deck-config-fsrs-simulator-radio-ratio = Time / Memorized Ratio
# $time here is pre-formatted e.g. "10 Seconds" 
deck-config-fsrs-simulator-ratio-tooltip = { $time } per memorized card
=======
deck-config-unable-to-determine-desired-retention =
    Unable to determine a minimum recommended retention.
deck-config-predicted-minimum-recommended-retention = Minimum recommended retention: { $num }
deck-config-compute-minimum-recommended-retention = Minimum recommended retention
deck-config-compute-optimal-retention-tooltip4 =
    This tool will attempt to find the desired retention value 
    that will lead to the most material learnt, in the least amount of time. The calculated number can serve as a reference
    when deciding what to set your desired retention to. You may wish to choose a higher desired retention if you’re 
    willing to invest more study time to achieve it. Setting your desired retention lower than the minimum
    is not recommended, as it will lead to a higher workload, because of the high forgetting rate.
>>>>>>> 9facea0a
deck-config-plotted-on-x-axis = (Plotted on the X-axis)
deck-config-a-100-day-interval = 
    { $days ->
        [one] A 100 day interval will become { $days } day.
       *[other] A 100 day interval will become { $days } days.
    }

deck-config-fsrs-simulator-y-axis-title-time = Review Time/Day
deck-config-fsrs-simulator-y-axis-title-count = Review Count/Day
deck-config-fsrs-simulator-y-axis-title-memorized = Memorized Total
deck-config-bury-siblings = Bury siblings
deck-config-do-not-bury = Do not bury siblings
deck-config-bury-if-new = Bury if new
deck-config-bury-if-new-or-review = Bury if new or review
deck-config-bury-if-new-review-or-interday = Bury if new, review, or interday learning
deck-config-bury-tooltip =
    Siblings are other cards from the same note (eg forward/reverse cards, or
    other cloze deletions from the same text).
    
    When this option is off, multiple cards from the same note may be seen on the same
    day. When enabled, Anki will automatically *bury* siblings, hiding them until the next
    day. This option allows you to choose which kinds of cards may be buried when you answer
    one of their siblings.
    
    When using the V3 scheduler, interday learning cards can also be buried. Interday
    learning cards are cards with a current learning step of one or more days.
deck-config-seconds-to-show-question-tooltip = When auto advance is activated, the number of seconds to wait before revealing the answer. Set to 0 to disable.
deck-config-answer-action-tooltip = The action to perform on the current card before automatically advancing to the next one.
deck-config-wait-for-audio-tooltip = Wait for audio to finish before automatically revealing answer or next question.
deck-config-ignore-before-tooltip = 
    If set, reviews before the provided date will be ignored when optimizing & evaluating FSRS parameters.
    This can be useful if you imported someone else's scheduling data, or have changed the way you use the answer buttons.
deck-config-compute-optimal-retention-tooltip =
    This tool assumes you're starting with 0 cards, and will attempt to calculate the amount of material you'll
    be able to retain in the given time frame. The estimated retention will greatly depend on your inputs, and
    if it significantly differs from 0.9, it's a sign that the time you've allocated each day is either too low
    or too high for the amount of cards you're trying to learn. This number can be useful as a reference, but it
    is not recommended to copy it into the desired retention field.
deck-config-health-check-tooltip1 = This will show a warning if FSRS struggles to adapt to your memory.
deck-config-health-check-tooltip2 = Health check is performed only when using Optimize Current Preset.

deck-config-compute-optimal-retention = Compute minimum recommended retention
deck-config-predicted-optimal-retention = Minimum recommended retention: { $num }
deck-config-weights-tooltip =
    FSRS parameters affect how cards are scheduled. Anki will start with default parameters. Once
    you've accumulated 1000+ reviews, you can use the option below to optimize the parameters to best
    match your performance in decks using this preset.
deck-config-compute-optimal-weights-tooltip =
    Once you've done 1000+ reviews in Anki, you can use the Optimize button to analyze your review history,
    and automatically generate parameters that are optimal for your memory and the content you're studying.
    If you have decks that vary wildly in difficulty, it is recommended to assign them separate presets, as
    the parameters for easy decks and hard decks will be different. There is no need to optimize your parameters
    frequently - once every few months is sufficient.
    
    By default, parameters will be calculated from the review history of all decks using the current preset. You can
    optionally adjust the search before calculating the parameters, if you'd like to alter which cards are used for
    optimizing the parameters.
deck-config-compute-optimal-retention-tooltip2 =
    This tool assumes that you’re starting with 0 learned cards, and will attempt to find the desired retention
    value that will lead to the most material learnt, in the least amount of time. This number can be used as a
    reference when deciding what to set your desired retention to. You may wish to choose a higher desired retention,
    if you’re willing to trade more study time for a greater recall rate. Setting your desired retention lower than
    the minimum is not recommended, as it will lead to more work without benefit.
deck-config-compute-optimal-retention-tooltip3 =
    This tool assumes that you’re starting with 0 learned cards, and will attempt to find the desired retention value 
    that will lead to the most material learnt, in the least amount of time. To accurately simulate your learning process, 
    this feature requires a minimum of 400+ reviews. The calculated number can serve as a reference when deciding what to 
    set your desired retention to. You may wish to choose a higher desired retention, if you’re willing to trade more study 
    time for a greater recall rate. Setting your desired retention lower than the minimum is not recommended, as it will 
    lead to a higher workload, because of the high forgetting rate.
deck-config-seconds-to-show-question-tooltip-2 = When auto advance is activated, the number of seconds to wait before revealing the answer. Set to 0 to disable.
deck-config-invalid-weights = Parameters must be either left blank to use the defaults, or must be 17 comma-separated numbers.
deck-config-fsrs-on-all-clients =
    Please ensure all of your Anki clients are Anki(Mobile) 23.10+ or AnkiDroid 2.17+. FSRS will
    not work correctly if one of your clients is older.
deck-config-optimize-all-tip = You can optimize all presets at once by using the dropdown button next to "Save".<|MERGE_RESOLUTION|>--- conflicted
+++ resolved
@@ -535,11 +535,9 @@
 
 ## NO NEED TO TRANSLATE. This text is no longer used by Anki, and will be removed in the future.
 
-<<<<<<< HEAD
 deck-config-fsrs-simulator-radio-ratio = Time / Memorized Ratio
 # $time here is pre-formatted e.g. "10 Seconds" 
 deck-config-fsrs-simulator-ratio-tooltip = { $time } per memorized card
-=======
 deck-config-unable-to-determine-desired-retention =
     Unable to determine a minimum recommended retention.
 deck-config-predicted-minimum-recommended-retention = Minimum recommended retention: { $num }
@@ -550,7 +548,6 @@
     when deciding what to set your desired retention to. You may wish to choose a higher desired retention if you’re 
     willing to invest more study time to achieve it. Setting your desired retention lower than the minimum
     is not recommended, as it will lead to a higher workload, because of the high forgetting rate.
->>>>>>> 9facea0a
 deck-config-plotted-on-x-axis = (Plotted on the X-axis)
 deck-config-a-100-day-interval = 
     { $days ->
