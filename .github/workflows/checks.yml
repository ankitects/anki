name: Checks

on: [push, pull_request]

jobs:
  tests:
    name: ${{ matrix.os }} ${{ matrix.BUILD_TYPE }}
    runs-on: ${{ matrix.os }}
    strategy:
      matrix:
        os: [ ubuntu-latest, macos-latest, windows-latest ]
        BUILD_TYPE: [check, build]
        include:
          - os: ubuntu-latest
            SEP: /
            PIP_WHEELS_DIR: ~/.cache/pip
            CARGO_INDEX_DIR: ~/.cargo/git
            CARGO_REGISTRY_DIR: ~/.cargo/registry
            ANKI_PYTHON_WHEELS: anki_linux_python_wheels

          - os: macos-latest
            SEP: /
            PIP_WHEELS_DIR: ~/Library/Caches/pip
            CARGO_INDEX_DIR: ~/.cargo/git
            CARGO_REGISTRY_DIR: ~/.cargo/registry
            ANKI_PYTHON_WHEELS: anki_macos_python_wheels

          - os: windows-latest
            SEP: \
            PIP_WHEELS_DIR: ~\AppData\Local\pip\Cache
            CARGO_INDEX_DIR: C:\Rust\.cargo\git
            CARGO_REGISTRY_DIR: C:\Rust\.cargo\registry
            ANKI_PYTHON_WHEELS: anki_windows_python_wheels

      # Keep running all matrices if something fail
      fail-fast: false

    steps:
      - run: git config --global core.autocrlf false
        if: matrix.os == 'windows-latest'

      - uses: actions/checkout@v2

      - name: Configure Linux environment variables
        if: matrix.os == 'ubuntu-latest'
        run: |
          # echo "::set-env name=SHELLFLAGS::-x"
          echo "::set-env name=BUILDFLAGS::"
          echo "::set-env name=RSPY_TARGET_DIR::${GITHUB_WORKSPACE}/target"
          echo "::set-env name=CARGO_TARGET_DIR::${GITHUB_WORKSPACE}/target"

      - name: Configure Mac OS environment variables
        if: matrix.os == 'macos-latest'
        run: |
          # echo "::set-env name=SHELLFLAGS::-x"
          echo "::set-env name=BUILDFLAGS::"

          # Disabled for Mac OS because it was not reusing the cached files
          # https://github.com/ankitects/anki/pull/528
          # echo "::set-env name=RSPY_TARGET_DIR::${GITHUB_WORKSPACE}/target"
          # echo "::set-env name=CARGO_TARGET_DIR::${GITHUB_WORKSPACE}/target"

          # Update make to use the new `.SHELLFLAGS` feature
          # https://stackoverflow.com/questions/43175529/updating-make-version-4-1-on-mac
          echo "::set-env name=PATH::/usr/local/opt/make/libexec/gnubin:$PATH"

      - name: Configure Windows environment variables
        if: matrix.os == 'windows-latest'
        run: |
          # echo "::set-env name=SHELLFLAGS::-x"
          echo "::set-env name=BUILDFLAGS::"
          echo "::set-env name=RSPY_TARGET_DIR::$env:GITHUB_WORKSPACE\target"
          echo "::set-env name=CARGO_TARGET_DIR::$env:GITHUB_WORKSPACE\target"

          $pyaudio=("PyAudio-0.2.11-cp37-cp37m-win_amd64.whl")
          $new_path=("$env:GITHUB_WORKSPACE;$env:PATH")
          $new_path=("$env:GITHUB_WORKSPACE\shims;$new_path")

          echo "::set-env name=pacmanbin::pacman-5.1.1-3-x86_64.pkg.tar.xz"
          echo "::set-env name=pacmanmirror::pacman-mirrors-20200307-1-any.pkg.tar.xz"
          echo "::set-env name=pacmankeys::msys2-keyring-r9.397a52e-1-any.pkg.tar.xz"
          echo "::set-env name=pyaudio::$pyaudio"
          echo "::set-env name=PATH::$new_path"
          echo "::set-env name=RUST_BACKTRACE::full"
          echo "::set-env name=SCOOP::$env:GITHUB_WORKSPACE"
          echo "::set-env name=SCOOP_GLOBAL::$env:GITHUB_WORKSPACE"
          echo "::set-env name=ANKI_EXTRA_PIP::python -m pip install $pyaudio"

      # Necessary for now for the cargo cache:
      # https://github.com/actions/cache/issues/133#issuecomment-599102035
      - name: Fix ~/.cache permissions
        if: matrix.os == 'ubuntu-latest' || matrix.os == 'macos-latest'
        run: |
          sudo chown -R $(whoami):$(id -ng) ~/.cargo/

      - name: Cache pyenv
        uses: actions/cache@v1
        with:
          path: ${{ github.workspace }}${{ matrix.SEP }}pyenv
          key: ${{ runner.os }}-pyenv-${{ hashFiles('**/requirements.*') }}-${{ hashFiles('**/setup.py') }}-${{ hashFiles('**/Makefile') }}-14-

<<<<<<< HEAD
      - name: Cache pip wheels
        if: matrix.BUILD_TYPE == 'build'
        uses: actions/cache@v1
        with:
          path: ${{ matrix.PIP_WHEELS_DIR }}
          key: ${{ runner.os }}-pip-wheels-${{ hashFiles('**/requirements.txt') }}-${{ hashFiles('**/setup.py') }}-14-
=======
      # # Disable it in attempt to reduce the overall cache size (https://github.com/ankitects/anki/pull/528)
      # - name: Cache pip wheels
      #   if: matrix.BUILD_TYPE == 'build'
      #   uses: actions/cache@v1
      #   with:
      #     path: ${{ matrix.PIP_WHEELS_DIR }}
      #     key: ${{ runner.os }}-pip-wheels-${{ hashFiles('**/requirements.txt') }}-${{ hashFiles('**/setup.py') }}-14-
>>>>>>> 330848ab

      - name: Cache cargo index
        uses: actions/cache@v1
        with:
          path: ${{ matrix.CARGO_INDEX_DIR }}
          key: ${{ runner.os }}-cargo-index-${{ hashFiles('**/requirements.*') }}-${{ hashFiles('**/setup.py') }}-${{ hashFiles('**/Makefile') }}-${{ hashFiles('**/Cargo.toml') }}-14-

      - name: Cache cargo registry
        uses: actions/cache@v1
        with:
          path: ${{ matrix.CARGO_REGISTRY_DIR }}
          key: ${{ runner.os }}-cargo-registry-${{ hashFiles('**/requirements.*') }}-${{ hashFiles('**/setup.py') }}-${{ hashFiles('**/Makefile') }}-${{ hashFiles('**/Cargo.toml') }}-14-

      - name: Cache cargo target
        uses: actions/cache@v1
        with:
          path: ${{ github.workspace }}${{ matrix.SEP }}target
          key: ${{ runner.os }}-cargo-target-${{ hashFiles('**/requirements.*') }}-${{ hashFiles('**/setup.py') }}-${{ hashFiles('**/Makefile') }}-${{ hashFiles('**/Cargo.toml') }}-${{ matrix.BUILD_TYPE }}-14-

      - name: Cache cargo rslib
        uses: actions/cache@v1
        with:
          path: ${{ github.workspace }}${{ matrix.SEP }}rslib${{ matrix.SEP }}target
          key: ${{ runner.os }}-cargo-rslib-${{ hashFiles('**/requirements.*') }}-${{ hashFiles('**/setup.py') }}-${{ hashFiles('**/Makefile') }}-${{ hashFiles('**/Cargo.toml') }}-${{ matrix.BUILD_TYPE }}-14-

      - name: Cache cargo rspy
        uses: actions/cache@v1
        with:
          path: ${{ github.workspace }}${{ matrix.SEP }}rspy${{ matrix.SEP }}target
          key: ${{ runner.os }}-cargo-rspy-${{ hashFiles('**/requirements.*') }}-${{ hashFiles('**/setup.py') }}-${{ hashFiles('**/Makefile') }}-${{ hashFiles('**/Cargo.toml') }}-${{ matrix.BUILD_TYPE }}-14-

      - name: Cache pacman
        if: matrix.os == 'windows-latest'
        uses: actions/cache@v1
        id: cache-pacman
        with:
          path: C:\Program Files\Git
          key: ${{ runner.os }}-pacman-${{ hashFiles('**/checks.yml') }}-14-

      - name: Set up pacman, rsync
        if: matrix.os == 'windows-latest' && steps.cache-pacman.outputs.cache-hit != 'true'
        shell: cmd
        run: |
          echo on
          curl -LO http://repo.msys2.org/msys/x86_64/%pacmanbin%
          curl -LO http://repo.msys2.org/msys/x86_64/%pacmanmirror%
          curl -LO http://repo.msys2.org/msys/x86_64/%pacmankeys%

          :: https://stackoverflow.com/questions/1359793/programmatically-extract-tar-gz
          7z x "%pacmanbin%" -so | 7z x -aoa -si -ttar -o"%programfiles%\Git"
          7z x "%pacmanmirror%" -so | 7z x -aoa -si -ttar -o"%programfiles%\Git"
          7z x "%pacmankeys%" -so | 7z x -aoa -si -ttar -o"%programfiles%\Git"

          :: Manually Install Pacman Binaries
          :: https://github.com/Alexpux/MSYS2-pacman/issues/50
          set "PATH=%programfiles%\Git\usr\bin"
          bash pacman-key --init
          bash pacman-key --populate msys2
          bash pacman-key --refresh-keys
          pacman -Tv
          pacman -Syyuuv --overwrite='*'
          pacman -Syuuv --overwrite='*'
          pacman --version

          :: We must install bash first, otherwise we will have bash fork errors:
          :: https://github.com/evandroforks/anki/runs/524857054?check_suite_focus=true
          :: 0 [main] pacman 748 dofork: child -1 - forked process 2896 died unexpectedly
          pacman -Sv --noconfirm --overwrite='*' bash
          pacman -Sv --noconfirm --overwrite='*' rsync

          :: clean all packages to decrease image size
          pacman -Sccv --noconfirm
          pacman -Qsv --noconfirm

      - name: Set up curl pyaudio, rename
        if: matrix.os == 'windows-latest'
        shell: cmd
        run: |
          echo on
          curl -LO https://download.lfd.uci.edu/pythonlibs/s2jqpv5t/%pyaudio%
          curl -LO https://raw.githubusercontent.com/subogero/rename/master/rename

      - name: Set up Windows scoop, gettext, ripgrep
        if: matrix.os == 'windows-latest'
        shell: cmd
        run: |
          echo on
          powershell -executionpolicy bypass "& Invoke-Expression (New-Object System.Net.WebClient).DownloadString('https://get.scoop.sh')"
          scoop install -g gettext ripgrep

      - name: Set up Ubuntu ripgrep, pyaudio, gettext, rename
        if: matrix.os == 'ubuntu-latest'
        run: |
          set -x
          sudo apt update
          sudo apt install portaudio19-dev gettext rename
          sudo snap install ripgrep --classic

      - name: Set up brew ripgrep, pyaudio, gettext, rename
        if: matrix.os == 'macos-latest'
        run: |
          set -x
          brew install portaudio protobuf gettext rename ripgrep make
          brew link gettext --force

      - name: Set up python
        uses: actions/setup-python@v1
        with:
          python-version: 3.7

      - name: Set up protoc
        uses: ankitects/setup-protoc@master
        with:
          repo-token: ${{ secrets.GITHUB_TOKEN }}

      - name: Set up node
        uses: actions/setup-node@v1
        with:
          node-version: 12

      - run: make develop
        if: matrix.BUILD_TYPE == 'build'

      - run: make build
        if: matrix.BUILD_TYPE == 'build'

      - name: Check Windows wheels
        if: matrix.BUILD_TYPE == 'build' && matrix.os == 'windows-latest'
        shell: cmd
        run: |
          echo on
          copy %pyaudio% dist
          cd dist
          setlocal EnableDelayedExpansion
          cmd /C set "wheels=" && for /f "delims=" %%i in ('dir /b *.*') DO set "wheels="%%i" !wheels!"
          python -m pip install pyqtwebengine %wheels%
          python -c "import aqt; # aqt.run()"

      - name: Check Linux/Mac OS wheels
        if: matrix.BUILD_TYPE == 'build' && ( matrix.os == 'ubuntu-latest' || matrix.os == 'macos-latest' )
        run: |
          set -x
          cd dist
          python -m pip install pyqtwebengine *.*
          python -c "import aqt; # aqt.run()"

      - run: make check
        if: matrix.BUILD_TYPE == 'check'

      - name: Upload python wheels
        if: matrix.BUILD_TYPE == 'build'
        uses: actions/upload-artifact@v1
        with:
          name: ${{ matrix.ANKI_PYTHON_WHEELS }}
          path: dist

      - name: Upload to PyPi Windows
        if: matrix.BUILD_TYPE == 'build' && startsWith(github.ref, 'refs/tags/') && matrix.os == 'windows-latest'
        shell: cmd
        env:
          TWINE_PASSWORD: ${{ secrets.TWINE_PASSWORD }}
          TWINE_USERNAME: __token__
        run: |
          echo on
          rm -f "dist/%pyaudio%"
          python -m pip install twine
          twine upload --non-interactive --skip-existing --verbose dist/*

      - name: Upload to PyPi Linux/Mac OS
        if: matrix.BUILD_TYPE == 'build' && startsWith(github.ref, 'refs/tags/') && ( matrix.os == 'ubuntu-latest' || matrix.os == 'macos-latest' )
        env:
          TWINE_PASSWORD: ${{ secrets.TWINE_PASSWORD }}
          TWINE_USERNAME: __token__
        run: |
          set -x
          python -m pip install twine
          twine upload --non-interactive --skip-existing --verbose dist/*<|MERGE_RESOLUTION|>--- conflicted
+++ resolved
@@ -99,14 +99,6 @@
           path: ${{ github.workspace }}${{ matrix.SEP }}pyenv
           key: ${{ runner.os }}-pyenv-${{ hashFiles('**/requirements.*') }}-${{ hashFiles('**/setup.py') }}-${{ hashFiles('**/Makefile') }}-14-
 
-<<<<<<< HEAD
-      - name: Cache pip wheels
-        if: matrix.BUILD_TYPE == 'build'
-        uses: actions/cache@v1
-        with:
-          path: ${{ matrix.PIP_WHEELS_DIR }}
-          key: ${{ runner.os }}-pip-wheels-${{ hashFiles('**/requirements.txt') }}-${{ hashFiles('**/setup.py') }}-14-
-=======
       # # Disable it in attempt to reduce the overall cache size (https://github.com/ankitects/anki/pull/528)
       # - name: Cache pip wheels
       #   if: matrix.BUILD_TYPE == 'build'
@@ -114,7 +106,6 @@
       #   with:
       #     path: ${{ matrix.PIP_WHEELS_DIR }}
       #     key: ${{ runner.os }}-pip-wheels-${{ hashFiles('**/requirements.txt') }}-${{ hashFiles('**/setup.py') }}-14-
->>>>>>> 330848ab
 
       - name: Cache cargo index
         uses: actions/cache@v1
