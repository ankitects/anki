--- conflicted
+++ resolved
@@ -16,13 +16,6 @@
 	OS := unknown
 endif
 
-<<<<<<< HEAD
-ifndef UNAME
-	UNAME := unknown
-endif
-
-=======
->>>>>>> 158ce7bc
 # https://anki.tenderapp.com/discussions/beta-testing/1860-error-unused-type-ignore-comment
 ifneq (${OS},Windows_NT)
 	MYPY_ARGS := --warn-unused-ignores
